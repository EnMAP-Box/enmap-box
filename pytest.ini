# pytest.ini
[pytest]
env =
    CI=True
    QT_QPA_PLATFORM=offscreen
pythonpath =
    enmapbox/apps
    enmapbox/coreapps
    enmapbox/eo4qapps
    tests/src
addopts =
    --maxfail=3
    --ignore=tests/_wip/
    --cov-config=.coveragec

filterwarnings =
    ignore::UserWarning
    ignore::RuntimeWarning
<<<<<<< HEAD
=======
    ignore::DeprecationWarning
>>>>>>> a056dea5

norecursedirs =
    .*
    qpstestdata
    qps/pyqtgraph
    tests/src/fatal_crashes
    scripts
    qgisresources
    tmp
    test-outputs
    *.egg
    venv

python_files =
    test_*.py
    # tests/src/core/test_applications.py
    # tests/src/otherapps/test_enpt_enmapboxapp.py
    # tests/src/otherapps/test_ensomap.py
    # tests/src/otherapps/test_lmuvegetationapps.py
    # tests/enmap-box/enmapboxprocessing/algorithm/test_ClassificationPerformanceSimpleAlgorithm.py
    # tests/enmap-box/enmapboxprocessing/algorithm/test_ClassificationWorkflowAlgorithm.py


testpaths =
    # NOTE: remove all (!) `#` characters from uncommented lines
    # tests
    tests
    # tests/enmap-box/enmapboxprocessing
    # tests/enmap-box/src
    # tests/src/core
    # tests/src/core
    # tests/src/coreapps
    # tests/src/fatal_crashes # access violation
    # tests/src/issues
    # tests/src/otherapps # interrupted, numba issues<|MERGE_RESOLUTION|>--- conflicted
+++ resolved
@@ -16,10 +16,7 @@
 filterwarnings =
     ignore::UserWarning
     ignore::RuntimeWarning
-<<<<<<< HEAD
-=======
     ignore::DeprecationWarning
->>>>>>> a056dea5
 
 norecursedirs =
     .*
@@ -45,8 +42,8 @@
 
 testpaths =
     # NOTE: remove all (!) `#` characters from uncommented lines
-    # tests
-    tests
+    tests/
+    # tests/enmap-box/enmapbox
     # tests/enmap-box/enmapboxprocessing
     # tests/enmap-box/src
     # tests/src/core
