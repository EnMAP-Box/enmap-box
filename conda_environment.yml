<<<<<<< HEAD
# run: conda env create --file conda_environment.yml
# see also https://docs.conda.io/projects/conda/en/latest/user-guide/tasks/manage-environments.html#creating-an-environment-from-an-environment-yml-file
name: enmapbox_full
channels:
  - conda-forge
dependencies:
  - qgis>=3.26
  - pip
  - numpy
  - scipy
  - scikit-learn
  - xgboost
  - lightgbm
  - catboost
  - matplotlib
  - astropy
  - numba>=0.56.4
  - sympy
  - pyopengl
  - netcdf4
  - h5py
  - gitpython
  - git-lfs
  - pip:
    - enpt-enmapboxapp
variables:
=======
# run: conda env create --file conda_environment.yml
# see also https://docs.conda.io/projects/conda/en/latest/user-guide/tasks/manage-environments.html#creating-an-environment-from-an-environment-yml-file
name: enmapbox_full
channels:
  - conda-forge
dependencies:
  - python>=3.8
  - qgis>=3.28.2
  - pip  # avoids that conda uses the wrong pip
  - enpt

  # Polymer AC additional conda requirements
  - cdsapi
  - cython
  - gdal
  - netcdf4
  - pygrib
  - pyhdf
  - xarray

  # EnMAP-Box
  - astropy
  - catboost
  - lightgbm
  - matplotlib
  - numba>=0.56.4
  - numpy
  - qgis>=3.28.2
  - scikit-learn>=0.24
  - scipy>=1.1
  - typeguard
  - xgboost
  - sympy
  - pyopengl
  - h5py
  - gitpython
  - git-lfs
  - pip:
    # Polymer AC additional pip requirements
    - acwater>=0.3.0
    - enpt-enmapboxapp
variables:
>>>>>>> 12aca79c
  QT_MAC_WANTS_LAYER: 1<|MERGE_RESOLUTION|>--- conflicted
+++ resolved
@@ -1,34 +1,6 @@
-<<<<<<< HEAD
 # run: conda env create --file conda_environment.yml
 # see also https://docs.conda.io/projects/conda/en/latest/user-guide/tasks/manage-environments.html#creating-an-environment-from-an-environment-yml-file
-name: enmapbox_full
-channels:
-  - conda-forge
-dependencies:
-  - qgis>=3.26
-  - pip
-  - numpy
-  - scipy
-  - scikit-learn
-  - xgboost
-  - lightgbm
-  - catboost
-  - matplotlib
-  - astropy
-  - numba>=0.56.4
-  - sympy
-  - pyopengl
-  - netcdf4
-  - h5py
-  - gitpython
-  - git-lfs
-  - pip:
-    - enpt-enmapboxapp
-variables:
-=======
-# run: conda env create --file conda_environment.yml
-# see also https://docs.conda.io/projects/conda/en/latest/user-guide/tasks/manage-environments.html#creating-an-environment-from-an-environment-yml-file
-name: enmapbox_full
+name: qgis
 channels:
   - conda-forge
 dependencies:
@@ -49,24 +21,16 @@
   # EnMAP-Box
   - astropy
   - catboost
-  - lightgbm
   - matplotlib
+  - astropy
   - numba>=0.56.4
-  - numpy
-  - qgis>=3.28.2
-  - scikit-learn>=0.24
-  - scipy>=1.1
-  - typeguard
-  - xgboost
   - sympy
   - pyopengl
+  - netcdf4
   - h5py
   - gitpython
   - git-lfs
   - pip:
-    # Polymer AC additional pip requirements
-    - acwater>=0.3.0
     - enpt-enmapboxapp
 variables:
->>>>>>> 12aca79c
   QT_MAC_WANTS_LAYER: 1