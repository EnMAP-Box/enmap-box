--- conflicted
+++ resolved
@@ -5,11 +5,8 @@
     branches:
       - main
       - release-**
-<<<<<<< HEAD
       - refactor_environments
-=======
       - release_**
->>>>>>> a056dea5
 
   pull_request:
     branches:
@@ -38,7 +35,7 @@
 
       - name: Docker Environment Info
         run: |
-          # ls -la .env/docker/
+          # ls -la .docker/
           # ls -la
           # ls -la ~
           # ls -la /usr/bin
@@ -49,6 +46,6 @@
           pip list
       - name: Test EnMAP-Box on QGIS
         run: | 
-          chmod +x .env/docker/run_docker_tests.sh
-          ls -la .env/docker/
-          docker compose -f .env/docker/docker-compose.gh.yml run qgis /usr/src/.env/docker/run_docker_tests.sh+          chmod +x .docker/run_docker_tests.sh
+          ls -la .docker/
+          docker compose -f .docker/docker-compose.gh.yml run qgis /usr/src/.docker/run_docker_tests.sh