# CHANGELOG

## Version 3.17 (2025-12-09)

_This release was tested under QGIS 3.40 (LTR) and 3.44 (latest release)._

### New Features

* EnMAP-Box opens Tanager \*.h5 files and reads wavelength information
* separate QgsProjects: EnMAP-Box widgets now show layers that are opened in EnMAP-Box only
* revisited start of processing algorithms
* if started from EnMAP-Box, the results returned from QGIS Processing Algorithms are
  added directly to the EnMAP-Box, keeping the QGIS Project clean

#### Spectral Library Viewer

The Spectral Library Viewer and the I/O for external spectral library formats
have been completely redesigned (qps issues [100](https://github.com/EnMAP-Box/qgispluginsupport/issues/100) and
[113](https://github.com/EnMAP-Box/qgispluginsupport/issues/113):

* faster reading and visualization of spectral profiles
* a single viewer can visualize profiles from different vector layers
* added interactive legend that allows to hide/show single profiles
* added profile statistics, e.g. mean and stddev profiles
* import and export of spectral profiles has been completely revised and
  is now implemented as QGIS Processing Algorithms (see below)
* supports import of ECOSTRESS data

#### Applications

* [Spectral Index Explorer] overhaul the Spectral Index Creator and make it an EO4Q
  app [#1199](https://github.com/EnMAP-Box/enmap-box/issues/1199)
* [EnSoMAP] Add new “SOC Index: R478/(R659*R546)” [#1250](https://github.com/EnMAP-Box/enmap-box/issues/1250)

#### Processing Algorithms

* [Analysis ready data] add algorithm for raster aggregation [#957](https://github.com/EnMAP-Box/enmap-box/issues/957)
* [Analysis ready data] add algorithm for EnMAP L2A raster
  tiling [#1159](https://github.com/EnMAP-Box/enmap-box/issues/1159)
* [Classification/Regression accuracy report] add data sources to
  report [#1177](https://github.com/EnMAP-Box/enmap-box/issues/1177)
* [Aggregate raster layers] improve performance [#1231](https://github.com/EnMAP-Box/enmap-box/issues/1231)
* [Aggregate raster layers] support external masks [#1233](https://github.com/EnMAP-Box/enmap-box/issues/1233)
* [Create mask raster layer] add support for in-memory
  output [#1237](https://github.com/EnMAP-Box/enmap-box/issues/1237)
* [Save raster layer as] add support for layer with non-GDAL
  provider [#1248](https://github.com/EnMAP-Box/enmap-box/issues/1248)
* Added *Import Spectral Profiles*
* Added *Export Spectral Profiles*
* Added *Extract Spectral Profiles from raster layer*

#### Miscellaneous

* [Changelog] add support for manual editing [#1119](https://github.com/EnMAP-Box/enmap-box/issues/1119)
* [Class Fraction/Probability Renderer] match categories by name when pasting a
  style  [#1178](https://github.com/EnMAP-Box/enmap-box/issues/1178)
* add algorithm for converting absolute filenames into relative filenames inside a
  VRT [#1195](https://github.com/EnMAP-Box/enmap-box/issues/1195)
* [Testdata] add support for testdata management in stand-alone
  QGIS [#1227](https://github.com/EnMAP-Box/enmap-box/issues/1227)
* Update HTML report style [#1247](https://github.com/EnMAP-Box/enmap-box/issues/1247)
* Use EnMAPBox.project() [#1272](https://github.com/EnMAP-Box/enmap-box/issues/1272)
* [Spectral View] can't create a new and empty spectral view [#1310](https://github.com/EnMAP-Box/enmap-box/issues/1310)
* [Spectral View] deactivated candidate profile is still
  displayed [#1330](https://github.com/EnMAP-Box/enmap-box/issues/1330)
* unified config files [#1332](https://github.com/EnMAP-Box/enmap-box/issues/1332)

### Fixed Bugs

<details><summary>Show all (48)</summary>

* [Data sources] Drag & Drop of temporary vector layers not
  working [#877](https://github.com/EnMAP-Box/enmap-box/issues/877)
* [SpectralLibraryUtils] SpectralLibraryUtils.writeToSource crashes, when using *.geojson
  filenames [#926](https://github.com/EnMAP-Box/enmap-box/issues/926)
* GDAL Metadata widget: Paste option is always greyed [#1059](https://github.com/EnMAP-Box/enmap-box/issues/1059)
* Import of USGS Spectral Library Version 7 failed [#1094](https://github.com/EnMAP-Box/enmap-box/issues/1094)
* [Regression-based Unmixing] fails to save output files as
  .bsq [#1134](https://github.com/EnMAP-Box/enmap-box/issues/1134)
* [Scatter Plot] AttributeError: 'NoneType' object has no attribute '
  mapSettings' [#1141](https://github.com/EnMAP-Box/enmap-box/issues/1141)
* [CI] TestPrepareRegressionDatasetFromContinuousVectorAlgorithm.test_excludeBadBands fails with AssertionError: 218 !=
  0 [#1153](https://github.com/EnMAP-Box/enmap-box/issues/1153)
* test_TranslateRasterAlgorithm fails with: assert outGdalDataset is not
  None [#1156](https://github.com/EnMAP-Box/enmap-box/issues/1156)
* [Import Sentinel-2 L2A product] missing CRS [#1163](https://github.com/EnMAP-Box/enmap-box/issues/1163)
* Error Importing L2A EnMAP file, when Windows Path is too
  long [#1166](https://github.com/EnMAP-Box/enmap-box/issues/1166)
* [Profile Analytics] UDF error messages aren't printed
  correctly [#1188](https://github.com/EnMAP-Box/enmap-box/issues/1188)
* Error executing python [#1200](https://github.com/EnMAP-Box/enmap-box/issues/1200)
* Raster Layer Styling does not read tanager wavelengths [#1208](https://github.com/EnMAP-Box/enmap-box/issues/1208)
* Drag & Drop Tanager .h5 file fails [#1209](https://github.com/EnMAP-Box/enmap-box/issues/1209)
* ENVI spectra library reading: GDAL_VRT_RAWRASTERBAND_ALLOWED_SOURCE GDAL
  3.12+ [#1214](https://github.com/EnMAP-Box/enmap-box/issues/1214)
* PyPI Package Info: unable to disable missing package warning for enpt-enmapbox
  app [#1221](https://github.com/EnMAP-Box/enmap-box/issues/1221)
* Dependency list requires updating [#1224](https://github.com/EnMAP-Box/enmap-box/issues/1224)
* [Data Sources panel] in-memory output layer not correctly
  opened [#1226](https://github.com/EnMAP-Box/enmap-box/issues/1226)
* EnMap-Plugin fails to load on macOS QGIS 3.40.5 –
  Bratislava [#1236](https://github.com/EnMAP-Box/enmap-box/issues/1236)
* [Classification workflow] AssertionError: empty strata detected: {1, 2, 3,
  4} [#1240](https://github.com/EnMAP-Box/enmap-box/issues/1240)
* Another value error in raster layer styling panel [#1245](https://github.com/EnMAP-Box/enmap-box/issues/1245)
* Tanager Core Imagery Sample raises exception [#1257](https://github.com/EnMAP-Box/enmap-box/issues/1257)
* [PyPi Package Info] don't show a warning for missing packages, which aren't included in the
  requirements_osgeo4w.txt [#1258](https://github.com/EnMAP-Box/enmap-box/issues/1258)
* RasterReader fails to read Tanager wavelength information [#1259](https://github.com/EnMAP-Box/enmap-box/issues/1259)
* ImportEnmapL2AAlgorithm can't deal with "_COG.TIF" for Level2A EnMap Data from DLR Geoservice
  STAC [#1260](https://github.com/EnMAP-Box/enmap-box/issues/1260)
* Import EnMAP L2A product [#1262](https://github.com/EnMAP-Box/enmap-box/issues/1262)
* [CI] test_SpectralResamplingByWavelengthAndFwhmAlgorithm: AssertionError: -36108144.0 != np.float32(
  -3.610814e+07) [#1266](https://github.com/EnMAP-Box/enmap-box/issues/1266)
* test_ConvexHullAlgorithm fail [#1267](https://github.com/EnMAP-Box/enmap-box/issues/1267)
* MaskRasterDataProvider causes SegFaults [#1268](https://github.com/EnMAP-Box/enmap-box/issues/1268)
* RasterLayerStyling Panel causes QGIS crash by segfault [#1271](https://github.com/EnMAP-Box/enmap-box/issues/1271)
* [CI] test_CreateMaskAlgorithm.py several tests fail [#1276](https://github.com/EnMAP-Box/enmap-box/issues/1276)
* several apps define a QDockWidget inside the UI file but refer to it as a QgsDockWidget in the PY
  file [#1283](https://github.com/EnMAP-Box/enmap-box/issues/1283)
* Sensor Import Panel fails on linux & macOS [#1295](https://github.com/EnMAP-Box/enmap-box/issues/1295)
* [Processing] AttributeError: 'NoneType' object has no attribute '
  mapTool' [#1300](https://github.com/EnMAP-Box/enmap-box/issues/1300)
* [Processing] layer list shows old layers, which aren't available
  anymore [#1301](https://github.com/EnMAP-Box/enmap-box/issues/1301)
* Raster Band stacking fails to stack Sentinel-2 bands [#1302](https://github.com/EnMAP-Box/enmap-box/issues/1302)
* [Profile Analytics] RecursionError: maximum recursion depth
  exceeded [#1309](https://github.com/EnMAP-Box/enmap-box/issues/1309)
* [Data Sources] the node to the actual speclib is missing [#1311](https://github.com/EnMAP-Box/enmap-box/issues/1311)
* [Profile Analytics] AttributeError: 'SpectralLibraryDock' object has no attribute '
  speclib' [#1323](https://github.com/EnMAP-Box/enmap-box/issues/1323)
* candidate profiles aren't plotted correctly in second Spectral
  View [#1325](https://github.com/EnMAP-Box/enmap-box/issues/1325)
* candidate profile not plotted correctly and profile wrongly added to source (edits file on
  disk) [#1326](https://github.com/EnMAP-Box/enmap-box/issues/1326)
* [Spectral View] deactivated candidate profile is still
  displayed [#1330](https://github.com/EnMAP-Box/enmap-box/issues/1330)
* [Spectral View] default candidate profile style changes after adding new
  visualization [#1331](https://github.com/EnMAP-Box/enmap-box/issues/1331)
* Plugin metadata.txt about text [#1333](https://github.com/EnMAP-Box/enmap-box/issues/1333)
* Remove closed dock instances [#1336](https://github.com/EnMAP-Box/enmap-box/issues/1336)
* Raster Layer Styling panel fails to initialize slider
  positions [#1339](https://github.com/EnMAP-Box/enmap-box/issues/1339)
* [Spectral View] when adding a feature in a visualized speclib, the plot is not
  updated [#1345](https://github.com/EnMAP-Box/enmap-box/issues/1345)
* processing algorithm CLI help text contain HTML tags [#1348](https://github.com/EnMAP-Box/enmap-box/issues/1348)
<<<<<<< HEAD
* [Spectral View] fixed extraction of profiles from raster
  image [#1383](https://github.com/EnMAP-Box/enmap-box/issues/1383)
=======
* ENVI BSQ files can be opened by drag and drop [#1382](https://github.com/EnMAP-Box/enmap-box/issues/1382)
>>>>>>> bbfdc1df

</details>

## Version 3.16 (2025-03-24)

_This release was tested under QGIS 3.40 (LTR) and 3.42 (latest release)._

### New Features

#### Applications

* add application for semantic segmentation via deep
  learning [#1068](https://github.com/EnMAP-Box/enmap-box/issues/1068)

#### Data / Metadata Model

* [RasterReader] support raster data reading with on-the-fly
  reprojection [#1005](https://github.com/EnMAP-Box/enmap-box/issues/1005)
* [RasterReader] support raster band level CENTRAL_WAVELENGTH_UM and FWHM_UM metadata in the GDAL IMAGERY
  domain [#1078](https://github.com/EnMAP-Box/enmap-box/issues/1078)

#### Processing Algorithms

* [Create spectral indices] support indices specified by JSON
  file [#988](https://github.com/EnMAP-Box/enmap-box/issues/988)
* [Create spectral indices] add soil organic carbon index [#1009](https://github.com/EnMAP-Box/enmap-box/issues/1009)

#### Miscellaneous

* [Import Spectral Profiles] add support for Spectra Vista Corp-SVC Field
  Spectrometers [#662](https://github.com/EnMAP-Box/enmap-box/issues/662)
* add QLabel that scales pixmaps while keeping aspect ration [#1114](https://github.com/EnMAP-Box/enmap-box/issues/1114)

### Fixed Bugs

<details><summary>Show all (7)</summary>

* Error in yml file for conda environment [#1010](https://github.com/EnMAP-Box/enmap-box/issues/1010)
* [Classification layer accuracy report] KeyError: '
  accuracy' [#1070](https://github.com/EnMAP-Box/enmap-box/issues/1070)
* [Spectral View] saving spectral library modification breaks profile plot in editor
  widget [#1080](https://github.com/EnMAP-Box/enmap-box/issues/1080)
* Cannot open true color a file [#1088](https://github.com/EnMAP-Box/enmap-box/issues/1088)
* removed dependency on gdal.const.DMD_CREATIONFIELDDATASUBTYPES #858,
  #886, [#986](https://github.com/EnMAP-Box/enmap-box/issues/986) [#843](https://github.com/EnMAP-Box/enmap-box/issues/843)

* fixed copy & paste of layer rendering styles [#qps 86](https://github.com/EnMAP-Box/qgispluginsupport/issues/86)

* typeguard version 3+ is not
  supported [#430](https://github.com/EnMAP-Box/enmap-box/issues/430) [#398](https://github.com/EnMAP-Box/enmap-box/issues/398) [#455](https://github.com/EnMAP-Box/enmap-box/issues/455) [#789](https://github.com/EnMAP-Box/enmap-box/issues/789) [#1096](https://github.com/EnMAP-Box/enmap-box/issues/1096)
    * typeguard v3+ has severe performance problems
    * freezed typeguard to v2.13.3 and shipped as enmapbox.typeguard

</details>

## Version 3.15 (2024-10-11)

_This release was tested under QGIS 3.34 (LTR) and 3.38 (latest release)._

### New Features

#### Applications

* add algorithm and interactive tool for plotting trajectories of land cover change over time via Sankey
  plot [#924](https://github.com/EnMAP-Box/enmap-box/issues/924)

#### Data / Metadata Model

* support temporal metadata provided by 'time' dimension in NetCDF
  files [#906](https://github.com/EnMAP-Box/enmap-box/issues/906)
* support temporal metadata provided by .aux.json files created with R-cran terra
  package [#907](https://github.com/EnMAP-Box/enmap-box/issues/907)

#### GUI

* [Data Views] add "Apply mask" option to the raster layer context
  menu [#942](https://github.com/EnMAP-Box/enmap-box/issues/942)

#### Processing Algorithms

* Import USGS ASCII Speclib [#302](https://github.com/EnMAP-Box/enmap-box/issues/302)
* add import algorithms for Planet Scope products [#492](https://github.com/EnMAP-Box/enmap-box/issues/492)
* [Classification workflow] support OOB validation [#910](https://github.com/EnMAP-Box/enmap-box/issues/910)
* [Create classification/regression/unsupervised dataset] store sample locations inside a dataset if
  available [#911](https://github.com/EnMAP-Box/enmap-box/issues/911)
* [Classification workflow] add "classification layer accuracy and area report"
  output [#912](https://github.com/EnMAP-Box/enmap-box/issues/912)
* implement "Create spectral library (from classification
  dataset)" [#917](https://github.com/EnMAP-Box/enmap-box/issues/917)
* add algorithm and interactive tool for plotting trajectories of land cover change over time via Sankey
  plot [#924](https://github.com/EnMAP-Box/enmap-box/issues/924)
* add algorithms for creating spectral library from classification/regression
  dataset [#931](https://github.com/EnMAP-Box/enmap-box/issues/931)
* [Raster layer bounding polygon] add option for convex hull [#950](https://github.com/EnMAP-Box/enmap-box/issues/950)
* [Analysis ready data] add algorithm for raster tiling [#953](https://github.com/EnMAP-Box/enmap-box/issues/953)
* add "Aggregate raster layers" algorithm [#956](https://github.com/EnMAP-Box/enmap-box/issues/956)
* add algorithm for creating a raster mask [#959](https://github.com/EnMAP-Box/enmap-box/issues/959)
* [Import EnMAP L2A product] support L2A Analysis Ready Data from Geoservice /
  EOLAB [#973](https://github.com/EnMAP-Box/enmap-box/issues/973)
* [Import EnMAP L2A product] derive bad band information from metadata
  file [#974](https://github.com/EnMAP-Box/enmap-box/issues/974)
* in all algorithms with VRT raster output, also support GTiff and ENVI
  outputs [#977](https://github.com/EnMAP-Box/enmap-box/issues/977)

#### Miscellaneous

* implement auto-generated changelog [#938](https://github.com/EnMAP-Box/enmap-box/issues/938)
* update script conda environments [#951](https://github.com/EnMAP-Box/enmap-box/issues/951)

### Fixed Bugs

<details><summary>Show all (9)</summary>

* Save current profiles on CTRL+S [#871](https://github.com/EnMAP-Box/enmap-box/issues/871)
* [Spectral resampling] EMIT sensor is missing [#891](https://github.com/EnMAP-Box/enmap-box/issues/891)
* [Classification layer accuracy and area report (for simple random sampling)] wrong confidence intervals for area
  estimates [#909](https://github.com/EnMAP-Box/enmap-box/issues/909)
* Regression based unmixing | problem with implementation of
  LinearSVR [#967](https://github.com/EnMAP-Box/enmap-box/issues/967)
* [Regression-based unmixing] _catboost.CatBoostError: Expected callable object or stream-like
  object [#980](https://github.com/EnMAP-Box/enmap-box/issues/980)
* [changelog] fix collapsable section for issues [#990](https://github.com/EnMAP-Box/enmap-box/issues/990)
* [Location Browser] requests.exceptions.JSONDecodeError: Expecting value: line 1 column 1 (char
    0) [#1017](https://github.com/EnMAP-Box/enmap-box/issues/1017)
* [Import XYZ product] performance issue with scaled reflectance
  raster [#1028](https://github.com/EnMAP-Box/enmap-box/issues/1028)
* [Classification layer accuracy report] confusion matrix layout is
  wrong/transposed [#1055](https://github.com/EnMAP-Box/enmap-box/issues/1055)

</details>

## Version 3.14 (2024-04-11)

_This release was tested under QGIS 3.34 (LTR) and 3.36 (latest release)._

### New Features

#### Applications

* [Profile Analytics] allow aggregated Z-Profiles using a selected
  feature-geometry [#261](https://github.com/EnMAP-Box/enmap-box/issues/261)
* [GDAL Metadata] rename "Range" band property to "Wavelength
  Range" [#757](https://github.com/EnMAP-Box/enmap-box/issues/757)

#### Data / Metadata Model

* add support for STAC-like metadata sidecar files [#753](https://github.com/EnMAP-Box/enmap-box/issues/753)
* [RasterWriter] dump all metadata into the *.stac.json sidecar file on object
  destruction [#768](https://github.com/EnMAP-Box/enmap-box/issues/768)

#### GUI

* [Tools > Developers menu] add "Open Plugin Directory" button [#666](https://github.com/EnMAP-Box/enmap-box/issues/666)
* Plot variance vs. components in PCA [#668](https://github.com/EnMAP-Box/enmap-box/issues/668)
* [Data Sources panel] improve support for "Open in Explorer" option for vector
  sources [#678](https://github.com/EnMAP-Box/enmap-box/issues/678)
* [Spectral View] better support for vector-layers without proper QML sidecar
  file [#755](https://github.com/EnMAP-Box/enmap-box/issues/755)
* [Spectral View] add option/dialog for check/uncheck individual fields to be interpreted as SpectralProfile
  fields [#758](https://github.com/EnMAP-Box/enmap-box/issues/758)
* [Spectral View] find SpectralProfile attributes
  automatically [#778](https://github.com/EnMAP-Box/enmap-box/issues/778)

#### Processing Algorithms

* [ClassificationWorkflowAlgorithm] make input raster optional [#631](https://github.com/EnMAP-Box/enmap-box/issues/631)
* add algorithm for deriving the bounding polygon of a raster
  layer [#634](https://github.com/EnMAP-Box/enmap-box/issues/634)
* [Import XYZ product] set default style to TrueColor [#635](https://github.com/EnMAP-Box/enmap-box/issues/635)
* implement processing algorithm for exporting classification dataset into FORCE text file
  formats [#664](https://github.com/EnMAP-Box/enmap-box/issues/664)
* [Sample raster layer values algo] add "Skip no data pixel"
  option [#682](https://github.com/EnMAP-Box/enmap-box/issues/682)
* [Class fraction layer from categorized vector layer] also support the raster case in the same
  algo [#702](https://github.com/EnMAP-Box/enmap-box/issues/702)
* add algorithm for scaling/converting raster data [#765](https://github.com/EnMAP-Box/enmap-box/issues/765)
* [Create classification dataset (from categorized spectral library)] add option for excluding bad
  bands [#766](https://github.com/EnMAP-Box/enmap-box/issues/766)
* [Spectral resampling (to wavelength)] add option for selecting the nearest
  wavelength [#801](https://github.com/EnMAP-Box/enmap-box/issues/801)
* [Classification layer accuracy and area report] add support for non-matching category
  names [#845](https://github.com/EnMAP-Box/enmap-box/issues/845)

#### Miscellaneous

* [Scripts/EnFireMAP] add script for sampling point data from data
  cube [#681](https://github.com/EnMAP-Box/enmap-box/issues/681)
* split and restructure the requirement.txt file by operating system and Python
  environment [#701](https://github.com/EnMAP-Box/enmap-box/issues/701)

### Fixed Bugs

<details><summary>Show all (38)</summary>

* [GEE Time Series Explorer] AttributeError: 'GeeTemporalProfileDockWidget' object has no attribute '
  onDownloadLayerProfilesClicked' [#691](https://github.com/EnMAP-Box/enmap-box/issues/691)
* splash screen not showing up on EnMAP-Box startup [#714](https://github.com/EnMAP-Box/enmap-box/issues/714)
* Error in executing EnPT - EnMAP Processing Tool (v0.7.6) for Level-1B to Level-2A
  conversion [#719](https://github.com/EnMAP-Box/enmap-box/issues/719)
* trouble with numba>=0.57 [#735](https://github.com/EnMAP-Box/enmap-box/issues/735)
* [Data Views] spectral view layer legend not correctly
  updated [#737](https://github.com/EnMAP-Box/enmap-box/issues/737)
* [Spectral View] "Automatically pan to current feature" in isn't working in Form
  View [#750](https://github.com/EnMAP-Box/enmap-box/issues/750)
* [Layer Properties > GDAL Metadata] copy&paste wavelength values from ENVI Header to Band Metadata table isn't
  working [#754](https://github.com/EnMAP-Box/enmap-box/issues/754)
* error from decorrelationstretchdialog.py : MinMaxScaler must be an instance of 'tuple'. Got [0, 255]
  instead [#771](https://github.com/EnMAP-Box/enmap-box/issues/771)
* after stop vector editing, the "Add point feature" map tool is still
  shown [#774](https://github.com/EnMAP-Box/enmap-box/issues/774)
* [Cursor location values panel] category color and name isn't shown for last
  category [#775](https://github.com/EnMAP-Box/enmap-box/issues/775)
* [Classification layer accuracy and area report] layer styling is set back to
  default [#776](https://github.com/EnMAP-Box/enmap-box/issues/776)
* test runs locally but fails in CI  [#781](https://github.com/EnMAP-Box/enmap-box/issues/781)
* [Spectral resampling] predefined sensors are not included in the plugin
  Zip [#786](https://github.com/EnMAP-Box/enmap-box/issues/786)
* CatBoostClassifier [#790](https://github.com/EnMAP-Box/enmap-box/issues/790)
* ModuleNotFoundError:No module named 'llvmlite.llvmpy' [#791](https://github.com/EnMAP-Box/enmap-box/issues/791)
* [Spectral Processing] outputs aren't properly opened inside Data Sources panel and file locations aren't reported in
  the Log tab [#798](https://github.com/EnMAP-Box/enmap-box/issues/798)
* Spectral resampling (to Sentinel-2A and B) fails with "failed to open spectral library: 'NoneType' object has no
  attribute 'source'" [#803](https://github.com/EnMAP-Box/enmap-box/issues/803)
* macOS installation problem: installing the plugin starts a new QGIS
  instance [#804](https://github.com/EnMAP-Box/enmap-box/issues/804)
* Avoid checks on equality of float results, use almostEqual
  instead [#813](https://github.com/EnMAP-Box/enmap-box/issues/813)
* QGIS v.3-36 problem when enabling EnMap-Box [#818](https://github.com/EnMAP-Box/enmap-box/issues/818)
* SaveLibraryAsGeoJsonAlgorithm fails to save Speclibs with MAP
  field [#823](https://github.com/EnMAP-Box/enmap-box/issues/823)
* Select Features, AsdsertionError isinstance(mode,
  QgsMapToolSelectionHandler.SelectionMode) [#827](https://github.com/EnMAP-Box/enmap-box/issues/827)
* ensomap:  ImportError:cannot import name 'docstring' from 'matplotlib' (
  /home/alobo/.local/lib/python3.10/site-packages/matplotlib/__init__
  .py) [#836](https://github.com/EnMAP-Box/enmap-box/issues/836)
* Missing Python Package(s) message is displayed at every
  start [#837](https://github.com/EnMAP-Box/enmap-box/issues/837)
* enpt is missing and cannot be installed [#839](https://github.com/EnMAP-Box/enmap-box/issues/839)
* [EnmapBoxSettings] boolean values are not correctly handled [#851](https://github.com/EnMAP-Box/enmap-box/issues/851)
* Problem importing EnMAP data into QGIS 3.36 [#862](https://github.com/EnMAP-Box/enmap-box/issues/862)
* AttributeError: 'NoneType' object has no attribute '
  highlightedVariables' [#863](https://github.com/EnMAP-Box/enmap-box/issues/863)
* [RasterReader] open a WMS layer with "openWithGdal=False" isn't
  working [#865](https://github.com/EnMAP-Box/enmap-box/issues/865)
* EnMAP L2A data isn't scaled correctly between 0 and 1 [#879](https://github.com/EnMAP-Box/enmap-box/issues/879)
* [Scale/truncate/convert raster layer] algo is placed in the wrong algo
  group [#885](https://github.com/EnMAP-Box/enmap-box/issues/885)
* Couldn't load plugin 'enmapboxplugin' due to an error when calling its classFactory()
  method  [#886](https://github.com/EnMAP-Box/enmap-box/issues/886)
* [SpectralView] GeoJSON library with NaN values not correctly
  plotted [#887](https://github.com/EnMAP-Box/enmap-box/issues/887)
* [PyPi Package Info] Latest version not displayed [#890](https://github.com/EnMAP-Box/enmap-box/issues/890)
* [Classification layer accuracy and area report] issue with unclassified pixel inside
  map [#900](https://github.com/EnMAP-Box/enmap-box/issues/900)
* [Data Sources] right-click on nodes inside a model file (*.pkl) gives
  error [#908](https://github.com/EnMAP-Box/enmap-box/issues/908)
* Spectral library axis flipped [#916](https://github.com/EnMAP-Box/enmap-box/issues/916)
* [SpectralLibraryUtils] SpectralLibraryUtils.writeToSource is creating wrong
  CRS [#936](https://github.com/EnMAP-Box/enmap-box/issues/936)

</details>

## Version 3.13 (2023-10-06)

_This release was tested under QGIS 3.28 (LTR), 3.32 and 3.34 (latest release)._

### New Features

#### Applications

* [Profile Analytics] auto-select a layer if none is selected
  yet [#122](https://github.com/EnMAP-Box/enmap-box/issues/122)
* [GEE TSE] shortcut for opening the custom collections folder [#395](https://github.com/EnMAP-Box/enmap-box/issues/395)
* [Raster Band Stacking] add option for preventing duplicated output band
  names [#468](https://github.com/EnMAP-Box/enmap-box/issues/468)
* [Profile Analytics] link profiles into SpectralView as current
  profiles [#530](https://github.com/EnMAP-Box/enmap-box/issues/530)
* [Profile Analytics] add option for linking profiles from GEE Time Series
  Explorer [#531](https://github.com/EnMAP-Box/enmap-box/issues/531)

#### Continuous Integration

* add global option RAISE_ALL_EXCEPTIONS [#598](https://github.com/EnMAP-Box/enmap-box/issues/598)
* [Mambaforge/Conda installation] add YML file for QGIS Long Term Release (LTR)
  environment [#605](https://github.com/EnMAP-Box/enmap-box/issues/605)

#### Data / Metadata Model

* [Spectral resampling algos] introduce format for predefined
  sensors [#579](https://github.com/EnMAP-Box/enmap-box/issues/579)

#### GUI

* [Project Settings] add Project Open/Save buttons to EnMAP-Box main
  menu [#307](https://github.com/EnMAP-Box/enmap-box/issues/307)
* [Data Views panel] add context-menu shortcut for setting the layer name as map view
  name [#387](https://github.com/EnMAP-Box/enmap-box/issues/387)
* [Spectral View] better support for GeoJSON format [#423](https://github.com/EnMAP-Box/enmap-box/issues/423)
* [Project Settings] add Open Project button in Project menu [#446](https://github.com/EnMAP-Box/enmap-box/issues/446)
* FR: EnMAP-BoxContextMenuProvider [#513](https://github.com/EnMAP-Box/enmap-box/issues/513)
* [SpectralView] add distance xUnits [#525](https://github.com/EnMAP-Box/enmap-box/issues/525)
* [Data Views panel] add "Make Permanent..." option to layer context
  menu [#660](https://github.com/EnMAP-Box/enmap-box/issues/660)

#### Processing Algorithms

* make feature name matching optional and not the default in ML
  predictions [#297](https://github.com/EnMAP-Box/enmap-box/issues/297)
* use direct assignment between band number and detector in EnMAP L2A product specified in the
  METADATA.XML [#415](https://github.com/EnMAP-Box/enmap-box/issues/415)
* [Spectral Index Creator] add support for formulas with input bands given by center
  wavelength [#456](https://github.com/EnMAP-Box/enmap-box/issues/456)
* [Import EnMAP L2A product] add "Exclude bad bands" option [#461](https://github.com/EnMAP-Box/enmap-box/issues/461)
* [Classification workflow algo] the default feature matching by name is causing problems in case of duplicated
  names [#467](https://github.com/EnMAP-Box/enmap-box/issues/467)
* implement algorithms for calculating spectral similarity between
  classes [#469](https://github.com/EnMAP-Box/enmap-box/issues/469)
* [Class fraction layer from categorized vector layer] add option to exclude border
  pixel [#478](https://github.com/EnMAP-Box/enmap-box/issues/478)
* [Raster math] add option for recoding input no data values [#479](https://github.com/EnMAP-Box/enmap-box/issues/479)
* short of spectral separability tests [#494](https://github.com/EnMAP-Box/enmap-box/issues/494)
* [Spectral resampling (to EnMAP)] update EnMAP sensor model [#496](https://github.com/EnMAP-Box/enmap-box/issues/496)
* [Import EnMAP L2A product] support band order by detector [#515](https://github.com/EnMAP-Box/enmap-box/issues/515)
* [Raster math] don't create empty band names by default [#532](https://github.com/EnMAP-Box/enmap-box/issues/532)
* [Edit raster source band properties] allow expressions using counter variables to derive value
  lists [#539](https://github.com/EnMAP-Box/enmap-box/issues/539)
* [Processing algorithms] add option for manual includes into auto-generated processing algo RST
  files [#553](https://github.com/EnMAP-Box/enmap-box/issues/553)
* [Create classification/regression/unsupervised dataset algos] add "Exclude bad bands/features"
  option [#560](https://github.com/EnMAP-Box/enmap-box/issues/560)
* [Spectral resampling (to spectral raster layer wavelength and FWHM)] allow to select non-raster files specifying
  center wavelength and fwhm [#574](https://github.com/EnMAP-Box/enmap-box/issues/574)
* [Spectral resampling algos] add option for linear
  interpolation [#580](https://github.com/EnMAP-Box/enmap-box/issues/580)
* implement random point-vector creation from raster layer
  value-ranges [#593](https://github.com/EnMAP-Box/enmap-box/issues/593)
* implement an algorithm that creates a classification layer from a rendered
  image [#611](https://github.com/EnMAP-Box/enmap-box/issues/611)
* [Spectral resampling] use a file output widget for writing the
  SRF [#620](https://github.com/EnMAP-Box/enmap-box/issues/620)
* [Convolution filter algos] mark output no data bands as bad
  bands [#637](https://github.com/EnMAP-Box/enmap-box/issues/637)
* [Subset raster layer bands] add "Derive and exclude additional bad bands"
  option [#638](https://github.com/EnMAP-Box/enmap-box/issues/638)
* [Spectral Index Optimizer] filter non-finite values before
  fitting [#718](https://github.com/EnMAP-Box/enmap-box/issues/718)

#### Miscellaneous

* [Spectral View] use @symbol_color by default for a new profile
  visualization [#312](https://github.com/EnMAP-Box/enmap-box/issues/312)
* make example datasets (berlin, potsdam) available via Menu > Tools > Developers > Example
  Datasets [#561](https://github.com/EnMAP-Box/enmap-box/issues/561)
* [Example Dataset] make the full EnMAP scene available for
  download [#566](https://github.com/EnMAP-Box/enmap-box/issues/566)
* [Example Dataset Potsdam] add library and
  continuous-vector-layer [#576](https://github.com/EnMAP-Box/enmap-box/issues/576)
* [Scripts] implement script for cutting EnMAP L2A scenes according to a given tiling
  scheme [#583](https://github.com/EnMAP-Box/enmap-box/issues/583)

### Fixed Bugs

<details><summary>Show all (61)</summary>

* [Profile Analytics] ignore or handle WMS layers properly [#443](https://github.com/EnMAP-Box/enmap-box/issues/443)
* [Scripts/create_plugin.py] can't build plugin (somehow related to
  Markdown) [#452](https://github.com/EnMAP-Box/enmap-box/issues/452)
* New error when starting EnMap-Box [#459](https://github.com/EnMAP-Box/enmap-box/issues/459)
* ValueError: ndarray is not C-contiguous [#463](https://github.com/EnMAP-Box/enmap-box/issues/463)
* Ubuntu 22.04: No module named 'PyQt5.pyrcc_main' [#466](https://github.com/EnMAP-Box/enmap-box/issues/466)
* [Classification workflow] temp files are written into the QGIS installation
  folder [#477](https://github.com/EnMAP-Box/enmap-box/issues/477)
* ValueError: Input contains NaN, infinity or a value too large for dtype('
  float32'). [#495](https://github.com/EnMAP-Box/enmap-box/issues/495)
* [Translate raster layer] data gain/offset is getting lost, when translation an EnMAP L2A VRT to GTiff
  format [#501](https://github.com/EnMAP-Box/enmap-box/issues/501)
* Regression-based unmixing does not allow to select Endmember
  dataset [#503](https://github.com/EnMAP-Box/enmap-box/issues/503)
* "Predict classification layer" can not use RFc model [#504](https://github.com/EnMAP-Box/enmap-box/issues/504)
* Bug in beta leaf angle distribution within IVVRM (EnMAP-box
  3.12.1) [#507](https://github.com/EnMAP-Box/enmap-box/issues/507)
* FAILED tests/enmap-box/enmapboxprocessing/test_utils.py::TestUtils::
  test_gdalDataTypeToNumpyDataType [#508](https://github.com/EnMAP-Box/enmap-box/issues/508)
* [Data Views panel] opening the layer properties from the context menu not
  working [#541](https://github.com/EnMAP-Box/enmap-box/issues/541)
* Convolution Algorithm tests [#542](https://github.com/EnMAP-Box/enmap-box/issues/542)
* Plugin EnmapBox crashed QGIS [#546](https://github.com/EnMAP-Box/enmap-box/issues/546)
* Warning on startup: "Agricultural Applications already
  loaded" [#568](https://github.com/EnMAP-Box/enmap-box/issues/568)
* [Data Sources] Right-click list index out of range [#569](https://github.com/EnMAP-Box/enmap-box/issues/569)
* Can not open Map View [#570](https://github.com/EnMAP-Box/enmap-box/issues/570)
* [Map View] context menu content is shown twice [#572](https://github.com/EnMAP-Box/enmap-box/issues/572)
* [Spectral View] profiles not correctly displayed [#581](https://github.com/EnMAP-Box/enmap-box/issues/581)
* TypeError when running PRISMA L2D import in batch [#584](https://github.com/EnMAP-Box/enmap-box/issues/584)
* [Processing] clicking the "Run as Batch Process" button when running in PyCharm not
  working [#585](https://github.com/EnMAP-Box/enmap-box/issues/585)
* [Spectral convolution Ricker Wavelet filter] ValueError: Setting nan_treatment='interpolate' requires the kernel to be
  normalized [#587](https://github.com/EnMAP-Box/enmap-box/issues/587)
* ModuleNotFoundError: No module named 'enmapboxexampledata' [#588](https://github.com/EnMAP-Box/enmap-box/issues/588)
* [Raster math] broken link [#591](https://github.com/EnMAP-Box/enmap-box/issues/591)
* import L2A EnMAP data - error [#595](https://github.com/EnMAP-Box/enmap-box/issues/595)
* Raster Math IndexError: list index out of range [#601](https://github.com/EnMAP-Box/enmap-box/issues/601)
* AttributeError:module 'numpy' has no attribute 'float'. [#604](https://github.com/EnMAP-Box/enmap-box/issues/604)
* ValueError: node array from the pickle has an incompatible
  dtype [#614](https://github.com/EnMAP-Box/enmap-box/issues/614)
* [Raster math] make the default output optional [#615](https://github.com/EnMAP-Box/enmap-box/issues/615)
* [QPS readENVIHeader] reading header file fails if binary file isn't
  available [#622](https://github.com/EnMAP-Box/enmap-box/issues/622)
* classificationfromrenderedimagealgorithm.py: TypeError (Python
  3.10) [#626](https://github.com/EnMAP-Box/enmap-box/issues/626)
* [Location Browser] gives requests.exceptions.JSONDecodeError [#636](https://github.com/EnMAP-Box/enmap-box/issues/636)
* [Location Browser] Geocoding search not working [#639](https://github.com/EnMAP-Box/enmap-box/issues/639)
* [Import Spectral Profiles dialog] Raster Layer imports are not correctly scaled und no-data values aren't correctly
  set to NaN [#641](https://github.com/EnMAP-Box/enmap-box/issues/641)
* [Spectral View] raster wavelength not recognized [#642](https://github.com/EnMAP-Box/enmap-box/issues/642)
* [Spectral Processing] progress bar indicates processing after algorithm
  finishes [#643](https://github.com/EnMAP-Box/enmap-box/issues/643)
* [Spectral Processing] after clicking on "Run" the dialog should be switching to the "Log"
  tab [#644](https://github.com/EnMAP-Box/enmap-box/issues/644)
* [Spectral Processing] Python crashes when selecting "Translate raster
  layer" [#645](https://github.com/EnMAP-Box/enmap-box/issues/645)
* [Spectral Processing] algo parameters not shown  [#647](https://github.com/EnMAP-Box/enmap-box/issues/647)
* [Profile Analystics] Open within QGIS causes TypeError [#649](https://github.com/EnMAP-Box/enmap-box/issues/649)
* ERROR [#654](https://github.com/EnMAP-Box/enmap-box/issues/654)
* [Processing algorithm dialog] outdated link for the Help
  button [#659](https://github.com/EnMAP-Box/enmap-box/issues/659)
* [PIP Package Installer] is broken [#671](https://github.com/EnMAP-Box/enmap-box/issues/671)
* Documentation on Installation [#672](https://github.com/EnMAP-Box/enmap-box/issues/672)
* [Classification workflow] not working with testdataset [#688](https://github.com/EnMAP-Box/enmap-box/issues/688)
* EnMap installation - trouble with Python library [#690](https://github.com/EnMAP-Box/enmap-box/issues/690)
* Error loading 'Classification Workflow (Advanced) [#694](https://github.com/EnMAP-Box/enmap-box/issues/694)
* EnmapBox cannot be installed through flatpack [#707](https://github.com/EnMAP-Box/enmap-box/issues/707)
* AttributeError: type object 'QgsMapLayerProxyModel' has no attribute '
  Filters'  [#713](https://github.com/EnMAP-Box/enmap-box/issues/713)
* [Spectral View] collected pixel profiles aren't showing up inside a map
  view [#720](https://github.com/EnMAP-Box/enmap-box/issues/720)
* [Class separability report algo] output is printed into the QGIS Python Console instead of the algo
  log [#722](https://github.com/EnMAP-Box/enmap-box/issues/722)
* Link for requirements in docs not valid [#725](https://github.com/EnMAP-Box/enmap-box/issues/725)
* [Regression layer accuracy report] scatter plot figures not shown in
  report [#727](https://github.com/EnMAP-Box/enmap-box/issues/727)
* [Spectral View] GeoJSON library not correctly visualized [#731](https://github.com/EnMAP-Box/enmap-box/issues/731)
* [Map View] Setting QGIS Map center/extent does not work [#738](https://github.com/EnMAP-Box/enmap-box/issues/738)
* [Scatter Plot] funny behaviour on move houver event for empty
  plots [#745](https://github.com/EnMAP-Box/enmap-box/issues/745)
* [PIP Installer] subprocess.CalledProcessError: Command '...\Python39\python3.exe -m pip list' returned non-zero exit
  status 1. [#760](https://github.com/EnMAP-Box/enmap-box/issues/760)
* [Save raster layer as] Output options aren't applied [#808](https://github.com/EnMAP-Box/enmap-box/issues/808)
* Decorrelation stretch rendering does not work [#811](https://github.com/EnMAP-Box/enmap-box/issues/811)
* [Spectral View] import profiles from raster isn't working [#819](https://github.com/EnMAP-Box/enmap-box/issues/819)

</details>

## Version 3.12 (2023-04-04)

_This release was tested under QGIS 3.28 (LTR)._

### New Features

#### Applications

* implement a Raster Band Stacking (EO4Q) app [#155](https://github.com/EnMAP-Box/enmap-box/issues/155)
* Implement a Location Browser [EO4Q] app [#200](https://github.com/EnMAP-Box/enmap-box/issues/200)
* implement Sensor Product Import (EO4Q) app [#211](https://github.com/EnMAP-Box/enmap-box/issues/211)
* [Location Browser] support WKT geometries [#218](https://github.com/EnMAP-Box/enmap-box/issues/218)
* [Profile Analytics] add code editor widget [#229](https://github.com/EnMAP-Box/enmap-box/issues/229)
* connect to the QGIS Temporal Controller panel and add support for temporal raster
  stacks [#245](https://github.com/EnMAP-Box/enmap-box/issues/245)
* [Raster Layer Styling] add a range-slider for interactively masking values to be
  displayed [#247](https://github.com/EnMAP-Box/enmap-box/issues/247)
* [Temporal Raster Stack Controller] add support for
  QgsPalettedRasterRenderer [#255](https://github.com/EnMAP-Box/enmap-box/issues/255)
* [RasterReader API class] implement method that returns pixel-wise cover fractions of a
  polygon-geometry [#263](https://github.com/EnMAP-Box/enmap-box/issues/263)
* [Profile Analytics] implement temporal timeseries fitting UFUNC using RBF Ensemble
  approach [#273](https://github.com/EnMAP-Box/enmap-box/issues/273)
* [GEE TSE app] properly handle missing STAC files for custom
  collections [#369](https://github.com/EnMAP-Box/enmap-box/issues/369)
* [Spectral Index Creator] use full name as band name [#390](https://github.com/EnMAP-Box/enmap-box/issues/390)

#### Continuous Integration

* enmapboxtestdata.SensorProducts problems [#318](https://github.com/EnMAP-Box/enmap-box/issues/318)

#### Data / Metadata Model

* support NETCDF_DIM_time format as date time metadata [#251](https://github.com/EnMAP-Box/enmap-box/issues/251)

#### GUI

* allow to open/import external sensor products like Landsat via drag&drop of the products
  folder [#124](https://github.com/EnMAP-Box/enmap-box/issues/124)
* [Spectral Library View] use speclib default style  [#197](https://github.com/EnMAP-Box/enmap-box/issues/197)
* allow to store project settings [#201](https://github.com/EnMAP-Box/enmap-box/issues/201)

#### Processing Algorithms

* [Import EnMAP L2A product algorithm] add options for handling the detector
  overlap [#216](https://github.com/EnMAP-Box/enmap-box/issues/216)
* [Raster math] improve temp-variable handling [#235](https://github.com/EnMAP-Box/enmap-box/issues/235)
* [Regression-based unmixing] add option for sum of unmixing to 1
  constraint [#239](https://github.com/EnMAP-Box/enmap-box/issues/239)
* implement a simple and interactive 3D spectral data cube
  visualization [#272](https://github.com/EnMAP-Box/enmap-box/issues/272)
* implement EMIT L2A sensor product import algorithm [#278](https://github.com/EnMAP-Box/enmap-box/issues/278)
* [Create spectral indices algorithm] result VRT shouldn't be dependent on _temp
  folder [#292](https://github.com/EnMAP-Box/enmap-box/issues/292)

#### Miscellaneous

* implement a MultipleRasterBandSelectionWidget [#180](https://github.com/EnMAP-Box/enmap-box/issues/180)
* implement a Resource Gallery dev-tool [#193](https://github.com/EnMAP-Box/enmap-box/issues/193)
* implement a custom BuildVrtStack function [#217](https://github.com/EnMAP-Box/enmap-box/issues/217)
* Reporting [#258](https://github.com/EnMAP-Box/enmap-box/issues/258)
* make typeguard optional [#345](https://github.com/EnMAP-Box/enmap-box/issues/345)

### Fixed Bugs

<details><summary>Show all (70)</summary>

* The setup for testing non-blocking-dependencies is gone. [#176](https://github.com/EnMAP-Box/enmap-box/issues/176)
* CatBootRegressor issue [#189](https://github.com/EnMAP-Box/enmap-box/issues/189)
* [Regression Workflow] TypeError: type of argument "meanAbsoluteError" must be either float or
  int [#190](https://github.com/EnMAP-Box/enmap-box/issues/190)
* [Create classification dataset (from categorized vector layer with attribute table) algo] can't select vector table as
  input [#198](https://github.com/EnMAP-Box/enmap-box/issues/198)
* [Raster Band Stacking] Toggle Selection is not working
  correctly [#208](https://github.com/EnMAP-Box/enmap-box/issues/208)
* [GEE TSE] data is not scaled before index calculation [#210](https://github.com/EnMAP-Box/enmap-box/issues/210)
* [Raster Layer Styling] error when changing from multiband to singleband
  raster [#213](https://github.com/EnMAP-Box/enmap-box/issues/213)
* [Sensor Product Import] cancelling the import algo will still open the metadata
  file [#214](https://github.com/EnMAP-Box/enmap-box/issues/214)
* [flatpak] Box won't start - KeyError: '__file__' [#215](https://github.com/EnMAP-Box/enmap-box/issues/215)
* glossary links are missing in algorithm descriptions [#233](https://github.com/EnMAP-Box/enmap-box/issues/233)
* [Raster math] using vector fields not working [#236](https://github.com/EnMAP-Box/enmap-box/issues/236)
* [GEE TSE] data stretch is not working in Composite Mode [#244](https://github.com/EnMAP-Box/enmap-box/issues/244)
* [Profile Analytics] problem with layers that have no CRS set [#252](https://github.com/EnMAP-Box/enmap-box/issues/252)
* [Temporal Raster Stack Controller] the toolbar button is toggeling all layers and not only the selected
  once [#254](https://github.com/EnMAP-Box/enmap-box/issues/254)
* [Sensor Product Import] panel is not showing up in QGIS when clicking the toolbar
  button [#259](https://github.com/EnMAP-Box/enmap-box/issues/259)
* improve EnMAP L2B product export to ENVI BSQ format [#267](https://github.com/EnMAP-Box/enmap-box/issues/267)
* [S2 Product Import] Dataset Metadata is dropped in the
  stacking [#269](https://github.com/EnMAP-Box/enmap-box/issues/269)
* [Spectral profile sources] Python error when selecting raster
  source [#275](https://github.com/EnMAP-Box/enmap-box/issues/275)
* [Data Sources] Opening vector sources with multiple layers (e.g.
  GPKG) [#286](https://github.com/EnMAP-Box/enmap-box/issues/286)
* ModuleNotFoundError: No module named 'enmapbox.settings' [#287](https://github.com/EnMAP-Box/enmap-box/issues/287)
* [Sensor Product Import] wrong PRISMA algorithm is triggered [#289](https://github.com/EnMAP-Box/enmap-box/issues/289)
* Spectral Convolution Savitsky-Golay Filter issue [#306](https://github.com/EnMAP-Box/enmap-box/issues/306)
* [Save raster layer as] error when saving to temp-file [#310](https://github.com/EnMAP-Box/enmap-box/issues/310)
* [Spectral View] when opening a library, the attribute table is shown, but the corresponding button isn't
  checked [#311](https://github.com/EnMAP-Box/enmap-box/issues/311)
* [Spectral View] Save Edits is messing up attribute table
  values [#315](https://github.com/EnMAP-Box/enmap-box/issues/315)
* Mac users: application "Soil applications -->Ensomap" not
  available [#327](https://github.com/EnMAP-Box/enmap-box/issues/327)
* TypeError: Subscripted generics cannot be used with class and instance
  checks [#330](https://github.com/EnMAP-Box/enmap-box/issues/330)
* [Location Browser] error in case of no map view available [#335](https://github.com/EnMAP-Box/enmap-box/issues/335)
* [GEE Time Series Explorer] panel is not showing up [#337](https://github.com/EnMAP-Box/enmap-box/issues/337)
* [Sensor data import] EnMAP L1C data import fails  [#338](https://github.com/EnMAP-Box/enmap-box/issues/338)
* [GEE Time Series Explorer] Collections don't load [#339](https://github.com/EnMAP-Box/enmap-box/issues/339)
* [Create regression dataset (from continuous-valued vector layer and feature raster)] extent mismatch
  error [#341](https://github.com/EnMAP-Box/enmap-box/issues/341)
* Missing packages after upgrading 3.11.1 to 3.12alpha7. [#351](https://github.com/EnMAP-Box/enmap-box/issues/351)
* ModuleNotFoundError: No module named 'pkg_resources'  [#357](https://github.com/EnMAP-Box/enmap-box/issues/357)
* RasterReader fails to read wavelength and wavelength units from
  QML [#358](https://github.com/EnMAP-Box/enmap-box/issues/358)
* [GEE TSE app] fix typo in collection [#364](https://github.com/EnMAP-Box/enmap-box/issues/364)
* AttributeError: type object 'SensorProducts' has no attribute '
  Enmap' [#365](https://github.com/EnMAP-Box/enmap-box/issues/365)
* Several unit test errors [#366](https://github.com/EnMAP-Box/enmap-box/issues/366)
* Moving Spectral Library view causes AttributeError: 'NoneType' object has no attribute '
  moveDock'  [#375](https://github.com/EnMAP-Box/enmap-box/issues/375)
* syntax error within "Spectral Profiles Sources" window [#376](https://github.com/EnMAP-Box/enmap-box/issues/376)
* AttributeError: 'NoneType' object has no attribute '
  dataSources' [#377](https://github.com/EnMAP-Box/enmap-box/issues/377)
* AttributeError: 'NoneType' object has no attribute '
  floatDock' [#379](https://github.com/EnMAP-Box/enmap-box/issues/379)
* [Location Browser app] cleanup old boundary layer from the data sources
  panel [#388](https://github.com/EnMAP-Box/enmap-box/issues/388)
* [Import Sentinel-2 L2A product] data is not scaled between 0 and
  1 [#391](https://github.com/EnMAP-Box/enmap-box/issues/391)
* Problems with Spectral Viewer [#392](https://github.com/EnMAP-Box/enmap-box/issues/392)
* Wrong GitHub clone URL [#393](https://github.com/EnMAP-Box/enmap-box/issues/393)
* [Spectral View] raster layer renderer bar not shown for SingleBandPseudocolor
  renderer [#394](https://github.com/EnMAP-Box/enmap-box/issues/394)
* [Data Sources] error when opening a vector layer in QGIS
  3.30.0 [#396](https://github.com/EnMAP-Box/enmap-box/issues/396)
* [Convex hull and continuum-removal] incorrect output for EnMAP L2A
  products [#397](https://github.com/EnMAP-Box/enmap-box/issues/397)
* QGIS crashes when activating the EnMAP-Box plugin [#403](https://github.com/EnMAP-Box/enmap-box/issues/403)
* "TypeError: 'NoneType' object is not subscriptable" when opening a saved project in
  QGIS [#414](https://github.com/EnMAP-Box/enmap-box/issues/414)
* [QPS] SpectralLibrary class is deprecated, replace usages with
  SpectralLibraryUtils [#417](https://github.com/EnMAP-Box/enmap-box/issues/417)
* [qps] Can not read HDF4 error while Box is not opened/used [#418](https://github.com/EnMAP-Box/enmap-box/issues/418)
* [Spectral View] content of GeoJSON file not correctly
  recognized [#422](https://github.com/EnMAP-Box/enmap-box/issues/422)
* [SpecMixApp] is broken [#426](https://github.com/EnMAP-Box/enmap-box/issues/426)
* several icons aren't available anymore [#429](https://github.com/EnMAP-Box/enmap-box/issues/429)
* ValueError: unsupported data type: int64 [#433](https://github.com/EnMAP-Box/enmap-box/issues/433)
* SpectralLibrary class was removed and replaced by QgsVectorLayer, which causes unittests to
  fail [#434](https://github.com/EnMAP-Box/enmap-box/issues/434)
* PytestCollectionWarning: cannot collect test class 'TestCase' because it has a __init__
  constructor [#438](https://github.com/EnMAP-Box/enmap-box/issues/438)
* OSError: [Errno 6] No such device or address, SensorProducts [#439](https://github.com/EnMAP-Box/enmap-box/issues/439)
* TestClassFractionRenderer: sklearn.utils._
  param_validation.InvalidParameterError  [#440](https://github.com/EnMAP-Box/enmap-box/issues/440)
* TypeError: type of argument "value" must be one of (int, str); got numpy.int64
  instead [#448](https://github.com/EnMAP-Box/enmap-box/issues/448)
* Couldn't load plugin 'enmapboxplugin' due to an error when calling its classFactory()
  method  [#453](https://github.com/EnMAP-Box/enmap-box/issues/453)
* Import Spectral Profiles -> from Raster Layer dialog [#454](https://github.com/EnMAP-Box/enmap-box/issues/454)
* Incorrect geocoding of PRISMA L2D data imported via Import
  dialog [#473](https://github.com/EnMAP-Box/enmap-box/issues/473)
* Pixel Profile: Spectral Library Viewer does not open  [#488](https://github.com/EnMAP-Box/enmap-box/issues/488)
* [Spectral resampling (to Landsat 4/5 TM)] resampling an EnMAP L2A to Landsat isn't working
  correctly [#490](https://github.com/EnMAP-Box/enmap-box/issues/490)
* IndexError when trying to import PRISMA L2D data [#497](https://github.com/EnMAP-Box/enmap-box/issues/497)
* AttributeError: module 'numpy' has no attribute 'float' [#510](https://github.com/EnMAP-Box/enmap-box/issues/510)
* TypeError: QgsMapToolAddFeature.__init__() got multiple values for argument '
  mode' [#516](https://github.com/EnMAP-Box/enmap-box/issues/516)

</details>

## Version 3.11 (2022-10-09)

_This release was tested under QGIS 3.26._

### New Features

#### Applications

* Interactive setting of bad bands in the Raster Layer
  Styling/Gray [#31](https://github.com/EnMAP-Box/enmap-box/issues/31)
* support spatial profile plotting [#58](https://github.com/EnMAP-Box/enmap-box/issues/58)
* add dual-band pseudocolor renderer [#70](https://github.com/EnMAP-Box/enmap-box/issues/70)
* implement 3-band HSV color model renderer [#73](https://github.com/EnMAP-Box/enmap-box/issues/73)
* implement 4-band CMYK color model renderer [#74](https://github.com/EnMAP-Box/enmap-box/issues/74)
* [Bivariate Color Raster Renderer app] make upper-right color
  optional [#77](https://github.com/EnMAP-Box/enmap-box/issues/77)
* [Bivariate Color Raster Renderer app] add user defined min/max
  settings [#79](https://github.com/EnMAP-Box/enmap-box/issues/79)
* implement a Profile Analytics app [#81](https://github.com/EnMAP-Box/enmap-box/issues/81)
* implement RGB renderer with bands from multiple raster
  sources [#112](https://github.com/EnMAP-Box/enmap-box/issues/112)

#### Continuous Integration

* Setup GH Action to check code styling  [#13](https://github.com/EnMAP-Box/enmap-box/issues/13)
* Setup GH Actions to check unittests [#14](https://github.com/EnMAP-Box/enmap-box/issues/14)

#### Data / Metadata Model

* allow human-readable JSON version of the PKL dataset [#21](https://github.com/EnMAP-Box/enmap-box/issues/21)
* support old FORCE v1.2 TSI format [#111](https://github.com/EnMAP-Box/enmap-box/issues/111)

#### Processing Algorithms

* reimplement Reclassify app and algorithm [#15](https://github.com/EnMAP-Box/enmap-box/issues/15)
* [Spectral Index Optimizer algorithm] make it a core algo and
  overhaul [#19](https://github.com/EnMAP-Box/enmap-box/issues/19)

#### Miscellaneous

* Application path not initialized [#4](https://github.com/EnMAP-Box/enmap-box/issues/4)
* RasterReader wavelength fails with FORCE TSI images [#9](https://github.com/EnMAP-Box/enmap-box/issues/9)

### Fixed Bugs

<details><summary>Show all (49)</summary>

* link extraction from glossary.rst is broken [#1](https://github.com/EnMAP-Box/enmap-box/issues/1)
* temporal pixel profile from FORCE TSI raster not correctly displayed in
  SpectralView [#5](https://github.com/EnMAP-Box/enmap-box/issues/5)
* several exampledata files are missing [#7](https://github.com/EnMAP-Box/enmap-box/issues/7)
* fix DeprecationWarning: QgsMapLayer.saveDefaultStyle() is deprecated message, success =
  layer.saveDefaultStyle() [#8](https://github.com/EnMAP-Box/enmap-box/issues/8)
* 'there is no matching overloaded signal' error on identify cursor location
  value [#12](https://github.com/EnMAP-Box/enmap-box/issues/12)
* SVR errors [#18](https://github.com/EnMAP-Box/enmap-box/issues/18)
* Color Space Explorer becomes unresponsive after using Decorrelation Stretch
  Renderer [#27](https://github.com/EnMAP-Box/enmap-box/issues/27)
* Read and apply hdr field "default bands" if present for initial color composite
  display [#28](https://github.com/EnMAP-Box/enmap-box/issues/28)
* Impossible to add created vector to a new/existing map via data source context
  menu [#32](https://github.com/EnMAP-Box/enmap-box/issues/32)
* Attribute form doesn't appears on EnMAP-Box map [#33](https://github.com/EnMAP-Box/enmap-box/issues/33)
* [Data source tree] GEE Data Catalog Plugin color composition doesn't
  work [#34](https://github.com/EnMAP-Box/enmap-box/issues/34)
* Sample raster layer values error : "TypeError: type of argument "coverageMin" must be int; got float
  instead" [#35](https://github.com/EnMAP-Box/enmap-box/issues/35)
* dropping a Sentinel-2 product into the MapView area isn't triggering the correct import
  algorithm [#42](https://github.com/EnMAP-Box/enmap-box/issues/42)
* Replace or remove user specific / local file paths [#45](https://github.com/EnMAP-Box/enmap-box/issues/45)
* RasterReader: undefined name Qgis [#46](https://github.com/EnMAP-Box/enmap-box/issues/46)
* Error mouse move? [#50](https://github.com/EnMAP-Box/enmap-box/issues/50)
* Drag&drop EnMAP-Box source to QGIS will open the source twice [#60](https://github.com/EnMAP-Box/enmap-box/issues/60)
* [GEE TSE app] change from S2_SR collection to S2_SR_HARMONIZED [#64](https://github.com/EnMAP-Box/enmap-box/issues/64)
* bad behaviour when dropping a raster layer on a map view that has no default
  style  [#80](https://github.com/EnMAP-Box/enmap-box/issues/80)
* [Spectral Profile Sources panel] using Source = "Last raster layer" not
  working [#83](https://github.com/EnMAP-Box/enmap-box/issues/83)
* SpectralProfile widget type is shown twice [#86](https://github.com/EnMAP-Box/enmap-box/issues/86)
* Process `ApplyMaskLayerToRasterLayer` fails with an
  `AttributeError` [#87](https://github.com/EnMAP-Box/enmap-box/issues/87)
* SpatialPoint.toPixelPosition is broken [#88](https://github.com/EnMAP-Box/enmap-box/issues/88)
* Raster Math error [#92](https://github.com/EnMAP-Box/enmap-box/issues/92)
* [Apply mask layer to raster layer] cannot convert float NaN to
  integer [#95](https://github.com/EnMAP-Box/enmap-box/issues/95)
* [Raster layer styling panel] Remove style for defaut wms [#96](https://github.com/EnMAP-Box/enmap-box/issues/96)
* incorrect symbol in plot style widget [#97](https://github.com/EnMAP-Box/enmap-box/issues/97)
* dropping PRISMA product into EnMAP-Box is broken [#100](https://github.com/EnMAP-Box/enmap-box/issues/100)
* [EnGeoMAP] GUI does not start [#101](https://github.com/EnMAP-Box/enmap-box/issues/101)
* ModuleNotFoundError: No module named '
  geetimeseriesexplorerapp'  [#105](https://github.com/EnMAP-Box/enmap-box/issues/105)
* Blank red band when adding multiband raster layer in default colors (
  RGB) [#106](https://github.com/EnMAP-Box/enmap-box/issues/106)
* Missing test or example files [#110](https://github.com/EnMAP-Box/enmap-box/issues/110)
* [Processing] scipy ndimage filters "layers were not correctly
  generated" [#116](https://github.com/EnMAP-Box/enmap-box/issues/116)
* [Processing] Stack raster layers - 'RasterWriter' object has no attribute '
  removeMetadata' [#117](https://github.com/EnMAP-Box/enmap-box/issues/117)
* [Classification layer accuracy report] TypeError [#120](https://github.com/EnMAP-Box/enmap-box/issues/120)
* [Create RGB from Class Probabilitiy / Fraction Layer algo]
  RuntimeError [#133](https://github.com/EnMAP-Box/enmap-box/issues/133)
* Error in "Class fraction layer from categorized vector
  layer"  [#135](https://github.com/EnMAP-Box/enmap-box/issues/135)
* [About window] Licence "File not found" [#136](https://github.com/EnMAP-Box/enmap-box/issues/136)
* [Processing toolbox] Debugging algo in list [#139](https://github.com/EnMAP-Box/enmap-box/issues/139)
* [HSV Renderer] displayed image is all black [#140](https://github.com/EnMAP-Box/enmap-box/issues/140)
* QgsMapLayer menus are not created in case of ModuleNotFound exceptions in
  sub-applications [#143](https://github.com/EnMAP-Box/enmap-box/issues/143)
* [GDAL Metadata] editing metadata is broken (ENVI files only) [#147](https://github.com/EnMAP-Box/enmap-box/issues/147)
* remove "float" button for already floating views [#157](https://github.com/EnMAP-Box/enmap-box/issues/157)
* [Save raster layer as algo] fix algo description [#168](https://github.com/EnMAP-Box/enmap-box/issues/168)
* Create classification dataset (from categorized vector layer and feature raster)
  error [#177](https://github.com/EnMAP-Box/enmap-box/issues/177)
* location map tool is broken [#242](https://github.com/EnMAP-Box/enmap-box/issues/242)
* [Map View] 'QgsPointXY' object has no attribute 'toCrs' [#243](https://github.com/EnMAP-Box/enmap-box/issues/243)
* [GEE Time Series Explorer] fix problem with STAC format
  changes [#283](https://github.com/EnMAP-Box/enmap-box/issues/283)
* netCDF4 requirement blocks main GUI [#401](https://github.com/EnMAP-Box/enmap-box/issues/401)

</details>
<|MERGE_RESOLUTION|>--- conflicted
+++ resolved
@@ -1,6 +1,6 @@
 # CHANGELOG
 
-## Version 3.17 (2025-12-09)
+## Version 3.17 (2025-11-09)
 
 _This release was tested under QGIS 3.40 (LTR) and 3.44 (latest release)._
 
@@ -144,12 +144,9 @@
 * [Spectral View] when adding a feature in a visualized speclib, the plot is not
   updated [#1345](https://github.com/EnMAP-Box/enmap-box/issues/1345)
 * processing algorithm CLI help text contain HTML tags [#1348](https://github.com/EnMAP-Box/enmap-box/issues/1348)
-<<<<<<< HEAD
+* ENVI BSQ files can be opened by drag and drop [#1382](https://github.com/EnMAP-Box/enmap-box/issues/1382)
 * [Spectral View] fixed extraction of profiles from raster
   image [#1383](https://github.com/EnMAP-Box/enmap-box/issues/1383)
-=======
-* ENVI BSQ files can be opened by drag and drop [#1382](https://github.com/EnMAP-Box/enmap-box/issues/1382)
->>>>>>> bbfdc1df
 
 </details>
 
