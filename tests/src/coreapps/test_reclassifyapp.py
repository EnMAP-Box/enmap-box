import os
import re
import unittest

from osgeo import gdal

<<<<<<< HEAD
from _classic.hubflow.core import Classification, Color, ClassDefinition
=======
from enmapbox.coreapps._classic.hubflow.core import ClassDefinition, Color, Classification
>>>>>>> 7dac5bb8

try:
    from reclassifyapp.reclassify import ReclassifyTableView, ReclassifyTableModel, ReclassifyTableViewDelegate, \
        ReclassifyDialog, reclassify
except ModuleNotFoundError as ex:
    if ex.name == 'reclassifyapp':
        raise unittest.SkipTest('Failed to import reclassifyapp')
    else:
        raise ex
from enmapbox import initPythonPaths
from enmapbox.qgispluginsupport.qps.classification.classificationscheme import ClassificationScheme
from enmapbox.testing import TestObjects, EnMAPBoxTestCase
from qgis.PyQt.QtCore import QSortFilterProxyModel
from qgis.PyQt.QtGui import QColor
from qgis.PyQt.QtWidgets import QTableView
from qgis.core import QgsProject, QgsRasterLayer, QgsPalettedRasterRenderer

initPythonPaths()


class TestReclassify(EnMAPBoxTestCase):

    @classmethod
    def setUpClass(cls):
        super().setUpClass()
        from tempfile import mkdtemp
        cls.testDir = mkdtemp(prefix='TestDir')
        cls.classA = TestObjects.createRasterLayer(nc=2)
        cls.classB = TestObjects.createRasterLayer(nc=5)

    @classmethod
    def tearDownClass(cls):
        cls.classA = None
        cls.classB = None

        QgsProject.instance().removeAllMapLayers()
        # todo: remove temp files
        # if os.path.exists(cls.testDir):
        #    os.remove(cls.testDir)

    def test_hubflow_reclassify(self):

        from enmapbox.testing import TestObjects
        dsSrc = TestObjects.createRasterDataset(10, 20, nc=5)
        self.assertIsInstance(dsSrc, gdal.Dataset)
        classNamesOld = ['Unclassified', 'Class 1', 'Class 2', 'Class 3', 'Class 4']
        self.assertEqual(dsSrc.GetRasterBand(1).GetCategoryNames(), classNamesOld)
        pathSrc = dsSrc.GetFileList()[0]
        self.assertTrue(pathSrc.startswith('/vsimem/'))

        pathResultFiles = []
        tmpDir = self.tempDir('test_reclassifyapp', cleanup=True)

        for i, ext in enumerate(['bsq', 'BSQ', 'bil', 'BIL', 'bip', 'BIP', 'tif', 'TIF', 'tiff', 'TIFF']):

            pathDst = tmpDir / 'testclasstiff{}.{}'.format(i, ext)
            pathDst = pathDst.as_posix()
            classification = Classification(pathSrc)
            oldDef = classification.classDefinition()
            self.assertEqual(oldDef.names(), classNamesOld[1:])

            newNames = ['No Class', 'Class B', 'Class D']
            newColors = [QColor('black'), QColor('yellow'), QColor('brown')]

            # this works
            c = Color(QColor('black'))

            # but this doesn't
            # newDef = _classic.hubflow.core.ClassDefinition(names=newNames[1:], colors=newColors[1:])

            newDef = ClassDefinition(names=newNames[1:], colors=[c.name() for c in newColors[1:]])
            newDef.setNoDataNameAndColor(newNames[0], QColor('yellow'))

            # driver = guessRasterDriver(pathDst)
            classification.reclassify(filename=pathDst,
                                      classDefinition=newDef,
                                      mapping={0: 0, 1: 1, 2: 1})  # ,
            # outclassificationDriver=driver)

            ds = gdal.Open(pathDst)

            self.assertIsInstance(ds, gdal.Dataset)
            if re.search(r'\.(bsq|bil|bip)$', pathDst, re.I):
                self.assertTrue(ds.GetDriver().ShortName == 'ENVI',
                                msg='Not opened with ENVI driver, but {}: {}'.format(ds.GetDriver().ShortName, pathDst))
            elif re.search(r'\.tiff?$', pathDst, re.I):
                self.assertTrue(ds.GetDriver().ShortName == 'GTiff',
                                msg='Not opened with GTiff driver, but {}: {}'.format(ds.GetDriver().ShortName,
                                                                                      pathDst))
            elif re.search(r'\.vrt$', pathDst, re.I):
                self.assertTrue(ds.GetDriver().ShortName == 'VRT',
                                msg='Not opened with VRT driver, but {}: {}'.format(ds.GetDriver().ShortName, pathDst))
            else:
                self.fail('Unknown extension {}'.format(pathDst))
            pathResultFiles.append(pathDst)

        for pathDst in pathResultFiles:
            ds = gdal.Open(pathDst)
            # files = ds.GetFileList()
            band = ds.GetRasterBand(1)
            ds.GetFileList()
            classnames = band.GetCategoryNames()
            if not isinstance(classnames, list):
                ct = band.GetColorTable()
                if isinstance(ct, gdal.ColorTable):
                    n = ct.GetCount()
                    if n > 0:
                        classnames2 = band.GetCategoryNames()
                        print(f'Before getColorTable {classnames}')
                        print(f'After getColorTable {classnames2}')
                        if classnames != classnames2:
                            classnames = classnames2
                s = ""
            self.assertIsInstance(classnames, list, msg='Failed to set any category names to "{}"'.format(pathDst))
            self.assertEqual(newNames, classnames, msg='Failed to set all category names to "{}"'.format(pathDst))
            print('Success: created {}'.format(pathDst))
            del ds

    def test_reclassify(self):

        csDst = ClassificationScheme.create(2)
        csDst[0].setName('Not specified')
        csDst[1].setName('Test Class')

        LUT = {0: 0, 1: 1, 2: 1}
        classA = TestObjects.createRasterDataset()
        self.assertIsInstance(classA, gdal.Dataset)
        pathSrc = classA.GetFileList()[0]
        pathDst = '/vsimem/testresult.bsq'
        print('src path: {}'.format(pathSrc))
        print('src dims (nb, nl, ns) = ({},{},{})'.format(
            classA.RasterCount, classA.RasterYSize, classA.RasterXSize))
        print('src geotransform: {}'.format(classA.GetGeoTransform()))
        print('src projection: {}'.format(classA.GetProjectionRef()))
        print('src classes: {}'.format(classA.GetRasterBand(1).GetCategoryNames()))
        print('dst path: {}'.format(pathDst))
        print('dst classes: {}'.format(csDst.classNames()))
        dsDst = reclassify(pathSrc, pathDst, csDst, LUT, drvDst='ENVI')
        csDst2 = ClassificationScheme.fromRasterImage(dsDst)
        self.assertIsInstance(csDst2, ClassificationScheme)
        self.assertEqual(csDst, csDst2)

    def test_transformation_table(self):

        tv = ReclassifyTableView()
        self.assertIsInstance(tv, QTableView)

        model = ReclassifyTableModel()
        pm = QSortFilterProxyModel()
        pm.setSourceModel(model)
        tv.setModel(pm)

        viewDelegate = ReclassifyTableViewDelegate(tv)
        viewDelegate.setItemDelegates(tv)
        model.setSource(ClassificationScheme.create(2))
        model.setDestination(ClassificationScheme.create(25))

        test_dir = self.tempDir('reclassify', cleanup=True)
        os.makedirs(test_dir, exist_ok=True)
        pathCsv = test_dir / 'classmapping.csv'
        model.writeCSV(pathCsv)

        model.readCSV(pathCsv)

        self.showGui(tv)

    @unittest.skipIf(EnMAPBoxTestCase.runsInCI(), 'blocking dialog')
    def test_dialog(self):

        #
        lyr = TestObjects.createRasterLayer(nb=10)
        self.assertIsInstance(lyr, QgsRasterLayer)

        classes = [QgsPalettedRasterRenderer.Class(0, QColor('black'), 'unclassified'),
                   QgsPalettedRasterRenderer.Class(1, QColor('red'), 'foo'),
                   QgsPalettedRasterRenderer.Class(2, QColor('green'), 'bar')
                   ]

        renderer = QgsPalettedRasterRenderer(lyr.dataProvider(), 2, classes)
        renderer.setInput(lyr.dataProvider())
        lyr.setRenderer(renderer)
        layers = [TestObjects.createRasterLayer(nc=5),
                  TestObjects.createRasterLayer(nb=10),
                  lyr,
                  TestObjects.createVectorLayer()]
        QgsProject.instance().addMapLayers(layers)

        dialog = ReclassifyDialog()
        self.assertIsInstance(dialog, ReclassifyDialog)

        dialog.setSrcRasterLayer(self.classA)
        self.assertEqual(dialog.srcRasterLayer(), self.classA)
        dialog.setSrcRasterLayer(self.classA)
        self.assertEqual(dialog.srcRasterLayer(), self.classA)
        dialog.setSrcRasterLayer(self.classB)
        self.assertEqual(dialog.srcRasterLayer(), self.classB)

        dialog.setDstRaster(os.path.join(self.testDir, 'testclass.bsq'))
        dstCS = ClassificationScheme.create(2)
        dstCS[1].setName('Foobar')
        dialog.setDstClassificationScheme(dstCS)
        self.assertEqual(dstCS, dialog.dstClassificationScheme())

        settings = dialog.reclassificationSettings()
        for key in ['labelLookup', 'dstClassScheme', 'pathDst', 'pathSrc']:
            self.assertTrue(key in settings.keys(), msg='Missing setting key "{}"'.format(key))

        dstCS = dialog.dstClassificationScheme()
        dialog.close()

        dsDst = reclassify(drvDst='ENVI', **settings)

        self.assertIsInstance(dsDst, gdal.Dataset)
        cs2 = ClassificationScheme.fromRasterImage(dsDst)
        dsDst = None
        cs3 = ClassificationScheme.fromRasterImage(settings['pathDst'])

        self.assertIsInstance(cs2, ClassificationScheme)
        self.assertIsInstance(cs3, ClassificationScheme)
        self.assertEqual(cs2, cs3)
        self.assertEqual(dstCS, cs2, msg='Expected:\n{}\nbut got:\n{}'.format(dstCS.toString(), cs2.toString()))
        self.assertEqual(dstCS, cs3, msg='Expected:\n{}\nbut got:\n{}'.format(dstCS.toString(), cs3.toString()))

        self.showGui(dialog)


if __name__ == "__main__":

    unittest.main(buffer=False)
<|MERGE_RESOLUTION|>--- conflicted
+++ resolved
@@ -1,240 +1,236 @@
-import os
-import re
-import unittest
-
-from osgeo import gdal
-
-<<<<<<< HEAD
-from _classic.hubflow.core import Classification, Color, ClassDefinition
-=======
-from enmapbox.coreapps._classic.hubflow.core import ClassDefinition, Color, Classification
->>>>>>> 7dac5bb8
-
-try:
-    from reclassifyapp.reclassify import ReclassifyTableView, ReclassifyTableModel, ReclassifyTableViewDelegate, \
-        ReclassifyDialog, reclassify
-except ModuleNotFoundError as ex:
-    if ex.name == 'reclassifyapp':
-        raise unittest.SkipTest('Failed to import reclassifyapp')
-    else:
-        raise ex
-from enmapbox import initPythonPaths
-from enmapbox.qgispluginsupport.qps.classification.classificationscheme import ClassificationScheme
-from enmapbox.testing import TestObjects, EnMAPBoxTestCase
-from qgis.PyQt.QtCore import QSortFilterProxyModel
-from qgis.PyQt.QtGui import QColor
-from qgis.PyQt.QtWidgets import QTableView
-from qgis.core import QgsProject, QgsRasterLayer, QgsPalettedRasterRenderer
-
-initPythonPaths()
-
-
-class TestReclassify(EnMAPBoxTestCase):
-
-    @classmethod
-    def setUpClass(cls):
-        super().setUpClass()
-        from tempfile import mkdtemp
-        cls.testDir = mkdtemp(prefix='TestDir')
-        cls.classA = TestObjects.createRasterLayer(nc=2)
-        cls.classB = TestObjects.createRasterLayer(nc=5)
-
-    @classmethod
-    def tearDownClass(cls):
-        cls.classA = None
-        cls.classB = None
-
-        QgsProject.instance().removeAllMapLayers()
-        # todo: remove temp files
-        # if os.path.exists(cls.testDir):
-        #    os.remove(cls.testDir)
-
-    def test_hubflow_reclassify(self):
-
-        from enmapbox.testing import TestObjects
-        dsSrc = TestObjects.createRasterDataset(10, 20, nc=5)
-        self.assertIsInstance(dsSrc, gdal.Dataset)
-        classNamesOld = ['Unclassified', 'Class 1', 'Class 2', 'Class 3', 'Class 4']
-        self.assertEqual(dsSrc.GetRasterBand(1).GetCategoryNames(), classNamesOld)
-        pathSrc = dsSrc.GetFileList()[0]
-        self.assertTrue(pathSrc.startswith('/vsimem/'))
-
-        pathResultFiles = []
-        tmpDir = self.tempDir('test_reclassifyapp', cleanup=True)
-
-        for i, ext in enumerate(['bsq', 'BSQ', 'bil', 'BIL', 'bip', 'BIP', 'tif', 'TIF', 'tiff', 'TIFF']):
-
-            pathDst = tmpDir / 'testclasstiff{}.{}'.format(i, ext)
-            pathDst = pathDst.as_posix()
-            classification = Classification(pathSrc)
-            oldDef = classification.classDefinition()
-            self.assertEqual(oldDef.names(), classNamesOld[1:])
-
-            newNames = ['No Class', 'Class B', 'Class D']
-            newColors = [QColor('black'), QColor('yellow'), QColor('brown')]
-
-            # this works
-            c = Color(QColor('black'))
-
-            # but this doesn't
-            # newDef = _classic.hubflow.core.ClassDefinition(names=newNames[1:], colors=newColors[1:])
-
-            newDef = ClassDefinition(names=newNames[1:], colors=[c.name() for c in newColors[1:]])
-            newDef.setNoDataNameAndColor(newNames[0], QColor('yellow'))
-
-            # driver = guessRasterDriver(pathDst)
-            classification.reclassify(filename=pathDst,
-                                      classDefinition=newDef,
-                                      mapping={0: 0, 1: 1, 2: 1})  # ,
-            # outclassificationDriver=driver)
-
-            ds = gdal.Open(pathDst)
-
-            self.assertIsInstance(ds, gdal.Dataset)
-            if re.search(r'\.(bsq|bil|bip)$', pathDst, re.I):
-                self.assertTrue(ds.GetDriver().ShortName == 'ENVI',
-                                msg='Not opened with ENVI driver, but {}: {}'.format(ds.GetDriver().ShortName, pathDst))
-            elif re.search(r'\.tiff?$', pathDst, re.I):
-                self.assertTrue(ds.GetDriver().ShortName == 'GTiff',
-                                msg='Not opened with GTiff driver, but {}: {}'.format(ds.GetDriver().ShortName,
-                                                                                      pathDst))
-            elif re.search(r'\.vrt$', pathDst, re.I):
-                self.assertTrue(ds.GetDriver().ShortName == 'VRT',
-                                msg='Not opened with VRT driver, but {}: {}'.format(ds.GetDriver().ShortName, pathDst))
-            else:
-                self.fail('Unknown extension {}'.format(pathDst))
-            pathResultFiles.append(pathDst)
-
-        for pathDst in pathResultFiles:
-            ds = gdal.Open(pathDst)
-            # files = ds.GetFileList()
-            band = ds.GetRasterBand(1)
-            ds.GetFileList()
-            classnames = band.GetCategoryNames()
-            if not isinstance(classnames, list):
-                ct = band.GetColorTable()
-                if isinstance(ct, gdal.ColorTable):
-                    n = ct.GetCount()
-                    if n > 0:
-                        classnames2 = band.GetCategoryNames()
-                        print(f'Before getColorTable {classnames}')
-                        print(f'After getColorTable {classnames2}')
-                        if classnames != classnames2:
-                            classnames = classnames2
-                s = ""
-            self.assertIsInstance(classnames, list, msg='Failed to set any category names to "{}"'.format(pathDst))
-            self.assertEqual(newNames, classnames, msg='Failed to set all category names to "{}"'.format(pathDst))
-            print('Success: created {}'.format(pathDst))
-            del ds
-
-    def test_reclassify(self):
-
-        csDst = ClassificationScheme.create(2)
-        csDst[0].setName('Not specified')
-        csDst[1].setName('Test Class')
-
-        LUT = {0: 0, 1: 1, 2: 1}
-        classA = TestObjects.createRasterDataset()
-        self.assertIsInstance(classA, gdal.Dataset)
-        pathSrc = classA.GetFileList()[0]
-        pathDst = '/vsimem/testresult.bsq'
-        print('src path: {}'.format(pathSrc))
-        print('src dims (nb, nl, ns) = ({},{},{})'.format(
-            classA.RasterCount, classA.RasterYSize, classA.RasterXSize))
-        print('src geotransform: {}'.format(classA.GetGeoTransform()))
-        print('src projection: {}'.format(classA.GetProjectionRef()))
-        print('src classes: {}'.format(classA.GetRasterBand(1).GetCategoryNames()))
-        print('dst path: {}'.format(pathDst))
-        print('dst classes: {}'.format(csDst.classNames()))
-        dsDst = reclassify(pathSrc, pathDst, csDst, LUT, drvDst='ENVI')
-        csDst2 = ClassificationScheme.fromRasterImage(dsDst)
-        self.assertIsInstance(csDst2, ClassificationScheme)
-        self.assertEqual(csDst, csDst2)
-
-    def test_transformation_table(self):
-
-        tv = ReclassifyTableView()
-        self.assertIsInstance(tv, QTableView)
-
-        model = ReclassifyTableModel()
-        pm = QSortFilterProxyModel()
-        pm.setSourceModel(model)
-        tv.setModel(pm)
-
-        viewDelegate = ReclassifyTableViewDelegate(tv)
-        viewDelegate.setItemDelegates(tv)
-        model.setSource(ClassificationScheme.create(2))
-        model.setDestination(ClassificationScheme.create(25))
-
-        test_dir = self.tempDir('reclassify', cleanup=True)
-        os.makedirs(test_dir, exist_ok=True)
-        pathCsv = test_dir / 'classmapping.csv'
-        model.writeCSV(pathCsv)
-
-        model.readCSV(pathCsv)
-
-        self.showGui(tv)
-
-    @unittest.skipIf(EnMAPBoxTestCase.runsInCI(), 'blocking dialog')
-    def test_dialog(self):
-
-        #
-        lyr = TestObjects.createRasterLayer(nb=10)
-        self.assertIsInstance(lyr, QgsRasterLayer)
-
-        classes = [QgsPalettedRasterRenderer.Class(0, QColor('black'), 'unclassified'),
-                   QgsPalettedRasterRenderer.Class(1, QColor('red'), 'foo'),
-                   QgsPalettedRasterRenderer.Class(2, QColor('green'), 'bar')
-                   ]
-
-        renderer = QgsPalettedRasterRenderer(lyr.dataProvider(), 2, classes)
-        renderer.setInput(lyr.dataProvider())
-        lyr.setRenderer(renderer)
-        layers = [TestObjects.createRasterLayer(nc=5),
-                  TestObjects.createRasterLayer(nb=10),
-                  lyr,
-                  TestObjects.createVectorLayer()]
-        QgsProject.instance().addMapLayers(layers)
-
-        dialog = ReclassifyDialog()
-        self.assertIsInstance(dialog, ReclassifyDialog)
-
-        dialog.setSrcRasterLayer(self.classA)
-        self.assertEqual(dialog.srcRasterLayer(), self.classA)
-        dialog.setSrcRasterLayer(self.classA)
-        self.assertEqual(dialog.srcRasterLayer(), self.classA)
-        dialog.setSrcRasterLayer(self.classB)
-        self.assertEqual(dialog.srcRasterLayer(), self.classB)
-
-        dialog.setDstRaster(os.path.join(self.testDir, 'testclass.bsq'))
-        dstCS = ClassificationScheme.create(2)
-        dstCS[1].setName('Foobar')
-        dialog.setDstClassificationScheme(dstCS)
-        self.assertEqual(dstCS, dialog.dstClassificationScheme())
-
-        settings = dialog.reclassificationSettings()
-        for key in ['labelLookup', 'dstClassScheme', 'pathDst', 'pathSrc']:
-            self.assertTrue(key in settings.keys(), msg='Missing setting key "{}"'.format(key))
-
-        dstCS = dialog.dstClassificationScheme()
-        dialog.close()
-
-        dsDst = reclassify(drvDst='ENVI', **settings)
-
-        self.assertIsInstance(dsDst, gdal.Dataset)
-        cs2 = ClassificationScheme.fromRasterImage(dsDst)
-        dsDst = None
-        cs3 = ClassificationScheme.fromRasterImage(settings['pathDst'])
-
-        self.assertIsInstance(cs2, ClassificationScheme)
-        self.assertIsInstance(cs3, ClassificationScheme)
-        self.assertEqual(cs2, cs3)
-        self.assertEqual(dstCS, cs2, msg='Expected:\n{}\nbut got:\n{}'.format(dstCS.toString(), cs2.toString()))
-        self.assertEqual(dstCS, cs3, msg='Expected:\n{}\nbut got:\n{}'.format(dstCS.toString(), cs3.toString()))
-
-        self.showGui(dialog)
-
-
-if __name__ == "__main__":
-
-    unittest.main(buffer=False)
+import os
+import re
+import unittest
+
+from osgeo import gdal
+
+from _classic.hubflow.core import Classification, Color, ClassDefinition
+
+try:
+    from reclassifyapp.reclassify import ReclassifyTableView, ReclassifyTableModel, ReclassifyTableViewDelegate, \
+        ReclassifyDialog, reclassify
+except ModuleNotFoundError as ex:
+    if ex.name == 'reclassifyapp':
+        raise unittest.SkipTest('Failed to import reclassifyapp')
+    else:
+        raise ex
+from enmapbox import initPythonPaths
+from enmapbox.qgispluginsupport.qps.classification.classificationscheme import ClassificationScheme
+from enmapbox.testing import TestObjects, EnMAPBoxTestCase
+from qgis.PyQt.QtCore import QSortFilterProxyModel
+from qgis.PyQt.QtGui import QColor
+from qgis.PyQt.QtWidgets import QTableView
+from qgis.core import QgsProject, QgsRasterLayer, QgsPalettedRasterRenderer
+
+initPythonPaths()
+
+
+class TestReclassify(EnMAPBoxTestCase):
+
+    @classmethod
+    def setUpClass(cls):
+        super().setUpClass()
+        from tempfile import mkdtemp
+        cls.testDir = mkdtemp(prefix='TestDir')
+        cls.classA = TestObjects.createRasterLayer(nc=2)
+        cls.classB = TestObjects.createRasterLayer(nc=5)
+
+    @classmethod
+    def tearDownClass(cls):
+        cls.classA = None
+        cls.classB = None
+
+        QgsProject.instance().removeAllMapLayers()
+        # todo: remove temp files
+        # if os.path.exists(cls.testDir):
+        #    os.remove(cls.testDir)
+
+    def test_hubflow_reclassify(self):
+
+        from enmapbox.testing import TestObjects
+        dsSrc = TestObjects.createRasterDataset(10, 20, nc=5)
+        self.assertIsInstance(dsSrc, gdal.Dataset)
+        classNamesOld = ['Unclassified', 'Class 1', 'Class 2', 'Class 3', 'Class 4']
+        self.assertEqual(dsSrc.GetRasterBand(1).GetCategoryNames(), classNamesOld)
+        pathSrc = dsSrc.GetFileList()[0]
+        self.assertTrue(pathSrc.startswith('/vsimem/'))
+
+        pathResultFiles = []
+        tmpDir = self.tempDir('test_reclassifyapp', cleanup=True)
+
+        for i, ext in enumerate(['bsq', 'BSQ', 'bil', 'BIL', 'bip', 'BIP', 'tif', 'TIF', 'tiff', 'TIFF']):
+
+            pathDst = tmpDir / 'testclasstiff{}.{}'.format(i, ext)
+            pathDst = pathDst.as_posix()
+            classification = _classic.hubflow.core.Classification(pathSrc)
+            oldDef = classification.classDefinition()
+            self.assertEqual(oldDef.names(), classNamesOld[1:])
+
+            newNames = ['No Class', 'Class B', 'Class D']
+            newColors = [QColor('black'), QColor('yellow'), QColor('brown')]
+
+            # this works
+            c = _classic.hubflow.core.Color(QColor('black'))
+
+            # but this does'nt
+            # newDef = _classic.hubflow.core.ClassDefinition(names=newNames[1:], colors=newColors[1:])
+
+            newDef = _classic.hubflow.core.ClassDefinition(names=newNames[1:], colors=[c.name() for c in newColors[1:]])
+            newDef.setNoDataNameAndColor(newNames[0], QColor('yellow'))
+
+            # driver = guessRasterDriver(pathDst)
+            classification.reclassify(filename=pathDst,
+                                      classDefinition=newDef,
+                                      mapping={0: 0, 1: 1, 2: 1})  # ,
+            # outclassificationDriver=driver)
+
+            ds = gdal.Open(pathDst)
+
+            self.assertIsInstance(ds, gdal.Dataset)
+            if re.search(r'\.(bsq|bil|bip)$', pathDst, re.I):
+                self.assertTrue(ds.GetDriver().ShortName == 'ENVI',
+                                msg='Not opened with ENVI driver, but {}: {}'.format(ds.GetDriver().ShortName, pathDst))
+            elif re.search(r'\.tiff?$', pathDst, re.I):
+                self.assertTrue(ds.GetDriver().ShortName == 'GTiff',
+                                msg='Not opened with GTiff driver, but {}: {}'.format(ds.GetDriver().ShortName,
+                                                                                      pathDst))
+            elif re.search(r'\.vrt$', pathDst, re.I):
+                self.assertTrue(ds.GetDriver().ShortName == 'VRT',
+                                msg='Not opened with VRT driver, but {}: {}'.format(ds.GetDriver().ShortName, pathDst))
+            else:
+                self.fail('Unknown extension {}'.format(pathDst))
+            pathResultFiles.append(pathDst)
+
+        for pathDst in pathResultFiles:
+            ds = gdal.Open(pathDst)
+            # files = ds.GetFileList()
+            band = ds.GetRasterBand(1)
+            ds.GetFileList()
+            classnames = band.GetCategoryNames()
+            if not isinstance(classnames, list):
+                ct = band.GetColorTable()
+                if isinstance(ct, gdal.ColorTable):
+                    n = ct.GetCount()
+                    if n > 0:
+                        classnames2 = band.GetCategoryNames()
+                        print(f'Before getColorTable {classnames}')
+                        print(f'After getColorTable {classnames2}')
+                        if classnames != classnames2:
+                            classnames = classnames2
+                s = ""
+            self.assertIsInstance(classnames, list, msg='Failed to set any category names to "{}"'.format(pathDst))
+            self.assertEqual(newNames, classnames, msg='Failed to set all category names to "{}"'.format(pathDst))
+            print('Success: created {}'.format(pathDst))
+            del ds
+
+    def test_reclassify(self):
+
+        csDst = ClassificationScheme.create(2)
+        csDst[0].setName('Not specified')
+        csDst[1].setName('Test Class')
+
+        LUT = {0: 0, 1: 1, 2: 1}
+        classA = TestObjects.createRasterDataset()
+        self.assertIsInstance(classA, gdal.Dataset)
+        pathSrc = classA.GetFileList()[0]
+        pathDst = '/vsimem/testresult.bsq'
+        print('src path: {}'.format(pathSrc))
+        print('src dims (nb, nl, ns) = ({},{},{})'.format(
+            classA.RasterCount, classA.RasterYSize, classA.RasterXSize))
+        print('src geotransform: {}'.format(classA.GetGeoTransform()))
+        print('src projection: {}'.format(classA.GetProjectionRef()))
+        print('src classes: {}'.format(classA.GetRasterBand(1).GetCategoryNames()))
+        print('dst path: {}'.format(pathDst))
+        print('dst classes: {}'.format(csDst.classNames()))
+        dsDst = reclassify(pathSrc, pathDst, csDst, LUT, drvDst='ENVI')
+        csDst2 = ClassificationScheme.fromRasterImage(dsDst)
+        self.assertIsInstance(csDst2, ClassificationScheme)
+        self.assertEqual(csDst, csDst2)
+
+    def test_transformation_table(self):
+
+        tv = ReclassifyTableView()
+        self.assertIsInstance(tv, QTableView)
+
+        model = ReclassifyTableModel()
+        pm = QSortFilterProxyModel()
+        pm.setSourceModel(model)
+        tv.setModel(pm)
+
+        viewDelegate = ReclassifyTableViewDelegate(tv)
+        viewDelegate.setItemDelegates(tv)
+        model.setSource(ClassificationScheme.create(2))
+        model.setDestination(ClassificationScheme.create(25))
+
+        test_dir = self.tempDir('reclassify', cleanup=True)
+        os.makedirs(test_dir, exist_ok=True)
+        pathCsv = test_dir / 'classmapping.csv'
+        model.writeCSV(pathCsv)
+
+        model.readCSV(pathCsv)
+
+        self.showGui(tv)
+
+    @unittest.skipIf(EnMAPBoxTestCase.runsInCI(), 'blocking dialog')
+    def test_dialog(self):
+
+        #
+        lyr = TestObjects.createRasterLayer(nb=10)
+        self.assertIsInstance(lyr, QgsRasterLayer)
+
+        classes = [QgsPalettedRasterRenderer.Class(0, QColor('black'), 'unclassified'),
+                   QgsPalettedRasterRenderer.Class(1, QColor('red'), 'foo'),
+                   QgsPalettedRasterRenderer.Class(2, QColor('green'), 'bar')
+                   ]
+
+        renderer = QgsPalettedRasterRenderer(lyr.dataProvider(), 2, classes)
+        renderer.setInput(lyr.dataProvider())
+        lyr.setRenderer(renderer)
+        layers = [TestObjects.createRasterLayer(nc=5),
+                  TestObjects.createRasterLayer(nb=10),
+                  lyr,
+                  TestObjects.createVectorLayer()]
+        QgsProject.instance().addMapLayers(layers)
+
+        dialog = ReclassifyDialog()
+        self.assertIsInstance(dialog, ReclassifyDialog)
+
+        dialog.setSrcRasterLayer(self.classA)
+        self.assertEqual(dialog.srcRasterLayer(), self.classA)
+        dialog.setSrcRasterLayer(self.classA)
+        self.assertEqual(dialog.srcRasterLayer(), self.classA)
+        dialog.setSrcRasterLayer(self.classB)
+        self.assertEqual(dialog.srcRasterLayer(), self.classB)
+
+        dialog.setDstRaster(os.path.join(self.testDir, 'testclass.bsq'))
+        dstCS = ClassificationScheme.create(2)
+        dstCS[1].setName('Foobar')
+        dialog.setDstClassificationScheme(dstCS)
+        self.assertEqual(dstCS, dialog.dstClassificationScheme())
+
+        settings = dialog.reclassificationSettings()
+        for key in ['labelLookup', 'dstClassScheme', 'pathDst', 'pathSrc']:
+            self.assertTrue(key in settings.keys(), msg='Missing setting key "{}"'.format(key))
+
+        dstCS = dialog.dstClassificationScheme()
+        dialog.close()
+
+        dsDst = reclassify(drvDst='ENVI', **settings)
+
+        self.assertIsInstance(dsDst, gdal.Dataset)
+        cs2 = ClassificationScheme.fromRasterImage(dsDst)
+        dsDst = None
+        cs3 = ClassificationScheme.fromRasterImage(settings['pathDst'])
+
+        self.assertIsInstance(cs2, ClassificationScheme)
+        self.assertIsInstance(cs3, ClassificationScheme)
+        self.assertEqual(cs2, cs3)
+        self.assertEqual(dstCS, cs2, msg='Expected:\n{}\nbut got:\n{}'.format(dstCS.toString(), cs2.toString()))
+        self.assertEqual(dstCS, cs3, msg='Expected:\n{}\nbut got:\n{}'.format(dstCS.toString(), cs3.toString()))
+
+        self.showGui(dialog)
+
+
+if __name__ == "__main__":
+
+    unittest.main(buffer=False)