--- conflicted
+++ resolved
@@ -167,10 +167,6 @@
 
         reader = RasterReader(layer)
         for b in range(layer.bandCount()):
-<<<<<<< HEAD
-            wl1 = reader.wavelength(b + 1, units=reader.wavelengthUnits(b + 1))
-=======
->>>>>>> ac9adf21
             wlu1 = reader.wavelengthUnits(b + 1)
             wl1 = reader.wavelength(b + 1, wlu1)
             wl2 = wl[b]
