--- conflicted
+++ resolved
@@ -30,12 +30,7 @@
 
     def code(self) -> ClusterMixin:
         from sklearn.cluster import KMeans
-<<<<<<< HEAD
         clusterer = KMeans(n_clusters=10, n_init=10, random_state=42)
-=======
-        clusterer = KMeans(n_clusters=10, random_state=42, n_init=10)
->>>>>>> 277ffc5c
-        return clusterer
 
 
 class TestFitClustererAlgorithm(TestCase):
