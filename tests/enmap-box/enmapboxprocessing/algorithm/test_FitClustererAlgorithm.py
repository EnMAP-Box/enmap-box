--- conflicted
+++ resolved
@@ -30,11 +30,7 @@
 
     def code(self) -> ClusterMixin:
         from sklearn.cluster import KMeans
-<<<<<<< HEAD
-        clusterer = KMeans(n_clusters=10, n_init=10, random_state=42)
-=======
         clusterer = KMeans(n_clusters=10, random_state=42, n_init=10)
->>>>>>> f88c56b2
         return clusterer
 
 
