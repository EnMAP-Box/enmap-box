--- conflicted
+++ resolved
@@ -9,22 +9,6 @@
 from traceback import print_exc
 from typing import Optional, Dict, List, Tuple
 
-<<<<<<< HEAD
-=======
-from qgis.PyQt import QtGui, uic
-from qgis.PyQt.QtCore import Qt, QLocale, QDate, pyqtSignal, QModelIndex, QDateTime, QUrl
-from qgis.PyQt.QtGui import QPixmap, QColor, QIcon, QDesktopServices
-from qgis.PyQt.QtWidgets import (QToolButton, QApplication, QComboBox, QLineEdit,
-                                 QTableWidget, QDateEdit, QRadioButton, QListWidget, QCheckBox, QTableWidgetItem,
-                                 QPlainTextEdit, QTreeWidget, QTreeWidgetItem, QTabWidget, QLabel, QMainWindow,
-                                 QListWidgetItem, QProgressBar, QFrame, QDockWidget)
-from qgis.core import QgsRasterLayer, QgsCoordinateReferenceSystem, QgsMapLayer, QgsMapSettings, QgsColorRamp, \
-    QgsApplication
-from qgis.gui import (
-    QgsMessageBar, QgsColorRampButton, QgsSpinBox, QgsMapCanvas, QgisInterface
-)
-
->>>>>>> ddc977f3
 from enmapbox.gui.enmapboxgui import EnMAPBox
 from enmapbox.qgispluginsupport.qps.utils import SpatialPoint, SpatialExtent
 from enmapbox.typeguard import typechecked
@@ -175,13 +159,8 @@
 
     def __init__(self, parent=None):
         # eeImported, ee = importEarthEngine(False)
-<<<<<<< HEAD
         super().__init__(parent)
         # QgsDockWidget.__init__(self, parent)
-=======
-
-        QDockWidget.__init__(self, parent)
->>>>>>> ddc977f3
         uic.loadUi(__file__.replace('.py', '.ui'), self)
 
         # those are set from outside
