# -*- coding: utf-8 -*-
# noinspection PyPep8Naming
"""
***************************************************************************
    mapcanvas.py
    ---------------------
    Date                 : August 2017
    Copyright            : (C) 2017 by Benjamin Jakimow
    Email                : benjamin.jakimow@geo.hu-berlin.de
***************************************************************************
*                                                                         *
*   This program is free software; you can redistribute it and/or modify  *
*   it under the terms of the GNU General Public License as published by  *
*   the Free Software Foundation; either version 2 of the License, or     *
*   (at your option) any later version.                                   *
*                                                                         *
***************************************************************************
"""
import os
import time
import typing
import warnings
from _weakrefset import WeakSet
from typing import List

from enmapbox import enmapboxSettings
from enmapbox.enmapboxsettings import EnMAPBoxSettings
from enmapbox.gui import MapTools, MapToolCenter, PixelScaleExtentMapTool, \
    CursorLocationMapTool, FullExtentMapTool, QgsMapToolAddFeature, QgsMapToolSelect, \
    CrosshairDialog, CrosshairStyle, CrosshairMapCanvasItem
from enmapbox.gui.mimedata import containsMapLayers, extractMapLayers
from enmapbox.qgispluginsupport.qps.utils import SpatialPoint, SpatialExtent, qgisAppQgisInterface
<<<<<<< HEAD
from enmapbox.enmapboxsettings import EnMAPBoxSettings
=======
>>>>>>> 15a19d9f
from qgis.PyQt.QtCore import Qt, QObject, QCoreApplication, pyqtSignal, QEvent, QPointF, QMimeData, QTimer, QSize, \
    QModelIndex, QAbstractListModel
from qgis.PyQt.QtGui import QMouseEvent, QIcon, QDragEnterEvent, QDropEvent, QResizeEvent, QKeyEvent, QColor
from qgis.PyQt.QtWidgets import QAction, QToolButton, QFileDialog, QHBoxLayout, QFrame, QMenu, QLabel, QApplication, \
    QWidgetAction, QGridLayout, QSpacerItem, QSizePolicy, QDialog, QVBoxLayout, QComboBox
from qgis.core import QgsLayerTreeLayer, QgsCoordinateReferenceSystem, QgsRectangle, QgsMapLayerProxyModel, \
    QgsVectorLayerTools, \
    QgsMapLayer, QgsRasterLayer, QgsPointXY, \
    QgsProject, QgsMapSettings, QgsMapToPixel
from qgis.core import QgsVectorLayer, QgsLayerTree
from qgis.gui import QgsColorDialog, QgsLayerTreeMapCanvasBridge, QgsMapTool
from qgis.gui import QgsMapCanvas, QgisInterface, QgsMapToolZoom, QgsAdvancedDigitizingDockWidget, QgsMapLayerComboBox, \
    QgsProjectionSelectionWidget, QgsMapToolIdentify, QgsMapToolPan, QgsMapToolCapture, QgsMapMouseEvent

LINK_ON_SCALE = 'SCALE'
LINK_ON_CENTER = 'CENTER'
LINK_ON_CENTER_SCALE = 'CENTER_SCALE'
UNLINK = 'UNLINK'

N_MAX_GRP = 2

DEBUG = False

KEY_LAST_CLICKED = 'LAST_CLICKED'


class MapCanvasListModel(QAbstractListModel):
    def __init__(self, parent=None, mapCanvases=None):
        super(MapCanvasListModel, self).__init__(parent)

        self.mMapCanvases = []
        if mapCanvases:
            for m in mapCanvases:
                self.addMapCanvas(m)

    def __iter__(self):
        return self.mMapCanvases.__iter__()

    def __len__(self):
        return len(self.mMapCanvases)

    def mapCanvases(self):
        return self.mMapCanvases[:]

    def insertCanvases(self, canvases, i=None):
        assert isinstance(canvases, list)
        if i is None:
            i = len(self.mMapCanvases)
        canvases = [c for c in canvases if c not in self.mMapCanvases]
        if len(canvases) > 0:
            self.beginInsertRows(QModelIndex(), i, i + len(canvases) - 1)
            self.mMapCanvases.extend(canvases)
            for c in canvases:
                if isinstance(c, MapCanvas):
                    c.sigNameChanged.connect(lambda: self.onCanvasUpdate(c))
            self.endInsertRows()

    def removeCanvas(self, canvas):
        if isinstance(canvas, list):
            for c in canvas:
                self.removeCanvas(c)
        else:
            if isinstance(canvas, QgsMapCanvas) and canvas in self.mMapCanvases:
                idx = self.canvas2idx(canvas)
                self.beginRemoveRows(QModelIndex(), idx.row(), idx.row())
                self.mMapCanvases.remove(canvas)
                self.endRemoveRows()

    def onCanvasUpdate(self, canvas):
        if canvas in self.mMapCanvases:
            idx = self.canvas2idx(canvas)
            self.dataChanged.emit(idx, idx)

    def addMapCanvas(self, mapCanvas):
        self.insertCanvases([mapCanvas])

    def rowCount(self, parent=None, *args, **kwargs):
        return len(self.mMapCanvases)

    def columnCount(self, QModelIndex_parent=None, *args, **kwargs):
        return 1

    def idx2canvas(self, index):
        if index.isValid():
            return self.mMapCanvases[index.row()]
        return None

    def canvas2idx(self, canvas):
        return self.createIndex(self.mMapCanvases.index(canvas), 0)

    def data(self, index, role=Qt.DisplayRole):
        if not index.isValid():
            return None

        if (index.row() >= len(self.mMapCanvases)) or (index.row() < 0):
            return None

        mapCanvas = self.idx2canvas(index)

        value = None
        if isinstance(mapCanvas, MapCanvas):
            if role == Qt.DisplayRole:
                value = '{}'.format(mapCanvas.name())
            if role == Qt.DecorationRole:
                value = QIcon()
            if role == Qt.UserRole:
                value = mapCanvas
        return value


class CanvasLinkDialog(QDialog):
    LINK_TYPES = [LINK_ON_CENTER_SCALE, LINK_ON_SCALE, LINK_ON_CENTER, UNLINK]

    @staticmethod
    def showDialog(parent=None, canvases=None):
        """
        Opens a Dialog to specify the map linking
        """
        from enmapbox.gui.enmapboxgui import EnMAPBox
        emb = EnMAPBox.instance()

        if canvases is None:
            canvases = emb.mapCanvases()
        if len(canvases) <= 1:
            return

        for c in canvases:
            assert isinstance(c, QgsMapCanvas)
        d = CanvasLinkDialog(parent=parent)
        d.addCanvas(canvases)
        d.setSourceCanvas(canvases[0])

        if isinstance(emb, EnMAPBox):
            emb.sigMapCanvasAdded.connect(d.addCanvas)
            emb.sigMapCanvasRemoved.connect(d.removeCanvas)
            emb.sigClosed.connect(d.close)

        d.show()

    def __init__(self, *args, **kwds):
        super(CanvasLinkDialog, self).__init__(*args, **kwds)

        self.setWindowIcon(QIcon(':/enmapbox/gui/ui/icons/enmapbox.svg'))
        self.setWindowTitle('Map Linking')
        self.setLayout(QVBoxLayout())

        self.grid = QGridLayout()
        self.cbSrcCanvas = QComboBox()
        self.cbSrcCanvas.currentIndexChanged.connect(self.onSourceCanvasChanged)
        self.mSrcCanvasModel = MapCanvasListModel()
        self.cbSrcCanvas.setModel(self.mSrcCanvasModel)

        self.mTargets = []
        hb = QHBoxLayout()
        hb.addWidget(QLabel('Link '))
        hb.addWidget(self.cbSrcCanvas)
        hb.addWidget(QLabel('with...'))
        hb.addSpacerItem(QSpacerItem(0, 0, QSizePolicy.Expanding, QSizePolicy.Minimum))

        self.mWidgetLUT = dict()
        self.layout().addLayout(hb)
        hline = QFrame()
        hline.setFrameShape(QFrame.HLine)
        hline.setFrameShadow(QFrame.Sunken)
        self.layout().addWidget(hline)
        self.layout().addLayout(self.grid)
        self.layout().addSpacing(0)

    def onSourceCanvasChanged(self):
        pass
        self.setSourceCanvas(self.currentSourceCanvas())
        s = ""

    def onTargetSelectionChanged(self):
        sender = self.sender()
        s = ""

    def addCanvas(self, canvas):

        if isinstance(canvas, list):
            for c in canvas:
                self.addCanvas(c)
        else:
            self.mSrcCanvasModel.addMapCanvas(canvas)

        # force a refresh of widgets
        src = self.currentSourceCanvas()
        self.setSourceCanvas(src)

    def removeCanvas(self, canvas):
        if isinstance(canvas, list):
            for c in canvas:
                self.removeCanvas(c)
        else:
            self.mSrcCanvasModel.removeCanvas(canvas)

            # force a refresh of widgets
            src = self.currentSourceCanvas()
            self.setSourceCanvas(src)

    def currentSourceCanvas(self):
        return self.cbSrcCanvas.itemData(self.cbSrcCanvas.currentIndex(), Qt.UserRole)

    def currentTargetCanvases(self):
        srcCanvas = self.currentSourceCanvas()
        return [trgCanvas for trgCanvas in self.mSrcCanvasModel.mapCanvases() if trgCanvas != srcCanvas]

    def setSourceCanvas(self, canvas):

        if not isinstance(canvas, QgsMapCanvas):
            return

        if canvas not in self.mSrcCanvasModel:
            self.addCanvas(canvas)

        srcCanvas = self.currentSourceCanvas()

        # create a widget for each target canvas
        for i in reversed(range(self.grid.count())):
            w = self.grid.itemAt(i).widget()
            if w:
                w.setParent(None)
            self.mWidgetLUT.clear()

        trgCanvases = self.currentTargetCanvases()

        if not isinstance(srcCanvas, MapCanvas):
            return

        def createButtonToAll(linkType, tooltip):
            a = CanvasLink.linkAction(None, None, linkType)
            a.setToolTip(tooltip)
            a.triggered.connect(lambda: self.linkToAll(linkType))
            btn1 = QToolButton()
            btn1.setDefaultAction(a)
            return btn1

        if len(trgCanvases) >= N_MAX_GRP:

            self.grid.addWidget(QLabel('All Canvases'), 0, 0)
            btn1 = createButtonToAll(LINK_ON_CENTER_SCALE, 'Link all canvases on center and scale.')
            btn2 = createButtonToAll(LINK_ON_SCALE, 'Link all canvases on scale.')
            btn3 = createButtonToAll(LINK_ON_CENTER, 'Link all canvases on center.')
            btn4 = createButtonToAll(UNLINK, 'Unlink all canvases.')
            self.grid.addWidget(QLabel('All Canvases'), 0, 0)
            btns = [btn1, btn2, btn3, btn4]
            for i, btn in enumerate(btns):
                self.grid.addWidget(btn, 0, i + 1)

        offset = self.grid.rowCount()
        for iRow, trgCanvas in enumerate(trgCanvases):
            iRow += offset
            assert isinstance(trgCanvas, MapCanvas)

            if isinstance(trgCanvas, MapCanvas):
                label = QLabel(trgCanvas.name())
                trgCanvas.sigNameChanged.connect(label.setText)

            elif isinstance(trgCanvas, QgsMapCanvas):
                import qgis.utils
                if isinstance(qgis.utils.iface, QgisInterface) and \
                        isinstance(qgis.utils.iface.mapCanvas(), QgsMapCanvas):
                    label = QLabel('QGIS Map Canvas')

            self.grid.addWidget(label, iRow, 0)
            btnDict = {}
            for iCol, linkType in enumerate(CanvasLinkDialog.LINK_TYPES):
                btn = QToolButton(self)
                btn.setObjectName('btn{}{}_{}'.format(srcCanvas.name(), trgCanvas.name(), linkType).replace(' ', '_'))
                a = CanvasLink.linkAction(srcCanvas, trgCanvas, linkType)
                assert isinstance(a, QAction)
                a.setCheckable(True)
                a.triggered.connect(self.updateLinkSelection)
                btn.setDefaultAction(a)
                self.grid.addWidget(btn, iRow, iCol + 1)
                btnDict[linkType] = btn

            self.mWidgetLUT[trgCanvas] = btnDict

            if iRow == 0:
                self.grid.addItem(QSpacerItem(0, 0, QSizePolicy.Expanding, QSizePolicy.Minimum), iRow, iCol + 1)
        self.grid.addItem(QSpacerItem(0, 0, QSizePolicy.Minimum, QSizePolicy.Expanding), self.grid.rowCount(), 0)

        self.updateLinkSelection()

    def linkToAll(self, linkType):
        src = self.currentSourceCanvas()
        for trg in self.currentTargetCanvases():
            CanvasLink.linkMapCanvases(src, trg, linkType)
        self.updateLinkSelection()

    def updateLinkSelection(self, *args):
        srcCanvas = self.currentSourceCanvas()
        assert isinstance(srcCanvas, MapCanvas)

        targetCanvases = self.mWidgetLUT.keys()
        for targetCanvas in targetCanvases:
            link = CanvasLink.between(srcCanvas, targetCanvas)
            if isinstance(link, CanvasLink):
                linkType = link.linkType
            else:
                linkType = UNLINK

            if linkType not in self.mWidgetLUT[targetCanvas].keys():
                s = ""

            for btnLinkType, btn in self.mWidgetLUT[targetCanvas].items():
                assert isinstance(btn, QToolButton)
                a = btn.defaultAction()
                a.setChecked(linkType == btnLinkType)

    def onButtonPressed(self, btnList, srcCanvas, targetCanvas, linkType):
        sender = self.sender()
        CanvasLink.linkMapCanvases(srcCanvas, targetCanvas, linkType)

        for btn in btnList:
            assert isinstance(btn, QToolButton)
            if btn == sender:
                s = ""
                # todo: highlight activated function
            else:
                s = ""
                # todo: de-highlight activated function

    pass


class CanvasLinkTargetWidget(QFrame):

    def __init__(self, canvas1, canvas2):
        assert isinstance(canvas1, QgsMapCanvas)
        assert isinstance(canvas2, QgsMapCanvas)

        QFrame.__init__(self, parent=canvas2)
        self.canvas1 = canvas1
        self.canvas2 = canvas2
        # self.canvas1.installEventFilter(self)
        self.canvas2.installEventFilter(self)
        self.layout = QGridLayout(self)
        self.setLayout(self.layout)
        self.setCursor(Qt.ArrowCursor)

        ly = QHBoxLayout()
        # add buttons with link functions
        self.buttons = list()

        for linkType in [LINK_ON_CENTER_SCALE, LINK_ON_SCALE, LINK_ON_CENTER]:
            bt = QToolButton(self)
            bt.setDefaultAction(CanvasLink.linkAction(self.canvas1, self.canvas2, linkType))
            self.buttons.append(bt)

        btStyle = """
        QToolButton { /* all types of tool button */
        border: 2px solid #8f8f91;
        border-radius: 6px;
        background-color: qlineargradient(x1: 0, y1: 0, x2: 0, y2: 1,
                                      stop: 0 #f6f7fa, stop: 1 #dadbde);
        }

        QToolButton[popupMode="1"] { /* only for MenuButtonPopup */
            padding-right: 20px; /* make way for the popup button */
        }

        QToolButton:pressed {
            background-color: qlineargradient(x1: 0, y1: 0, x2: 0, y2: 1,
                                              stop: 0 #dadbde, stop: 1 #f6f7fa);
        }"""

        for bt in self.buttons:
            bt.setAttribute(Qt.WA_PaintOnScreen)
            bt.setStyleSheet(btStyle)
            bt.setIconSize(QSize(100, 100))
            bt.setAutoRaise(True)
            ly.addWidget(bt)

        self.layout.addLayout(ly, 0, 0)
        self.setStyleSheet('background-color:rgba(125, 125, 125, 125);')
        self.setAttribute(Qt.WA_PaintOnScreen)

        self.updatePosition()

    def updatePosition(self):
        if hasattr(self.parent(), 'viewport'):
            parentRect = self.parent().viewport().rect()

        else:
            parentRect = self.parent().rect()

        if not parentRect:
            return

        # get map center
        x = int(parentRect.width() / 2 - self.width() / 2)
        y = int(parentRect.height() / 2 - self.height() / 2)

        mw = int(min([self.width(), self.height()]) * 0.9)
        mw = min([mw, 120])
        for bt in self.buttons:
            bt.setIconSize(QSize(mw, mw))

        # self.setGeometry(x, y, self.width(), self.height())
        self.setGeometry(parentRect)

    def setParent(self, parent):
        self.updatePosition()
        return super(CanvasLinkTargetWidget, self).setParent(parent)

    def resizeEvent(self, event):
        super(CanvasLinkTargetWidget, self).resizeEvent(event)
        self.updatePosition()

    def showEvent(self, event):
        self.updatePosition()
        return super(CanvasLinkTargetWidget, self).showEvent(event)

    def eventFilter(self, obj, event):

        if event.type() == QEvent.Resize:
            self.updatePosition()
        return False

    def mousePressEvent(self, ev):

        if ev.button() == Qt.RightButton:
            # no choice, remove Widgets
            CanvasLink.RemoveMapLinkTargetWidgets(True)
            ev.accept()


class CanvasLink(QObject):
    """
    A CanvasLink describes how two MapCanvas are linked to each other.
    """
    LINKTYPES = [LINK_ON_SCALE, LINK_ON_CENTER, LINK_ON_CENTER_SCALE]
    LINK_ON_SCALE = LINK_ON_SCALE
    LINK_ON_CENTER = LINK_ON_CENTER
    LINK_ON_CENTER_SCALE = LINK_ON_CENTER_SCALE
    UNLINK = UNLINK
    GLOBAL_LINK_LOCK = False

    @staticmethod
    def ShowMapLinkTargets(mapDockOrMapCanvas):
        from enmapbox.gui.dataviews.docks import MapDock
        if isinstance(mapDockOrMapCanvas, MapDock):
            mapDockOrMapCanvas = mapDockOrMapCanvas.mCanvas
        assert isinstance(mapDockOrMapCanvas, QgsMapCanvas)

        canvas1 = mapDockOrMapCanvas
        assert isinstance(canvas1, QgsMapCanvas)
        CanvasLink.RemoveMapLinkTargetWidgets(True)

        for canvas_source in MapCanvas.instances():
            if canvas_source != canvas1:
                w = CanvasLinkTargetWidget(canvas1, canvas_source)
                w.setAutoFillBackground(False)
                w.show()
                CanvasLink.LINK_TARGET_WIDGETS.add(w)
                # canvas_source.freeze()
            s = ""

        s = ""

    @staticmethod
    def linkMapCanvases(canvas1, canvas2, linktype):
        """
        Use this function to link or unlink two MapCanvases
        :param canvas1: MapCanvas
        :param canvas2: MapCanvas
        :param linktype: str

        """
        # from enmapbox.gui.mapcanvas import CanvasLink
        if linktype in [UNLINK, None]:
            CanvasLink.unlinkMapCanvases(canvas1, canvas2)
        else:
            CanvasLink(canvas1, canvas2, linktype)

        CanvasLink.RemoveMapLinkTargetWidgets()

    @staticmethod
    def unlinkMapCanvases(canvas1, canvas2):
        if isinstance(canvas1, MapCanvas):
            canvas1.removeCanvasLink(canvas2)
        if isinstance(canvas2, MapCanvas):
            canvas2.removeCanvasLink(canvas1)
        CanvasLink.RemoveMapLinkTargetWidgets()

    @staticmethod
    def RemoveMapLinkTargetWidgets(processEvents=True):
        for w in list(CanvasLink.LINK_TARGET_WIDGETS):
            CanvasLink.LINK_TARGET_WIDGETS.remove(w)
            p = w.parent()
            w.hide()
            del (w)
            p.refresh()
            p.update()

        if processEvents:
            # qApp.processEvents()
            QCoreApplication.instance().processEvents()

    @staticmethod
    def resetLinkLock():
        CanvasLink.GLOBAL_LINK_LOCK = False

    @staticmethod
    def linkAction(canvas1, canvas2, linkType):
        """
        Create a QAction object with icon and description to be used in UIs
        :param linkType: see [LINK_ON_SCALE, LINK_ON_CENTER, LINK_ON_CENTER_SCALE]
        :return: QAction
        """
        assert linkType in [LINK_ON_SCALE, LINK_ON_CENTER, LINK_ON_CENTER_SCALE, UNLINK]

        if linkType == LINK_ON_CENTER:
            a = QAction('Link map center', None)

            a.setIcon(QIcon(':/enmapbox/gui/ui/icons/link_center.svg'))
            a.setToolTip('Link map center')
        elif linkType == LINK_ON_SCALE:
            a = QAction('Link map scale ("Zoom")', None)
            a.setIcon(QIcon(':/enmapbox/gui/ui/icons/link_mapscale.svg'))
            a.setToolTip('Link to scale between both maps')
        elif linkType == LINK_ON_CENTER_SCALE:
            a = QAction('Link map scale and center', None)
            a.setToolTip('Link map scale and center')
            a.setIcon(QIcon(':/enmapbox/gui/ui/icons/link_mapscale_center.svg'))
        elif linkType == UNLINK:
            a = QAction('Unlink', None)
            a.setToolTip('Removes an existing link between both canvases')
            a.setIcon(QIcon(':/enmapbox/gui/ui/icons/link_open.svg'))
        else:
            raise Exception('Unknown link type : {}'.format(linkType))

        if isinstance(canvas1, QgsMapCanvas) and isinstance(canvas2, QgsMapCanvas):
            a.triggered.connect(lambda: CanvasLink.linkMapCanvases(canvas1, canvas2, linkType))
        return a

    LINK_TARGET_WIDGETS = set()

    def __init__(self, canvas1, canvas2, linkType):
        super(CanvasLink, self).__init__()
        assert linkType in CanvasLink.LINKTYPES, linkType
        assert isinstance(canvas1, MapCanvas)
        assert isinstance(canvas2, MapCanvas)
        assert canvas1 != canvas2

        if linkType == UNLINK:
            CanvasLink.unlinkMapCanvases(canvas1, canvas2)
        else:

            self.linkType = linkType
            self.canvases = [canvas1, canvas2]

            canvas1.addCanvasLink(self)
            canvas2.addCanvasLink(self)

            self.applyTo(canvas2)

    def removeMe(self):
        """Call this to remove this think from both canvases."""
        self.canvases[0].removeCanvasLink(self)

    @staticmethod
    def existsBetween(canvas1, canvas2):
        return CanvasLink.between(canvas1, canvas2) is not None

    @staticmethod
    def between(canvas1, canvas2):
        if not (isinstance(canvas1, QgsMapCanvas) and isinstance(canvas2, QgsMapCanvas)):
            return False
        links = []
        if isinstance(canvas1, MapCanvas):
            links.extend([lyr for lyr in canvas1.canvasLinks() if lyr.containsCanvas(canvas2)])
        if isinstance(canvas2, MapCanvas):
            links.extend([lyr for lyr in canvas2.canvasLinks() if lyr.containsCanvas(canvas1)])

        links = list(set(links))
        nl = len(links)
        if nl > 1:
            raise Exception('More than two CanvasLinks between {} and {}'.format(canvas1, canvas2))
        if nl == 1:
            return links[0]
        return None

    @staticmethod
    def applyLinking(initialSrcCanvas):
        """
        Applies all link actions related to MapCanvas "initialSrcCanvas"
        :param initialSrcCanvas: MapCanvas
        """
        if CanvasLink.GLOBAL_LINK_LOCK:
            # do not disturb ongoing linking by starting a new one
            return
        else:
            CanvasLink.GLOBAL_LINK_LOCK = True
            QTimer.singleShot(500, lambda: CanvasLink.resetLinkLock())

            # G0(A) -> G1(B) -> G3(E)
            #      -> G1(C) -> G3(A)
            #               -> G3(E)
            # Gx = Generation. G1 will be set before G2,...
            # A,B,..,E = MapCanvas Instances
            # Order of linking starting from A: B,C,E
            # Note: G3(A) will be not set, as A is already handled (initial signal)
            #      G3(E) receives link from G1(B) only.
            #      change related signals in-between will be blocked by GLOBAL_LINK_LOCK

            handledCanvases = [initialSrcCanvas]

            def nextLinkGeneration(srcCanvases: list):
                nonlocal handledCanvases

                generations = dict()
                for srcCanvas in srcCanvases:
                    assert isinstance(srcCanvas, MapCanvas)
                    linksToApply = []
                    for link in srcCanvas.mCanvasLinks:
                        assert isinstance(link, CanvasLink)
                        dstCanvas = link.theOtherCanvas(srcCanvas)
                        if dstCanvas not in handledCanvases:
                            linksToApply.append(link)
                    if len(linksToApply) > 0:
                        generations[srcCanvas] = linksToApply
                return generations

            nextGenerations = nextLinkGeneration(handledCanvases)

            while len(nextGenerations) > 0:
                # get the links that have to be set for the next generation
                assert isinstance(nextGenerations, dict)
                for srcCanvas, links in nextGenerations.items():
                    assert isinstance(srcCanvas, MapCanvas)
                    assert isinstance(links, list)

                    for link in links:
                        assert isinstance(link, CanvasLink)
                        dstCanvas = link.theOtherCanvas(srcCanvas)
                        assert dstCanvas not in handledCanvases
                        assert dstCanvas == link.apply(srcCanvas, dstCanvas)
                        handledCanvases.append(dstCanvas)
                nextGenerations.clear()
                nextGenerations.update(nextLinkGeneration(handledCanvases))

            CanvasLink.GLOBAL_LINK_LOCK = False

    def containsCanvas(self, canvas):
        return canvas in self.canvases

    def theOtherCanvas(self, canvas):
        assert canvas in self.canvases
        assert len(self.canvases) == 2
        return self.canvases[1] if canvas == self.canvases[0] else self.canvases[0]

    def unlink(self):
        for canvas in self.canvases:
            canvas.removeCanvasLink(self)

    def icon(self):

        if self.linkType == LINK_ON_SCALE:
            src = ":/enmapbox/gui/ui/icons/link_mapscale.svg"
        elif self.linkType == LINK_ON_CENTER:
            src = ":/enmapbox/gui/ui/icons/link_center.svg"
        elif self.linkType == LINK_ON_CENTER_SCALE:
            src = ":/enmapbox/gui/ui/icons/link_mapscale_center.svg"
        elif self.linkType == UNLINK:
            src = ":/enmapbox/gui/ui/icons/link_open.svg"
        else:
            raise NotImplementedError('unknown link type: {}'.format(self.linkType))

        return QIcon(src)

    def apply(self, srcCanvas: QgsMapCanvas, dstCanvas: QgsMapCanvas) -> QgsMapCanvas:
        """
        Applies the linking between src and dst canvas
        :param srcCanvas: QgsMapCanvas
        :param dstCanvas: QgsMapCanvas
        :return: dstCanvas QgsMapCanvas
        """
        assert isinstance(srcCanvas, QgsMapCanvas)
        assert isinstance(dstCanvas, QgsMapCanvas)

        srcCrs = srcCanvas.mapSettings().destinationCrs()
        srcExt = SpatialExtent.fromMapCanvas(srcCanvas)

        assert isinstance(srcExt, SpatialExtent)

        # original center and extent
        centerSrc = SpatialPoint.fromMapCanvasCenter(srcCanvas)
        centerDst = SpatialPoint.fromMapCanvasCenter(dstCanvas)

        # transform (T) to target CRS
        dstCrs = dstCanvas.mapSettings().destinationCrs()
        extentT = srcExt.toCrs(dstCrs)

        assert isinstance(extentT, SpatialExtent), \
            'Unable to transform {} from {} to {}'.format(srcExt.asWktCoordinates(), srcCrs.description(),
                                                          dstCrs.description())

        centerT = SpatialPoint(srcExt.crs(), srcExt.center())

        srcWidth, srcHeight = srcCanvas.width(), srcCanvas.height()
        if srcWidth == 0:
            srcWidth = max([5, dstCanvas.width()])
        if srcHeight == 0:
            srcHeight = max([5, dstCanvas.height()])

        mapUnitsPerPx_x = extentT.width() / srcWidth
        mapUnitsPerPx_y = extentT.height() / srcHeight

        scaledWidth = mapUnitsPerPx_x * dstCanvas.width()
        scaledHeight = mapUnitsPerPx_y * dstCanvas.height()
        scaledBoxCenterDst = SpatialExtent(dstCrs, scaledWidth, scaledHeight).setCenter(centerDst)
        scaledBoxCenterSrc = SpatialExtent(dstCrs, scaledWidth, scaledHeight).setCenter(centerSrc.toCrs(dstCrs))
        if self.linkType == LINK_ON_CENTER:
            dstCanvas.setCenter(centerT)

        elif self.linkType == LINK_ON_SCALE:

            dstCanvas.zoomToFeatureExtent(scaledBoxCenterDst)

        elif self.linkType == LINK_ON_CENTER_SCALE:
            dstCanvas.zoomToFeatureExtent(scaledBoxCenterSrc)

        else:
            raise NotImplementedError()
        dstCanvas.refresh()
        return dstCanvas

    def applyTo(self, canvasTo: QgsMapCanvas):
        assert isinstance(canvasTo, QgsMapCanvas)
        canvasFrom = self.theOtherCanvas(canvasTo)
        return self.apply(canvasFrom, canvasTo)

    def isSameCanvasPair(self, canvasLink):
        """
        Returns True if canvasLink contains the same canvases
        :param canvasLink:
        :return:
        """
        assert isinstance(canvasLink, CanvasLink)
        b = self.canvases[0] in canvasLink.canvases and \
            self.canvases[1] in canvasLink.canvases
        return b

    def __eq__(self, canvasLink):
        if not isinstance(canvasLink, CanvasLink):
            return False
        return self.isSameCanvasPair(canvasLink)

    def __hash__(self):
        return hash(repr(self))

    def __repr__(self):
        cs = list(self.canvases)
        return 'CanvasLink "{}" {} <-> {}'.format(self.linkType, cs[0], cs[1])


class MapCanvasMapTools(QObject):
    def __init__(self, canvas: QgsMapCanvas,
                 cadDock: QgsAdvancedDigitizingDockWidget):

        super(MapCanvasMapTools, self).__init__(canvas)
        self.mCanvas = canvas
        self.mCadDock = cadDock

        self.mtZoomIn = QgsMapToolZoom(canvas, False)
        self.mtZoomOut = QgsMapToolZoom(canvas, True)
        self.mtMoveToCenter = MapToolCenter(canvas)
        self.mtPan = QgsMapToolPan(canvas)
        self.mtPixelScaleExtent = PixelScaleExtentMapTool(canvas)
        self.mtFullExtentMapTool = FullExtentMapTool(canvas)
        self.mtCursorLocation = CursorLocationMapTool(canvas, True)
        self.mtAddFeature = QgsMapToolAddFeature(canvas, QgsMapToolCapture.CaptureNone, cadDock)
        self.mtSelectFeature = QgsMapToolSelect(canvas)

    def mapTools(self) -> List[QgsMapTool]:
        maptools = []
        for k, v in self.__dict__.items():
            if isinstance(v, QgsMapTool):
                maptools.append(v)
        return maptools

    def setVectorLayerTools(self, vectorLayerTools: QgsVectorLayerTools):
        """
        Sets the VectorLayerTools of an GUI application
        """
        self.mtAddFeature.setVectorLayerTools(vectorLayerTools)

    def activate(self, mapToolKey, **kwds):

        if mapToolKey == MapTools.ZoomIn:
            self.mCanvas.setMapTool(self.mtZoomIn)
        elif mapToolKey == MapTools.ZoomOut:
            self.mCanvas.setMapTool(self.mtZoomOut)
        elif mapToolKey == MapTools.Pan:
            self.mCanvas.setMapTool(self.mtPan)
        elif mapToolKey == MapTools.ZoomFull:
            self.mCanvas.setMapTool(self.mtFullExtentMapTool)
        elif mapToolKey == MapTools.ZoomPixelScale:
            self.mCanvas.setMapTool(self.mtPixelScaleExtent)
        elif mapToolKey == MapTools.CursorLocation:
            self.mCanvas.setMapTool(self.mtCursorLocation)
        elif mapToolKey == MapTools.SpectralProfile:
            pass
        elif mapToolKey == MapTools.TemporalProfile:
            pass
        elif mapToolKey == MapTools.MoveToCenter:
            self.mCanvas.setMapTool(self.mtMoveToCenter)
        elif mapToolKey == MapTools.AddFeature:
            self.mCanvas.setMapTool(self.mtAddFeature)
        elif mapToolKey == MapTools.SelectFeature:
            self.mCanvas.setMapTool(self.mtSelectFeature)

            s = ""

        else:

            print('Unknown MapTool key: {}'.format(mapToolKey))


class MapCanvas(QgsMapCanvas):
    _instances: WeakSet = WeakSet()

    @staticmethod
    def instances():
        return list(MapCanvas._instances)

    sigSpatialExtentChanged = pyqtSignal(object)
    sigCrsChanged = pyqtSignal(QgsCoordinateReferenceSystem)

    sigNameChanged = pyqtSignal(str)
    sigCanvasLinkAdded = pyqtSignal(CanvasLink)
    sigCanvasLinkRemoved = pyqtSignal(CanvasLink)
    sigCrosshairPositionChanged = pyqtSignal(object)

    def __init__(self, *args, **kwds):
        super().__init__(*args, **kwds)

        self.contextMenuAboutToShow.connect(self.populateContextMenu)
        self.setExtent(QgsRectangle(-1, -1, 1, 1))
        settings = EnMAPBoxSettings()
        self.setCanvasColor(settings.value(EnMAPBoxSettings.MAP_BACKGROUND, type=QColor))

        i = 1
        existing_names = [c._id for c in MapCanvas.instances()]
        while (name := f'MapCanvas.#{i}') in existing_names:
            i += 1
        self._id = name

        self.setWindowTitle(self._id)
        self.setProperty(KEY_LAST_CLICKED, time.time())
        self.acceptDrops()

        self.mCanvasBridge: QgsLayerTreeMapCanvasBridge = None
        self.mCrosshairItem = CrosshairMapCanvasItem(self)

        self.setCrosshairVisibility(False)

        # init the map tool set
        self.mCadDock = QgsAdvancedDigitizingDockWidget(self)
        self.mCadDock.setVisible(False)
        self.mMapTools = MapCanvasMapTools(self, self.mCadDock)

        self.mCanvasLinks: List[CanvasLink] = []
        # register signals to react on changes
        self.scaleChanged.connect(self.onScaleChanged)
        self.extentsChanged.connect(self.onExtentsChanged)

        self.destinationCrsChanged.connect(lambda: self.sigCrsChanged.emit(self.mapSettings().destinationCrs()))
        # activate default map tool
        self.setMapTool(self.mMapTools.mtPan)
        self.mMapMouseEvent = None
        MapCanvas._instances.add(self)

    def canvasLinks(self) -> List[CanvasLink]:
        return self.mCanvasLinks[:]

    def mousePressEvent(self, event: QMouseEvent):

        self.setProperty(KEY_LAST_CLICKED, time.time())
        set_cursor_location: bool = event.button() == Qt.LeftButton and \
            isinstance(self.mapTool(), (QgsMapToolIdentify, CursorLocationMapTool))

        super(MapCanvas, self).mousePressEvent(event)

        if set_cursor_location:
            ms = self.mapSettings()
            pointXY = ms.mapToPixel().toMapCoordinates(event.x(), event.y())
            spatialPoint = SpatialPoint(ms.destinationCrs(), pointXY)
            self.setCrosshairPosition(spatialPoint)

    def setCrosshairPosition(self, spatialPoint: SpatialPoint, emitSignal: bool = True):
        """
        Sets the position of the Crosshair.
        :param spatialPoint: SpatialPoint
        :param emitSignal: True (default). Set False to avoid emitting sigCrosshairPositionChanged
        :return:
        """
        point = spatialPoint.toCrs(self.mapSettings().destinationCrs())
        self.mCrosshairItem.setPosition(point)
        if emitSignal:
            self.sigCrosshairPositionChanged[object].emit(point)

    def mouseMoveEvent(self, event):
        self.mMapMouseEvent = QgsMapMouseEvent(self, event)
        return super(MapCanvas, self).mouseMoveEvent(event)

    def resizeEvent(self, event: QResizeEvent):
        self.setScaleLocked(True)
        super().resizeEvent(event)
        self.setScaleLocked(False)

    def refresh(self, force=False):

        self.setRenderFlag(True)
        if self.renderFlag() or force:
            super(MapCanvas, self).refresh()
            # super(MapCanvas, self).refreshAllLayers()

    def crs(self) -> QgsCoordinateReferenceSystem:
        return self.mapSettings().destinationCrs()

    def mapTools(self) -> MapCanvasMapTools:
        """
        Returns the map tools
        :return: MapCanvasMapTools
        """
        return self.mMapTools

    def populateContextMenu(self, menu: QMenu, event: QgsMapMouseEvent):
        """
        Populates a context menu with actions for applicable MapCanvas operations
        """
        if event is None:
            pt = QPointF(self.width() * 0.5, self.height() * 0.5)
            event = QMouseEvent(QEvent.MouseButtonPress, pt, Qt.LeftButton, Qt.LeftButton, Qt.NoModifier)
            event = QgsMapMouseEvent(self, event)
        assert isinstance(menu, QMenu)
        assert isinstance(event, QgsMapMouseEvent)
        mapSettings = self.mapSettings()
        assert isinstance(mapSettings, QgsMapSettings)
        pos = event.pos()
        pointGeo = mapSettings.mapToPixel().toMapCoordinates(pos.x(), pos.y())
        assert isinstance(pointGeo, QgsPointXY)
        spatialPoint = SpatialPoint(mapSettings.destinationCrs(), pointGeo)

        action = menu.addAction('Link with other maps')
        action.setIcon(QIcon(':/enmapbox/gui/ui/icons/link_basic.svg'))
        action.triggered.connect(lambda: CanvasLink.ShowMapLinkTargets(self))
        action = menu.addAction('Remove links to other maps')
        action.setIcon(QIcon(':/enmapbox/gui/ui/icons/link_open.svg'))
        action.triggered.connect(lambda: self.removeAllCanvasLinks())

        qgisApp = qgisAppQgisInterface()
        b = isinstance(qgisApp, QgisInterface)
        menu.addSeparator()
        m = menu.addMenu('QGIS...')
        m.setIcon(QIcon(r':/images/themes/default/providerQgis.svg'))
        action = m.addAction('Use map center')
        action.setEnabled(b)
        if b:
            action.triggered.connect(lambda: self.setCenter(SpatialPoint.fromMapCanvasCenter(qgisApp.mapCanvas())))

        action = m.addAction('Set map center')
        action.setEnabled(b)
        if b:
            action.triggered.connect(lambda: qgisApp.mapCanvas().setCenter(
                self.spatialCenter().toCrs(qgisApp.mapCanvas().mapSettings().destinationCrs())))

        action = m.addAction('Use map extent')
        action.setEnabled(b)
        if b:
            action.triggered.connect(lambda: self.setExtent(SpatialExtent.fromMapCanvas(qgisApp.mapCanvas())))

        action = m.addAction('Set map extent')
        action.setEnabled(b)
        if b:
            action.triggered.connect(lambda: qgisApp.mapCanvas().setExtent(
                self.spatialExtent().toCrs(qgisApp.mapCanvas().mapSettings().destinationCrs())))

        menu.addSeparator()
        m = menu.addMenu('Crosshair')

        if self.crosshairIsVisible():
            action = m.addAction('Hide')
            action.triggered.connect(lambda: self.setCrosshairVisibility(False))
        else:
            action = m.addAction('Show')
            action.triggered.connect(lambda: self.setCrosshairVisibility(True))

        action = m.addAction('Style')
        action.triggered.connect(lambda: self.setCrosshairStyle(
            CrosshairDialog.getCrosshairStyle(
                crosshairStyle=self.crosshairStyle(), mapCanvas=self
            )
        ))

        mPxGrid = m.addMenu('Pixel Grid')
        if self.mCrosshairItem.crosshairStyle().mShowPixelBorder:
            action = mPxGrid.addAction('Hide')
            action.triggered.connect(lambda: self.mCrosshairItem.crosshairStyle().setShowPixelBorder(False))

        mPxGrid.addSeparator()

        rasterLayers = [lyr for lyr in self.layers() if isinstance(lyr, QgsRasterLayer) and lyr.isValid()]

        def onShowRasterGrid(layer: QgsRasterLayer):
            self.mCrosshairItem.setVisibility(True)
            self.mCrosshairItem.crosshairStyle().setShowPixelBorder(True)
            self.mCrosshairItem.setRasterGridLayer(layer)

        actionTop = mPxGrid.addAction('Top Raster')
        actionBottom = mPxGrid.addAction('Bottom Raster')

        if len(rasterLayers) == 0:
            actionTop.setEnabled(False)
            actionBottom.setEnabled(False)
        else:
            actionTop.triggered.connect(lambda b, layer=rasterLayers[0]: onShowRasterGrid(layer))
            actionBottom.triggered.connect(lambda b, layer=rasterLayers[-1]: onShowRasterGrid(layer))

        mPxGrid.addSeparator()
        wa = QWidgetAction(mPxGrid)

        cb = QgsMapLayerComboBox()
        cb.setFilters(QgsMapLayerProxyModel.RasterLayer)
        cb.setAllowEmptyLayer(True)

        # keep the list short an focus on

        # list each source only once
        all_layers = QgsProject.instance().mapLayers().values()
        all_layers = sorted(all_layers, key=lambda l: not l.title().startswith('[EnMAP-Box]'))

        excepted_layers = []
        sources = []
        for lyr in all_layers:
            if lyr.source() in sources:
                excepted_layers.append(lyr)
            else:
                sources.append(lyr.source())
        cb.setExceptedLayerList(excepted_layers)

        for i in range(cb.count()):
            lyr = cb.layer(i)
            if lyr == self.mCrosshairItem.rasterGridLayer():
                cb.setCurrentIndex(i)
                break
        cb.layerChanged.connect(onShowRasterGrid)
        wa.setDefaultWidget(cb)
        mPxGrid.addAction(wa)

        # action.triggered.connect(lambda b, layer=l: onShowRasterGrid(layer))

        menu.addSeparator()

        action = menu.addAction('Zoom Full')
        action.setIcon(QIcon(':/images/themes/default/mActionZoomFullExtent.svg'))
        action.triggered.connect(self.zoomToFullExtent)

        action = menu.addAction('Zoom Native Resolution')
        action.setIcon(QIcon(':/images/themes/default/mActionZoomActual.svg'))
        action.setEnabled(any([lyr for lyr in self.layers() if isinstance(lyr, QgsRasterLayer)]))
        action.triggered.connect(lambda: self.zoomToPixelScale(spatialPoint=spatialPoint))

        menu.addSeparator()

        m = menu.addMenu('Save to...')
        action = m.addAction('PNG')
        action.triggered.connect(lambda: self.saveMapImageDialog('PNG'))
        action = m.addAction('JPEG')
        action.triggered.connect(lambda: self.saveMapImageDialog('JPG'))
        action = m.addAction('Clipboard')
        action.triggered.connect(lambda: QApplication.clipboard().setPixmap(self.pixmap()))
        action = menu.addAction('Copy layer paths')
        action.triggered.connect(lambda: QApplication.clipboard().setText('\n'.join(self.layerPaths())))

        menu.addSeparator()

        action = menu.addAction('Refresh')
        action.setIcon(QIcon(":/qps/ui/icons/refresh_green.svg"))
        action.triggered.connect(lambda: self.refresh())

        action = menu.addAction('Refresh all layers')
        action.setIcon(QIcon(":/qps/ui/icons/refresh_green.svg"))
        action.triggered.connect(lambda: self.refreshAllLayers())

        action = menu.addAction('Clear')
        action.triggered.connect(self.clearLayers)

        menu.addSeparator()
        action = menu.addAction('Set CRS...')
        action.triggered.connect(self.setCRSfromDialog)

        action = menu.addAction('Set background color')
        action.triggered.connect(self.setBackgroundColorFromDialog)

        action = menu.addAction('Show background layer')
        action.triggered.connect(self.setBackgroundLayer)

        from enmapbox import EnMAPBox
        emb = EnMAPBox.instance()
        node = self.layerTree()
        if isinstance(emb, EnMAPBox) and isinstance(node, QgsLayerTree):

            slws = emb.spectralLibraryWidgets()
            if len(slws) > 0:
                m = menu.addMenu('Add Spectral Library')
                for slw in slws:
                    speclib = slw.speclib()
                    if isinstance(speclib, QgsVectorLayer):
                        a = m.addAction(speclib.name())
                        a.setToolTip(speclib.source())
                        a.triggered.connect(lambda *args, sl=speclib, n=node: node.insertLayer(0, sl))
        menu.addSeparator()

        return menu

    def clearLayers(self, *args):
        tree = self.layerTree()
        from enmapbox.gui.dataviews.dockmanager import MapDockTreeNode
        if isinstance(tree, MapDockTreeNode):
            layers = self.layers()
            for lyr in layers:
                node = tree.findLayer(lyr)
                if isinstance(node, QgsLayerTreeLayer):
                    node.setItemVisibilityChecked(False)
        else:
            self.setLayers([])

    def layerTree(self) -> typing.Optional['MapDockTreeNode']:  # noqa: F821
        """
        Returns the MapDockTreeNode that is linked to this MapCanvas by a QgsLayerTreeMapCanvasBridge.
        Can be None
        :return: QgsLayerTree
        """
        if isinstance(self.mCanvasBridge, QgsLayerTreeMapCanvasBridge):
            return self.mCanvasBridge.rootGroup()

        return None

    def keyPressEvent(self, e: QKeyEvent):

        is_panning = bool(QApplication.mouseButtons() & Qt.MiddleButton)
        is_ctrl = bool(QApplication.keyboardModifiers() & Qt.ControlModifier)
        is_shift = bool(QApplication.keyboardModifiers() & Qt.ShiftModifier)

        if not is_panning and is_ctrl and e.key() in [Qt.Key_Left, Qt.Key_Right, Qt.Key_Up, Qt.Key_Down]:
            # find raster layer with a reference pixel grid
            rasterLayer: QgsRasterLayer = self.mCrosshairItem.rasterGridLayer()
            if not isinstance(rasterLayer, QgsRasterLayer):
                for lyr in self.layers():
                    if isinstance(lyr, QgsRasterLayer):
                        rasterLayer = lyr
                        break

            if isinstance(rasterLayer, QgsRasterLayer):
                # get the pixel grid cell at canvas center  in canvas coordinates
                self.mCrosshairItem.isVisible()
                settings: QgsMapSettings = self.mapSettings()
                canvasCrs: QgsCoordinateReferenceSystem = settings.destinationCrs()
                layerCrs: QgsCoordinateReferenceSystem = rasterLayer.crs()

                # ptA = SpatialPoint.fromMapCanvasCenter(self)
                ptA = SpatialPoint(canvasCrs, self.mCrosshairItem.mPosition).toCrs(layerCrs)
                if not isinstance(ptA, SpatialPoint):
                    return

                dx = rasterLayer.rasterUnitsPerPixelX()
                dy = rasterLayer.rasterUnitsPerPixelY()

                ptB: SpatialPoint = None
                if e.key() == Qt.Key_Left:
                    ptB = SpatialPoint(canvasCrs, ptA.x() - dx, ptA.y())
                elif e.key() == Qt.Key_Right:
                    ptB = SpatialPoint(canvasCrs, ptA.x() + dx, ptA.y())
                elif e.key() == Qt.Key_Up:
                    ptB = SpatialPoint(canvasCrs, ptA.x(), ptA.y() + dy)
                elif e.key() == Qt.Key_Down:
                    ptB = SpatialPoint(canvasCrs, ptA.x(), ptA.y() - dy)
                else:
                    raise NotImplementedError()

                ptR = ptB.toCrs(canvasCrs)

                if not isinstance(ptR, SpatialPoint):
                    super(MapCanvas, self).keyPressEvent(e)
                    return

                if isinstance(ptB, QgsPointXY):
                    # self.setCenter(ptB)
                    self.mCrosshairItem.setPosition(ptR)
                    m2p: QgsMapToPixel = settings.mapToPixel()
                    localPos = m2p.transform(ptR)

                    # simulate a left-button mouse-click
                    event = QMouseEvent(QEvent.MouseButtonPress, localPos.toQPointF(), Qt.LeftButton, Qt.LeftButton,
                                        Qt.NoModifier)
                    self.mousePressEvent(event)

                    event = QMouseEvent(QEvent.MouseButtonRelease, localPos.toQPointF(), Qt.LeftButton,
                                        Qt.LeftButton, Qt.NoModifier)
                    self.mouseReleaseEvent(event)
                    self.keyPressed.emit(e)

                    return

        super(MapCanvas, self).keyPressEvent(e)

    def layerPaths(self) -> typing.List[str]:
        """
        Returns the paths/URIs of presented QgsMapLayers
        :return:
        """
        return [lyr.source() for lyr in self.layers()]

    def pixmap(self):
        """
        Returns the current map image as pixmap
        :return: QPixmap
        """
        # deprectated
        # return QPixmap(self.map().contentImage().copy())
        return self.grab()

    def saveMapImageDialog(self, fileType):

        settings = enmapboxSettings()
        lastDir = settings.value('EMB_SAVE_IMG_DIR', os.path.expanduser('~'))
        path = os.path.join(lastDir, 'screenshot.{}'.format(fileType.lower()))

        path, filter = QFileDialog.getSaveFileName(self, 'Save map as {}'.format(fileType), path)

        if len(path) > 0:
            self.saveAsImage(path, None, fileType)
            settings.setValue('EMB_SAVE_IMG_DIR', os.path.dirname(path))

    def setCRSfromDialog(self, *args):
        """
        Opens a dialog to specify the QgsCoordinateReferenceSystem
        :param args:
        """
        setMapCanvasCRSfromDialog(self)

    def setBackgroundColorFromDialog(self, *args):
        setMapCanvasBackgroundColorFromDialog(self, self.canvasColor())

    def setBackgroundLayer(self):
        #  Once we have project settings, the user could setup his global background layer manually.
        # For now use Google Maps as default.

        backgroundLayer = QgsRasterLayer(
            'type=xyz&url=https://mt1.google.com/vt/lyrs%3Dm%26x%3D%7Bx%7D%26y%3D%7By%7D%26z%3D%7Bz%7D&zmax=19&zmin=0',
            'Google Maps', 'wms'
        )
        self.layerTree().addLayer(backgroundLayer)

    def setCanvasBridge(self, bridge: QgsLayerTreeMapCanvasBridge):
        assert isinstance(bridge, QgsLayerTreeMapCanvasBridge)
        assert bridge.mapCanvas() == self
        self.mCanvasBridge = bridge

    def setCrosshairStyle(self, crosshairStyle: CrosshairStyle):
        """
        Sets the crosshair style
        :param crosshairStyle: CrosshairStyle
        """
        if isinstance(crosshairStyle, CrosshairStyle):
            self.mCrosshairItem.setCrosshairStyle(crosshairStyle)

    def crosshairStyle(self) -> CrosshairStyle:
        """
        Returns the CrosshairStyle
        :return: CrosshairStyle
        """
        return self.mCrosshairItem.mCrosshairStyle

    def setShowCrosshair(self, b):
        warnings.warn('Use setCrosshairVisibility', DeprecationWarning)
        self.setCrosshairVisibility(b)

    def setCrosshairVisibility(self, b: bool):
        self.mCrosshairItem.setVisibility(b)

    def crosshairIsVisible(self) -> bool:
        return self.mCrosshairItem.mShow

    def onScaleChanged(self, scale):
        CanvasLink.applyLinking(self)
        pass

    def onExtentsChanged(self):
        CanvasLink.applyLinking(self)
        self.sigSpatialExtentChanged.emit(SpatialExtent.fromMapCanvas(self))

    def fullExtent(self) -> QgsRectangle:
        # workaround https://github.com/qgis/QGIS/issues/43097
        return self.mapSettings().fullExtent()

    def zoomToProjectExtent(self) -> None:

        if self.extent().isNull():
            for lyr in self.layers():
                if lyr.crs().isValid():
                    self.zoomToFullExtent()
                    break
        else:
            super().zoomToProjectExtent()

    def zoomToFeatureExtent(self, spatialExtent):
        assert isinstance(spatialExtent, SpatialExtent)
        self.setExtent(spatialExtent)

    def setWindowTitle(self, name: str):
        b = self.windowTitle() != name
        super(MapCanvas, self).setWindowTitle(name)
        if b:
            self.sigNameChanged.emit(self.windowTitle())

    def setName(self, name):
        self.setWindowTitle(name)

    def name(self):
        return self.windowTitle()

    def zoomToPixelScale(self, spatialPoint: SpatialPoint = None, layer: QgsRasterLayer = None):
        if layer is not None:
            layers = [layer]
        else:
            layers = self.layers()

        for lyr in layers:
            if isinstance(lyr, QgsRasterLayer):
                if isinstance(spatialPoint, SpatialPoint):
                    if not lyr.extent().contains(spatialPoint.toCrs(lyr.crs())):
                        continue
                self.mMapTools.mtPixelScaleExtent.setRasterLayer(lyr)

    def __str__(self):
        return self._id

    # forward to MapDock
    def dragEnterEvent(self, event):
        mimeData = event.mimeData()
        assert isinstance(mimeData, QMimeData)

        # check mime types we can handle
        assert isinstance(event, QDragEnterEvent)
        if containsMapLayers(mimeData):
            event.setDropAction(Qt.CopyAction)  # copy but do not remove
            event.accept()
        else:
            event.ignore()

    def dropEvent(self, event: QDropEvent):
        """

        :param event: QDropEvent
        """

        if event.dropAction() in [Qt.CopyAction, Qt.MoveAction]:
            mimeData = event.mimeData()
            assert isinstance(mimeData, QMimeData)

            # add map layers
            mapLayers = extractMapLayers(mimeData, project=self.project())
            to_add = []
            for lyr in mapLayers:
                if lyr in self.layers() and lyr.providerType() != 'memory':
                    lyr = lyr.clone()
                to_add.append(lyr)

            if len(to_add) > 0:
                # if this canvas is linked to a QgsLayerTree, add new layer to the TOC, not the canvas instance.
                layerTree = self.layerTree()
                if isinstance(layerTree, QgsLayerTree):
                    for lyr in reversed(to_add):
                        layerTree.insertLayer(0, lyr)
                else:
                    self.setLayers(to_add + self.layers())

            event.accept()

    def setExtent(self, rectangle):
        """
        Sets the map extent
        :param rectangle: QgsRectangle or SpatialExtent (CRS differences will be considered)
        """
        if isinstance(rectangle, SpatialExtent):
            rectangle = rectangle.toCrs(self.mapSettings().destinationCrs())

        super(MapCanvas, self).setExtent(rectangle)
        self.setRenderFlag(True)

    def spatialExtent(self) -> SpatialExtent:
        """
        Returns the map extent as SpatialExtent (extent + CRS)
        :return: SpatialExtent
        """
        return SpatialExtent.fromMapCanvas(self)

    def spatialCenter(self) -> SpatialPoint:
        """
        Returns the map center as SpatialPoint (QgsPointXY + CRS)
        :return: SpatialPoint
        """
        return SpatialPoint.fromMapCanvasCenter(self)

    def createCanvasLink(self, otherCanvas: QgsMapCanvas, linkType) -> CanvasLink:
        assert isinstance(otherCanvas, MapCanvas)
        return self.addCanvasLink(CanvasLink(self, otherCanvas, linkType))

    def addCanvasLink(self, canvasLink: CanvasLink) -> CanvasLink:
        assert isinstance(canvasLink, CanvasLink)
        toRemove = [cLink for cLink in self.mCanvasLinks if cLink.isSameCanvasPair(canvasLink)]
        for cLink in toRemove:
            self.removeCanvasLink(cLink)
        self.mCanvasLinks.append(canvasLink)
        self.sigCanvasLinkAdded.emit(canvasLink)
        return canvasLink

    def removeCanvasLink(self, canvasLink):
        """
        Removes the link to another canvas
        :param canvasLink: CanvasLink or QgsMapCanvas that might be connect to this MapCanvas.
        """
        if isinstance(canvasLink, QgsMapCanvas):
            toRemove = [lyr for lyr in self.mCanvasLinks if lyr.containsCanvas(canvasLink)]
            for cl in toRemove:
                self.removeCanvasLink(cl)

        if canvasLink in self.mCanvasLinks:
            self.mCanvasLinks.remove(canvasLink)
            self.sigCanvasLinkRemoved.emit(canvasLink)

    def removeAllCanvasLinks(self):
        toRemove = self.mCanvasLinks[:]
        for cLink in toRemove:
            for canvas in cLink.canvases:
                canvas.removeCanvasLink(cLink)

    def setLayers(self, mapLayers: typing.List[QgsMapLayer]):
        """
        Sets the list of mapLayers to show in the map canvas
        :param mapLayers: QgsMapLayer or [list-of-QgsMapLayers]
        :return: self
        """
        if not isinstance(mapLayers, list):
            mapLayers = [mapLayers]

        project = self.project()
        if isinstance(project, QgsProject):
            self.project().addMapLayers(mapLayers, False)

        super(MapCanvas, self).setLayers(mapLayers)


def setMapCanvasCRSfromDialog(mapCanvas, crs: QgsCoordinateReferenceSystem = None):
    assert isinstance(mapCanvas, QgsMapCanvas)
    w = QgsProjectionSelectionWidget(mapCanvas)
    if crs is None:
        crs = mapCanvas.mapSettings().destinationCrs()
    else:
        crs = QgsCoordinateReferenceSystem(crs)
    # set current CRS
    # w.setMessage('Define a map CRS')
    w.setCrs(crs)
    w.setLayerCrs(crs)
    w.setShowAccuracyWarnings(True)
    w.setOptionVisible(QgsProjectionSelectionWidget.CrsOption.CrsNotSet, True)
    w.crsChanged.connect(mapCanvas.setDestinationCrs)
    w.selectCrs()
    return w


def setMapCanvasBackgroundColorFromDialog(mapCanvas: QgsMapCanvas, color: QColor = None):
    dialog = QgsColorDialog(mapCanvas)
    dialog.setColor(color)
    if dialog.exec() == QgsColorDialog.Accepted:
        mapCanvas.setCanvasColor(dialog.color())
<|MERGE_RESOLUTION|>--- conflicted
+++ resolved
@@ -1,1518 +1,1515 @@
-# -*- coding: utf-8 -*-
-# noinspection PyPep8Naming
-"""
-***************************************************************************
-    mapcanvas.py
-    ---------------------
-    Date                 : August 2017
-    Copyright            : (C) 2017 by Benjamin Jakimow
-    Email                : benjamin.jakimow@geo.hu-berlin.de
-***************************************************************************
-*                                                                         *
-*   This program is free software; you can redistribute it and/or modify  *
-*   it under the terms of the GNU General Public License as published by  *
-*   the Free Software Foundation; either version 2 of the License, or     *
-*   (at your option) any later version.                                   *
-*                                                                         *
-***************************************************************************
-"""
-import os
-import time
-import typing
-import warnings
-from _weakrefset import WeakSet
-from typing import List
-
-from enmapbox import enmapboxSettings
-from enmapbox.enmapboxsettings import EnMAPBoxSettings
-from enmapbox.gui import MapTools, MapToolCenter, PixelScaleExtentMapTool, \
-    CursorLocationMapTool, FullExtentMapTool, QgsMapToolAddFeature, QgsMapToolSelect, \
-    CrosshairDialog, CrosshairStyle, CrosshairMapCanvasItem
-from enmapbox.gui.mimedata import containsMapLayers, extractMapLayers
-from enmapbox.qgispluginsupport.qps.utils import SpatialPoint, SpatialExtent, qgisAppQgisInterface
-<<<<<<< HEAD
-from enmapbox.enmapboxsettings import EnMAPBoxSettings
-=======
->>>>>>> 15a19d9f
-from qgis.PyQt.QtCore import Qt, QObject, QCoreApplication, pyqtSignal, QEvent, QPointF, QMimeData, QTimer, QSize, \
-    QModelIndex, QAbstractListModel
-from qgis.PyQt.QtGui import QMouseEvent, QIcon, QDragEnterEvent, QDropEvent, QResizeEvent, QKeyEvent, QColor
-from qgis.PyQt.QtWidgets import QAction, QToolButton, QFileDialog, QHBoxLayout, QFrame, QMenu, QLabel, QApplication, \
-    QWidgetAction, QGridLayout, QSpacerItem, QSizePolicy, QDialog, QVBoxLayout, QComboBox
-from qgis.core import QgsLayerTreeLayer, QgsCoordinateReferenceSystem, QgsRectangle, QgsMapLayerProxyModel, \
-    QgsVectorLayerTools, \
-    QgsMapLayer, QgsRasterLayer, QgsPointXY, \
-    QgsProject, QgsMapSettings, QgsMapToPixel
-from qgis.core import QgsVectorLayer, QgsLayerTree
-from qgis.gui import QgsColorDialog, QgsLayerTreeMapCanvasBridge, QgsMapTool
-from qgis.gui import QgsMapCanvas, QgisInterface, QgsMapToolZoom, QgsAdvancedDigitizingDockWidget, QgsMapLayerComboBox, \
-    QgsProjectionSelectionWidget, QgsMapToolIdentify, QgsMapToolPan, QgsMapToolCapture, QgsMapMouseEvent
-
-LINK_ON_SCALE = 'SCALE'
-LINK_ON_CENTER = 'CENTER'
-LINK_ON_CENTER_SCALE = 'CENTER_SCALE'
-UNLINK = 'UNLINK'
-
-N_MAX_GRP = 2
-
-DEBUG = False
-
-KEY_LAST_CLICKED = 'LAST_CLICKED'
-
-
-class MapCanvasListModel(QAbstractListModel):
-    def __init__(self, parent=None, mapCanvases=None):
-        super(MapCanvasListModel, self).__init__(parent)
-
-        self.mMapCanvases = []
-        if mapCanvases:
-            for m in mapCanvases:
-                self.addMapCanvas(m)
-
-    def __iter__(self):
-        return self.mMapCanvases.__iter__()
-
-    def __len__(self):
-        return len(self.mMapCanvases)
-
-    def mapCanvases(self):
-        return self.mMapCanvases[:]
-
-    def insertCanvases(self, canvases, i=None):
-        assert isinstance(canvases, list)
-        if i is None:
-            i = len(self.mMapCanvases)
-        canvases = [c for c in canvases if c not in self.mMapCanvases]
-        if len(canvases) > 0:
-            self.beginInsertRows(QModelIndex(), i, i + len(canvases) - 1)
-            self.mMapCanvases.extend(canvases)
-            for c in canvases:
-                if isinstance(c, MapCanvas):
-                    c.sigNameChanged.connect(lambda: self.onCanvasUpdate(c))
-            self.endInsertRows()
-
-    def removeCanvas(self, canvas):
-        if isinstance(canvas, list):
-            for c in canvas:
-                self.removeCanvas(c)
-        else:
-            if isinstance(canvas, QgsMapCanvas) and canvas in self.mMapCanvases:
-                idx = self.canvas2idx(canvas)
-                self.beginRemoveRows(QModelIndex(), idx.row(), idx.row())
-                self.mMapCanvases.remove(canvas)
-                self.endRemoveRows()
-
-    def onCanvasUpdate(self, canvas):
-        if canvas in self.mMapCanvases:
-            idx = self.canvas2idx(canvas)
-            self.dataChanged.emit(idx, idx)
-
-    def addMapCanvas(self, mapCanvas):
-        self.insertCanvases([mapCanvas])
-
-    def rowCount(self, parent=None, *args, **kwargs):
-        return len(self.mMapCanvases)
-
-    def columnCount(self, QModelIndex_parent=None, *args, **kwargs):
-        return 1
-
-    def idx2canvas(self, index):
-        if index.isValid():
-            return self.mMapCanvases[index.row()]
-        return None
-
-    def canvas2idx(self, canvas):
-        return self.createIndex(self.mMapCanvases.index(canvas), 0)
-
-    def data(self, index, role=Qt.DisplayRole):
-        if not index.isValid():
-            return None
-
-        if (index.row() >= len(self.mMapCanvases)) or (index.row() < 0):
-            return None
-
-        mapCanvas = self.idx2canvas(index)
-
-        value = None
-        if isinstance(mapCanvas, MapCanvas):
-            if role == Qt.DisplayRole:
-                value = '{}'.format(mapCanvas.name())
-            if role == Qt.DecorationRole:
-                value = QIcon()
-            if role == Qt.UserRole:
-                value = mapCanvas
-        return value
-
-
-class CanvasLinkDialog(QDialog):
-    LINK_TYPES = [LINK_ON_CENTER_SCALE, LINK_ON_SCALE, LINK_ON_CENTER, UNLINK]
-
-    @staticmethod
-    def showDialog(parent=None, canvases=None):
-        """
-        Opens a Dialog to specify the map linking
-        """
-        from enmapbox.gui.enmapboxgui import EnMAPBox
-        emb = EnMAPBox.instance()
-
-        if canvases is None:
-            canvases = emb.mapCanvases()
-        if len(canvases) <= 1:
-            return
-
-        for c in canvases:
-            assert isinstance(c, QgsMapCanvas)
-        d = CanvasLinkDialog(parent=parent)
-        d.addCanvas(canvases)
-        d.setSourceCanvas(canvases[0])
-
-        if isinstance(emb, EnMAPBox):
-            emb.sigMapCanvasAdded.connect(d.addCanvas)
-            emb.sigMapCanvasRemoved.connect(d.removeCanvas)
-            emb.sigClosed.connect(d.close)
-
-        d.show()
-
-    def __init__(self, *args, **kwds):
-        super(CanvasLinkDialog, self).__init__(*args, **kwds)
-
-        self.setWindowIcon(QIcon(':/enmapbox/gui/ui/icons/enmapbox.svg'))
-        self.setWindowTitle('Map Linking')
-        self.setLayout(QVBoxLayout())
-
-        self.grid = QGridLayout()
-        self.cbSrcCanvas = QComboBox()
-        self.cbSrcCanvas.currentIndexChanged.connect(self.onSourceCanvasChanged)
-        self.mSrcCanvasModel = MapCanvasListModel()
-        self.cbSrcCanvas.setModel(self.mSrcCanvasModel)
-
-        self.mTargets = []
-        hb = QHBoxLayout()
-        hb.addWidget(QLabel('Link '))
-        hb.addWidget(self.cbSrcCanvas)
-        hb.addWidget(QLabel('with...'))
-        hb.addSpacerItem(QSpacerItem(0, 0, QSizePolicy.Expanding, QSizePolicy.Minimum))
-
-        self.mWidgetLUT = dict()
-        self.layout().addLayout(hb)
-        hline = QFrame()
-        hline.setFrameShape(QFrame.HLine)
-        hline.setFrameShadow(QFrame.Sunken)
-        self.layout().addWidget(hline)
-        self.layout().addLayout(self.grid)
-        self.layout().addSpacing(0)
-
-    def onSourceCanvasChanged(self):
-        pass
-        self.setSourceCanvas(self.currentSourceCanvas())
-        s = ""
-
-    def onTargetSelectionChanged(self):
-        sender = self.sender()
-        s = ""
-
-    def addCanvas(self, canvas):
-
-        if isinstance(canvas, list):
-            for c in canvas:
-                self.addCanvas(c)
-        else:
-            self.mSrcCanvasModel.addMapCanvas(canvas)
-
-        # force a refresh of widgets
-        src = self.currentSourceCanvas()
-        self.setSourceCanvas(src)
-
-    def removeCanvas(self, canvas):
-        if isinstance(canvas, list):
-            for c in canvas:
-                self.removeCanvas(c)
-        else:
-            self.mSrcCanvasModel.removeCanvas(canvas)
-
-            # force a refresh of widgets
-            src = self.currentSourceCanvas()
-            self.setSourceCanvas(src)
-
-    def currentSourceCanvas(self):
-        return self.cbSrcCanvas.itemData(self.cbSrcCanvas.currentIndex(), Qt.UserRole)
-
-    def currentTargetCanvases(self):
-        srcCanvas = self.currentSourceCanvas()
-        return [trgCanvas for trgCanvas in self.mSrcCanvasModel.mapCanvases() if trgCanvas != srcCanvas]
-
-    def setSourceCanvas(self, canvas):
-
-        if not isinstance(canvas, QgsMapCanvas):
-            return
-
-        if canvas not in self.mSrcCanvasModel:
-            self.addCanvas(canvas)
-
-        srcCanvas = self.currentSourceCanvas()
-
-        # create a widget for each target canvas
-        for i in reversed(range(self.grid.count())):
-            w = self.grid.itemAt(i).widget()
-            if w:
-                w.setParent(None)
-            self.mWidgetLUT.clear()
-
-        trgCanvases = self.currentTargetCanvases()
-
-        if not isinstance(srcCanvas, MapCanvas):
-            return
-
-        def createButtonToAll(linkType, tooltip):
-            a = CanvasLink.linkAction(None, None, linkType)
-            a.setToolTip(tooltip)
-            a.triggered.connect(lambda: self.linkToAll(linkType))
-            btn1 = QToolButton()
-            btn1.setDefaultAction(a)
-            return btn1
-
-        if len(trgCanvases) >= N_MAX_GRP:
-
-            self.grid.addWidget(QLabel('All Canvases'), 0, 0)
-            btn1 = createButtonToAll(LINK_ON_CENTER_SCALE, 'Link all canvases on center and scale.')
-            btn2 = createButtonToAll(LINK_ON_SCALE, 'Link all canvases on scale.')
-            btn3 = createButtonToAll(LINK_ON_CENTER, 'Link all canvases on center.')
-            btn4 = createButtonToAll(UNLINK, 'Unlink all canvases.')
-            self.grid.addWidget(QLabel('All Canvases'), 0, 0)
-            btns = [btn1, btn2, btn3, btn4]
-            for i, btn in enumerate(btns):
-                self.grid.addWidget(btn, 0, i + 1)
-
-        offset = self.grid.rowCount()
-        for iRow, trgCanvas in enumerate(trgCanvases):
-            iRow += offset
-            assert isinstance(trgCanvas, MapCanvas)
-
-            if isinstance(trgCanvas, MapCanvas):
-                label = QLabel(trgCanvas.name())
-                trgCanvas.sigNameChanged.connect(label.setText)
-
-            elif isinstance(trgCanvas, QgsMapCanvas):
-                import qgis.utils
-                if isinstance(qgis.utils.iface, QgisInterface) and \
-                        isinstance(qgis.utils.iface.mapCanvas(), QgsMapCanvas):
-                    label = QLabel('QGIS Map Canvas')
-
-            self.grid.addWidget(label, iRow, 0)
-            btnDict = {}
-            for iCol, linkType in enumerate(CanvasLinkDialog.LINK_TYPES):
-                btn = QToolButton(self)
-                btn.setObjectName('btn{}{}_{}'.format(srcCanvas.name(), trgCanvas.name(), linkType).replace(' ', '_'))
-                a = CanvasLink.linkAction(srcCanvas, trgCanvas, linkType)
-                assert isinstance(a, QAction)
-                a.setCheckable(True)
-                a.triggered.connect(self.updateLinkSelection)
-                btn.setDefaultAction(a)
-                self.grid.addWidget(btn, iRow, iCol + 1)
-                btnDict[linkType] = btn
-
-            self.mWidgetLUT[trgCanvas] = btnDict
-
-            if iRow == 0:
-                self.grid.addItem(QSpacerItem(0, 0, QSizePolicy.Expanding, QSizePolicy.Minimum), iRow, iCol + 1)
-        self.grid.addItem(QSpacerItem(0, 0, QSizePolicy.Minimum, QSizePolicy.Expanding), self.grid.rowCount(), 0)
-
-        self.updateLinkSelection()
-
-    def linkToAll(self, linkType):
-        src = self.currentSourceCanvas()
-        for trg in self.currentTargetCanvases():
-            CanvasLink.linkMapCanvases(src, trg, linkType)
-        self.updateLinkSelection()
-
-    def updateLinkSelection(self, *args):
-        srcCanvas = self.currentSourceCanvas()
-        assert isinstance(srcCanvas, MapCanvas)
-
-        targetCanvases = self.mWidgetLUT.keys()
-        for targetCanvas in targetCanvases:
-            link = CanvasLink.between(srcCanvas, targetCanvas)
-            if isinstance(link, CanvasLink):
-                linkType = link.linkType
-            else:
-                linkType = UNLINK
-
-            if linkType not in self.mWidgetLUT[targetCanvas].keys():
-                s = ""
-
-            for btnLinkType, btn in self.mWidgetLUT[targetCanvas].items():
-                assert isinstance(btn, QToolButton)
-                a = btn.defaultAction()
-                a.setChecked(linkType == btnLinkType)
-
-    def onButtonPressed(self, btnList, srcCanvas, targetCanvas, linkType):
-        sender = self.sender()
-        CanvasLink.linkMapCanvases(srcCanvas, targetCanvas, linkType)
-
-        for btn in btnList:
-            assert isinstance(btn, QToolButton)
-            if btn == sender:
-                s = ""
-                # todo: highlight activated function
-            else:
-                s = ""
-                # todo: de-highlight activated function
-
-    pass
-
-
-class CanvasLinkTargetWidget(QFrame):
-
-    def __init__(self, canvas1, canvas2):
-        assert isinstance(canvas1, QgsMapCanvas)
-        assert isinstance(canvas2, QgsMapCanvas)
-
-        QFrame.__init__(self, parent=canvas2)
-        self.canvas1 = canvas1
-        self.canvas2 = canvas2
-        # self.canvas1.installEventFilter(self)
-        self.canvas2.installEventFilter(self)
-        self.layout = QGridLayout(self)
-        self.setLayout(self.layout)
-        self.setCursor(Qt.ArrowCursor)
-
-        ly = QHBoxLayout()
-        # add buttons with link functions
-        self.buttons = list()
-
-        for linkType in [LINK_ON_CENTER_SCALE, LINK_ON_SCALE, LINK_ON_CENTER]:
-            bt = QToolButton(self)
-            bt.setDefaultAction(CanvasLink.linkAction(self.canvas1, self.canvas2, linkType))
-            self.buttons.append(bt)
-
-        btStyle = """
-        QToolButton { /* all types of tool button */
-        border: 2px solid #8f8f91;
-        border-radius: 6px;
-        background-color: qlineargradient(x1: 0, y1: 0, x2: 0, y2: 1,
-                                      stop: 0 #f6f7fa, stop: 1 #dadbde);
-        }
-
-        QToolButton[popupMode="1"] { /* only for MenuButtonPopup */
-            padding-right: 20px; /* make way for the popup button */
-        }
-
-        QToolButton:pressed {
-            background-color: qlineargradient(x1: 0, y1: 0, x2: 0, y2: 1,
-                                              stop: 0 #dadbde, stop: 1 #f6f7fa);
-        }"""
-
-        for bt in self.buttons:
-            bt.setAttribute(Qt.WA_PaintOnScreen)
-            bt.setStyleSheet(btStyle)
-            bt.setIconSize(QSize(100, 100))
-            bt.setAutoRaise(True)
-            ly.addWidget(bt)
-
-        self.layout.addLayout(ly, 0, 0)
-        self.setStyleSheet('background-color:rgba(125, 125, 125, 125);')
-        self.setAttribute(Qt.WA_PaintOnScreen)
-
-        self.updatePosition()
-
-    def updatePosition(self):
-        if hasattr(self.parent(), 'viewport'):
-            parentRect = self.parent().viewport().rect()
-
-        else:
-            parentRect = self.parent().rect()
-
-        if not parentRect:
-            return
-
-        # get map center
-        x = int(parentRect.width() / 2 - self.width() / 2)
-        y = int(parentRect.height() / 2 - self.height() / 2)
-
-        mw = int(min([self.width(), self.height()]) * 0.9)
-        mw = min([mw, 120])
-        for bt in self.buttons:
-            bt.setIconSize(QSize(mw, mw))
-
-        # self.setGeometry(x, y, self.width(), self.height())
-        self.setGeometry(parentRect)
-
-    def setParent(self, parent):
-        self.updatePosition()
-        return super(CanvasLinkTargetWidget, self).setParent(parent)
-
-    def resizeEvent(self, event):
-        super(CanvasLinkTargetWidget, self).resizeEvent(event)
-        self.updatePosition()
-
-    def showEvent(self, event):
-        self.updatePosition()
-        return super(CanvasLinkTargetWidget, self).showEvent(event)
-
-    def eventFilter(self, obj, event):
-
-        if event.type() == QEvent.Resize:
-            self.updatePosition()
-        return False
-
-    def mousePressEvent(self, ev):
-
-        if ev.button() == Qt.RightButton:
-            # no choice, remove Widgets
-            CanvasLink.RemoveMapLinkTargetWidgets(True)
-            ev.accept()
-
-
-class CanvasLink(QObject):
-    """
-    A CanvasLink describes how two MapCanvas are linked to each other.
-    """
-    LINKTYPES = [LINK_ON_SCALE, LINK_ON_CENTER, LINK_ON_CENTER_SCALE]
-    LINK_ON_SCALE = LINK_ON_SCALE
-    LINK_ON_CENTER = LINK_ON_CENTER
-    LINK_ON_CENTER_SCALE = LINK_ON_CENTER_SCALE
-    UNLINK = UNLINK
-    GLOBAL_LINK_LOCK = False
-
-    @staticmethod
-    def ShowMapLinkTargets(mapDockOrMapCanvas):
-        from enmapbox.gui.dataviews.docks import MapDock
-        if isinstance(mapDockOrMapCanvas, MapDock):
-            mapDockOrMapCanvas = mapDockOrMapCanvas.mCanvas
-        assert isinstance(mapDockOrMapCanvas, QgsMapCanvas)
-
-        canvas1 = mapDockOrMapCanvas
-        assert isinstance(canvas1, QgsMapCanvas)
-        CanvasLink.RemoveMapLinkTargetWidgets(True)
-
-        for canvas_source in MapCanvas.instances():
-            if canvas_source != canvas1:
-                w = CanvasLinkTargetWidget(canvas1, canvas_source)
-                w.setAutoFillBackground(False)
-                w.show()
-                CanvasLink.LINK_TARGET_WIDGETS.add(w)
-                # canvas_source.freeze()
-            s = ""
-
-        s = ""
-
-    @staticmethod
-    def linkMapCanvases(canvas1, canvas2, linktype):
-        """
-        Use this function to link or unlink two MapCanvases
-        :param canvas1: MapCanvas
-        :param canvas2: MapCanvas
-        :param linktype: str
-
-        """
-        # from enmapbox.gui.mapcanvas import CanvasLink
-        if linktype in [UNLINK, None]:
-            CanvasLink.unlinkMapCanvases(canvas1, canvas2)
-        else:
-            CanvasLink(canvas1, canvas2, linktype)
-
-        CanvasLink.RemoveMapLinkTargetWidgets()
-
-    @staticmethod
-    def unlinkMapCanvases(canvas1, canvas2):
-        if isinstance(canvas1, MapCanvas):
-            canvas1.removeCanvasLink(canvas2)
-        if isinstance(canvas2, MapCanvas):
-            canvas2.removeCanvasLink(canvas1)
-        CanvasLink.RemoveMapLinkTargetWidgets()
-
-    @staticmethod
-    def RemoveMapLinkTargetWidgets(processEvents=True):
-        for w in list(CanvasLink.LINK_TARGET_WIDGETS):
-            CanvasLink.LINK_TARGET_WIDGETS.remove(w)
-            p = w.parent()
-            w.hide()
-            del (w)
-            p.refresh()
-            p.update()
-
-        if processEvents:
-            # qApp.processEvents()
-            QCoreApplication.instance().processEvents()
-
-    @staticmethod
-    def resetLinkLock():
-        CanvasLink.GLOBAL_LINK_LOCK = False
-
-    @staticmethod
-    def linkAction(canvas1, canvas2, linkType):
-        """
-        Create a QAction object with icon and description to be used in UIs
-        :param linkType: see [LINK_ON_SCALE, LINK_ON_CENTER, LINK_ON_CENTER_SCALE]
-        :return: QAction
-        """
-        assert linkType in [LINK_ON_SCALE, LINK_ON_CENTER, LINK_ON_CENTER_SCALE, UNLINK]
-
-        if linkType == LINK_ON_CENTER:
-            a = QAction('Link map center', None)
-
-            a.setIcon(QIcon(':/enmapbox/gui/ui/icons/link_center.svg'))
-            a.setToolTip('Link map center')
-        elif linkType == LINK_ON_SCALE:
-            a = QAction('Link map scale ("Zoom")', None)
-            a.setIcon(QIcon(':/enmapbox/gui/ui/icons/link_mapscale.svg'))
-            a.setToolTip('Link to scale between both maps')
-        elif linkType == LINK_ON_CENTER_SCALE:
-            a = QAction('Link map scale and center', None)
-            a.setToolTip('Link map scale and center')
-            a.setIcon(QIcon(':/enmapbox/gui/ui/icons/link_mapscale_center.svg'))
-        elif linkType == UNLINK:
-            a = QAction('Unlink', None)
-            a.setToolTip('Removes an existing link between both canvases')
-            a.setIcon(QIcon(':/enmapbox/gui/ui/icons/link_open.svg'))
-        else:
-            raise Exception('Unknown link type : {}'.format(linkType))
-
-        if isinstance(canvas1, QgsMapCanvas) and isinstance(canvas2, QgsMapCanvas):
-            a.triggered.connect(lambda: CanvasLink.linkMapCanvases(canvas1, canvas2, linkType))
-        return a
-
-    LINK_TARGET_WIDGETS = set()
-
-    def __init__(self, canvas1, canvas2, linkType):
-        super(CanvasLink, self).__init__()
-        assert linkType in CanvasLink.LINKTYPES, linkType
-        assert isinstance(canvas1, MapCanvas)
-        assert isinstance(canvas2, MapCanvas)
-        assert canvas1 != canvas2
-
-        if linkType == UNLINK:
-            CanvasLink.unlinkMapCanvases(canvas1, canvas2)
-        else:
-
-            self.linkType = linkType
-            self.canvases = [canvas1, canvas2]
-
-            canvas1.addCanvasLink(self)
-            canvas2.addCanvasLink(self)
-
-            self.applyTo(canvas2)
-
-    def removeMe(self):
-        """Call this to remove this think from both canvases."""
-        self.canvases[0].removeCanvasLink(self)
-
-    @staticmethod
-    def existsBetween(canvas1, canvas2):
-        return CanvasLink.between(canvas1, canvas2) is not None
-
-    @staticmethod
-    def between(canvas1, canvas2):
-        if not (isinstance(canvas1, QgsMapCanvas) and isinstance(canvas2, QgsMapCanvas)):
-            return False
-        links = []
-        if isinstance(canvas1, MapCanvas):
-            links.extend([lyr for lyr in canvas1.canvasLinks() if lyr.containsCanvas(canvas2)])
-        if isinstance(canvas2, MapCanvas):
-            links.extend([lyr for lyr in canvas2.canvasLinks() if lyr.containsCanvas(canvas1)])
-
-        links = list(set(links))
-        nl = len(links)
-        if nl > 1:
-            raise Exception('More than two CanvasLinks between {} and {}'.format(canvas1, canvas2))
-        if nl == 1:
-            return links[0]
-        return None
-
-    @staticmethod
-    def applyLinking(initialSrcCanvas):
-        """
-        Applies all link actions related to MapCanvas "initialSrcCanvas"
-        :param initialSrcCanvas: MapCanvas
-        """
-        if CanvasLink.GLOBAL_LINK_LOCK:
-            # do not disturb ongoing linking by starting a new one
-            return
-        else:
-            CanvasLink.GLOBAL_LINK_LOCK = True
-            QTimer.singleShot(500, lambda: CanvasLink.resetLinkLock())
-
-            # G0(A) -> G1(B) -> G3(E)
-            #      -> G1(C) -> G3(A)
-            #               -> G3(E)
-            # Gx = Generation. G1 will be set before G2,...
-            # A,B,..,E = MapCanvas Instances
-            # Order of linking starting from A: B,C,E
-            # Note: G3(A) will be not set, as A is already handled (initial signal)
-            #      G3(E) receives link from G1(B) only.
-            #      change related signals in-between will be blocked by GLOBAL_LINK_LOCK
-
-            handledCanvases = [initialSrcCanvas]
-
-            def nextLinkGeneration(srcCanvases: list):
-                nonlocal handledCanvases
-
-                generations = dict()
-                for srcCanvas in srcCanvases:
-                    assert isinstance(srcCanvas, MapCanvas)
-                    linksToApply = []
-                    for link in srcCanvas.mCanvasLinks:
-                        assert isinstance(link, CanvasLink)
-                        dstCanvas = link.theOtherCanvas(srcCanvas)
-                        if dstCanvas not in handledCanvases:
-                            linksToApply.append(link)
-                    if len(linksToApply) > 0:
-                        generations[srcCanvas] = linksToApply
-                return generations
-
-            nextGenerations = nextLinkGeneration(handledCanvases)
-
-            while len(nextGenerations) > 0:
-                # get the links that have to be set for the next generation
-                assert isinstance(nextGenerations, dict)
-                for srcCanvas, links in nextGenerations.items():
-                    assert isinstance(srcCanvas, MapCanvas)
-                    assert isinstance(links, list)
-
-                    for link in links:
-                        assert isinstance(link, CanvasLink)
-                        dstCanvas = link.theOtherCanvas(srcCanvas)
-                        assert dstCanvas not in handledCanvases
-                        assert dstCanvas == link.apply(srcCanvas, dstCanvas)
-                        handledCanvases.append(dstCanvas)
-                nextGenerations.clear()
-                nextGenerations.update(nextLinkGeneration(handledCanvases))
-
-            CanvasLink.GLOBAL_LINK_LOCK = False
-
-    def containsCanvas(self, canvas):
-        return canvas in self.canvases
-
-    def theOtherCanvas(self, canvas):
-        assert canvas in self.canvases
-        assert len(self.canvases) == 2
-        return self.canvases[1] if canvas == self.canvases[0] else self.canvases[0]
-
-    def unlink(self):
-        for canvas in self.canvases:
-            canvas.removeCanvasLink(self)
-
-    def icon(self):
-
-        if self.linkType == LINK_ON_SCALE:
-            src = ":/enmapbox/gui/ui/icons/link_mapscale.svg"
-        elif self.linkType == LINK_ON_CENTER:
-            src = ":/enmapbox/gui/ui/icons/link_center.svg"
-        elif self.linkType == LINK_ON_CENTER_SCALE:
-            src = ":/enmapbox/gui/ui/icons/link_mapscale_center.svg"
-        elif self.linkType == UNLINK:
-            src = ":/enmapbox/gui/ui/icons/link_open.svg"
-        else:
-            raise NotImplementedError('unknown link type: {}'.format(self.linkType))
-
-        return QIcon(src)
-
-    def apply(self, srcCanvas: QgsMapCanvas, dstCanvas: QgsMapCanvas) -> QgsMapCanvas:
-        """
-        Applies the linking between src and dst canvas
-        :param srcCanvas: QgsMapCanvas
-        :param dstCanvas: QgsMapCanvas
-        :return: dstCanvas QgsMapCanvas
-        """
-        assert isinstance(srcCanvas, QgsMapCanvas)
-        assert isinstance(dstCanvas, QgsMapCanvas)
-
-        srcCrs = srcCanvas.mapSettings().destinationCrs()
-        srcExt = SpatialExtent.fromMapCanvas(srcCanvas)
-
-        assert isinstance(srcExt, SpatialExtent)
-
-        # original center and extent
-        centerSrc = SpatialPoint.fromMapCanvasCenter(srcCanvas)
-        centerDst = SpatialPoint.fromMapCanvasCenter(dstCanvas)
-
-        # transform (T) to target CRS
-        dstCrs = dstCanvas.mapSettings().destinationCrs()
-        extentT = srcExt.toCrs(dstCrs)
-
-        assert isinstance(extentT, SpatialExtent), \
-            'Unable to transform {} from {} to {}'.format(srcExt.asWktCoordinates(), srcCrs.description(),
-                                                          dstCrs.description())
-
-        centerT = SpatialPoint(srcExt.crs(), srcExt.center())
-
-        srcWidth, srcHeight = srcCanvas.width(), srcCanvas.height()
-        if srcWidth == 0:
-            srcWidth = max([5, dstCanvas.width()])
-        if srcHeight == 0:
-            srcHeight = max([5, dstCanvas.height()])
-
-        mapUnitsPerPx_x = extentT.width() / srcWidth
-        mapUnitsPerPx_y = extentT.height() / srcHeight
-
-        scaledWidth = mapUnitsPerPx_x * dstCanvas.width()
-        scaledHeight = mapUnitsPerPx_y * dstCanvas.height()
-        scaledBoxCenterDst = SpatialExtent(dstCrs, scaledWidth, scaledHeight).setCenter(centerDst)
-        scaledBoxCenterSrc = SpatialExtent(dstCrs, scaledWidth, scaledHeight).setCenter(centerSrc.toCrs(dstCrs))
-        if self.linkType == LINK_ON_CENTER:
-            dstCanvas.setCenter(centerT)
-
-        elif self.linkType == LINK_ON_SCALE:
-
-            dstCanvas.zoomToFeatureExtent(scaledBoxCenterDst)
-
-        elif self.linkType == LINK_ON_CENTER_SCALE:
-            dstCanvas.zoomToFeatureExtent(scaledBoxCenterSrc)
-
-        else:
-            raise NotImplementedError()
-        dstCanvas.refresh()
-        return dstCanvas
-
-    def applyTo(self, canvasTo: QgsMapCanvas):
-        assert isinstance(canvasTo, QgsMapCanvas)
-        canvasFrom = self.theOtherCanvas(canvasTo)
-        return self.apply(canvasFrom, canvasTo)
-
-    def isSameCanvasPair(self, canvasLink):
-        """
-        Returns True if canvasLink contains the same canvases
-        :param canvasLink:
-        :return:
-        """
-        assert isinstance(canvasLink, CanvasLink)
-        b = self.canvases[0] in canvasLink.canvases and \
-            self.canvases[1] in canvasLink.canvases
-        return b
-
-    def __eq__(self, canvasLink):
-        if not isinstance(canvasLink, CanvasLink):
-            return False
-        return self.isSameCanvasPair(canvasLink)
-
-    def __hash__(self):
-        return hash(repr(self))
-
-    def __repr__(self):
-        cs = list(self.canvases)
-        return 'CanvasLink "{}" {} <-> {}'.format(self.linkType, cs[0], cs[1])
-
-
-class MapCanvasMapTools(QObject):
-    def __init__(self, canvas: QgsMapCanvas,
-                 cadDock: QgsAdvancedDigitizingDockWidget):
-
-        super(MapCanvasMapTools, self).__init__(canvas)
-        self.mCanvas = canvas
-        self.mCadDock = cadDock
-
-        self.mtZoomIn = QgsMapToolZoom(canvas, False)
-        self.mtZoomOut = QgsMapToolZoom(canvas, True)
-        self.mtMoveToCenter = MapToolCenter(canvas)
-        self.mtPan = QgsMapToolPan(canvas)
-        self.mtPixelScaleExtent = PixelScaleExtentMapTool(canvas)
-        self.mtFullExtentMapTool = FullExtentMapTool(canvas)
-        self.mtCursorLocation = CursorLocationMapTool(canvas, True)
-        self.mtAddFeature = QgsMapToolAddFeature(canvas, QgsMapToolCapture.CaptureNone, cadDock)
-        self.mtSelectFeature = QgsMapToolSelect(canvas)
-
-    def mapTools(self) -> List[QgsMapTool]:
-        maptools = []
-        for k, v in self.__dict__.items():
-            if isinstance(v, QgsMapTool):
-                maptools.append(v)
-        return maptools
-
-    def setVectorLayerTools(self, vectorLayerTools: QgsVectorLayerTools):
-        """
-        Sets the VectorLayerTools of an GUI application
-        """
-        self.mtAddFeature.setVectorLayerTools(vectorLayerTools)
-
-    def activate(self, mapToolKey, **kwds):
-
-        if mapToolKey == MapTools.ZoomIn:
-            self.mCanvas.setMapTool(self.mtZoomIn)
-        elif mapToolKey == MapTools.ZoomOut:
-            self.mCanvas.setMapTool(self.mtZoomOut)
-        elif mapToolKey == MapTools.Pan:
-            self.mCanvas.setMapTool(self.mtPan)
-        elif mapToolKey == MapTools.ZoomFull:
-            self.mCanvas.setMapTool(self.mtFullExtentMapTool)
-        elif mapToolKey == MapTools.ZoomPixelScale:
-            self.mCanvas.setMapTool(self.mtPixelScaleExtent)
-        elif mapToolKey == MapTools.CursorLocation:
-            self.mCanvas.setMapTool(self.mtCursorLocation)
-        elif mapToolKey == MapTools.SpectralProfile:
-            pass
-        elif mapToolKey == MapTools.TemporalProfile:
-            pass
-        elif mapToolKey == MapTools.MoveToCenter:
-            self.mCanvas.setMapTool(self.mtMoveToCenter)
-        elif mapToolKey == MapTools.AddFeature:
-            self.mCanvas.setMapTool(self.mtAddFeature)
-        elif mapToolKey == MapTools.SelectFeature:
-            self.mCanvas.setMapTool(self.mtSelectFeature)
-
-            s = ""
-
-        else:
-
-            print('Unknown MapTool key: {}'.format(mapToolKey))
-
-
-class MapCanvas(QgsMapCanvas):
-    _instances: WeakSet = WeakSet()
-
-    @staticmethod
-    def instances():
-        return list(MapCanvas._instances)
-
-    sigSpatialExtentChanged = pyqtSignal(object)
-    sigCrsChanged = pyqtSignal(QgsCoordinateReferenceSystem)
-
-    sigNameChanged = pyqtSignal(str)
-    sigCanvasLinkAdded = pyqtSignal(CanvasLink)
-    sigCanvasLinkRemoved = pyqtSignal(CanvasLink)
-    sigCrosshairPositionChanged = pyqtSignal(object)
-
-    def __init__(self, *args, **kwds):
-        super().__init__(*args, **kwds)
-
-        self.contextMenuAboutToShow.connect(self.populateContextMenu)
-        self.setExtent(QgsRectangle(-1, -1, 1, 1))
-        settings = EnMAPBoxSettings()
-        self.setCanvasColor(settings.value(EnMAPBoxSettings.MAP_BACKGROUND, type=QColor))
-
-        i = 1
-        existing_names = [c._id for c in MapCanvas.instances()]
-        while (name := f'MapCanvas.#{i}') in existing_names:
-            i += 1
-        self._id = name
-
-        self.setWindowTitle(self._id)
-        self.setProperty(KEY_LAST_CLICKED, time.time())
-        self.acceptDrops()
-
-        self.mCanvasBridge: QgsLayerTreeMapCanvasBridge = None
-        self.mCrosshairItem = CrosshairMapCanvasItem(self)
-
-        self.setCrosshairVisibility(False)
-
-        # init the map tool set
-        self.mCadDock = QgsAdvancedDigitizingDockWidget(self)
-        self.mCadDock.setVisible(False)
-        self.mMapTools = MapCanvasMapTools(self, self.mCadDock)
-
-        self.mCanvasLinks: List[CanvasLink] = []
-        # register signals to react on changes
-        self.scaleChanged.connect(self.onScaleChanged)
-        self.extentsChanged.connect(self.onExtentsChanged)
-
-        self.destinationCrsChanged.connect(lambda: self.sigCrsChanged.emit(self.mapSettings().destinationCrs()))
-        # activate default map tool
-        self.setMapTool(self.mMapTools.mtPan)
-        self.mMapMouseEvent = None
-        MapCanvas._instances.add(self)
-
-    def canvasLinks(self) -> List[CanvasLink]:
-        return self.mCanvasLinks[:]
-
-    def mousePressEvent(self, event: QMouseEvent):
-
-        self.setProperty(KEY_LAST_CLICKED, time.time())
-        set_cursor_location: bool = event.button() == Qt.LeftButton and \
-            isinstance(self.mapTool(), (QgsMapToolIdentify, CursorLocationMapTool))
-
-        super(MapCanvas, self).mousePressEvent(event)
-
-        if set_cursor_location:
-            ms = self.mapSettings()
-            pointXY = ms.mapToPixel().toMapCoordinates(event.x(), event.y())
-            spatialPoint = SpatialPoint(ms.destinationCrs(), pointXY)
-            self.setCrosshairPosition(spatialPoint)
-
-    def setCrosshairPosition(self, spatialPoint: SpatialPoint, emitSignal: bool = True):
-        """
-        Sets the position of the Crosshair.
-        :param spatialPoint: SpatialPoint
-        :param emitSignal: True (default). Set False to avoid emitting sigCrosshairPositionChanged
-        :return:
-        """
-        point = spatialPoint.toCrs(self.mapSettings().destinationCrs())
-        self.mCrosshairItem.setPosition(point)
-        if emitSignal:
-            self.sigCrosshairPositionChanged[object].emit(point)
-
-    def mouseMoveEvent(self, event):
-        self.mMapMouseEvent = QgsMapMouseEvent(self, event)
-        return super(MapCanvas, self).mouseMoveEvent(event)
-
-    def resizeEvent(self, event: QResizeEvent):
-        self.setScaleLocked(True)
-        super().resizeEvent(event)
-        self.setScaleLocked(False)
-
-    def refresh(self, force=False):
-
-        self.setRenderFlag(True)
-        if self.renderFlag() or force:
-            super(MapCanvas, self).refresh()
-            # super(MapCanvas, self).refreshAllLayers()
-
-    def crs(self) -> QgsCoordinateReferenceSystem:
-        return self.mapSettings().destinationCrs()
-
-    def mapTools(self) -> MapCanvasMapTools:
-        """
-        Returns the map tools
-        :return: MapCanvasMapTools
-        """
-        return self.mMapTools
-
-    def populateContextMenu(self, menu: QMenu, event: QgsMapMouseEvent):
-        """
-        Populates a context menu with actions for applicable MapCanvas operations
-        """
-        if event is None:
-            pt = QPointF(self.width() * 0.5, self.height() * 0.5)
-            event = QMouseEvent(QEvent.MouseButtonPress, pt, Qt.LeftButton, Qt.LeftButton, Qt.NoModifier)
-            event = QgsMapMouseEvent(self, event)
-        assert isinstance(menu, QMenu)
-        assert isinstance(event, QgsMapMouseEvent)
-        mapSettings = self.mapSettings()
-        assert isinstance(mapSettings, QgsMapSettings)
-        pos = event.pos()
-        pointGeo = mapSettings.mapToPixel().toMapCoordinates(pos.x(), pos.y())
-        assert isinstance(pointGeo, QgsPointXY)
-        spatialPoint = SpatialPoint(mapSettings.destinationCrs(), pointGeo)
-
-        action = menu.addAction('Link with other maps')
-        action.setIcon(QIcon(':/enmapbox/gui/ui/icons/link_basic.svg'))
-        action.triggered.connect(lambda: CanvasLink.ShowMapLinkTargets(self))
-        action = menu.addAction('Remove links to other maps')
-        action.setIcon(QIcon(':/enmapbox/gui/ui/icons/link_open.svg'))
-        action.triggered.connect(lambda: self.removeAllCanvasLinks())
-
-        qgisApp = qgisAppQgisInterface()
-        b = isinstance(qgisApp, QgisInterface)
-        menu.addSeparator()
-        m = menu.addMenu('QGIS...')
-        m.setIcon(QIcon(r':/images/themes/default/providerQgis.svg'))
-        action = m.addAction('Use map center')
-        action.setEnabled(b)
-        if b:
-            action.triggered.connect(lambda: self.setCenter(SpatialPoint.fromMapCanvasCenter(qgisApp.mapCanvas())))
-
-        action = m.addAction('Set map center')
-        action.setEnabled(b)
-        if b:
-            action.triggered.connect(lambda: qgisApp.mapCanvas().setCenter(
-                self.spatialCenter().toCrs(qgisApp.mapCanvas().mapSettings().destinationCrs())))
-
-        action = m.addAction('Use map extent')
-        action.setEnabled(b)
-        if b:
-            action.triggered.connect(lambda: self.setExtent(SpatialExtent.fromMapCanvas(qgisApp.mapCanvas())))
-
-        action = m.addAction('Set map extent')
-        action.setEnabled(b)
-        if b:
-            action.triggered.connect(lambda: qgisApp.mapCanvas().setExtent(
-                self.spatialExtent().toCrs(qgisApp.mapCanvas().mapSettings().destinationCrs())))
-
-        menu.addSeparator()
-        m = menu.addMenu('Crosshair')
-
-        if self.crosshairIsVisible():
-            action = m.addAction('Hide')
-            action.triggered.connect(lambda: self.setCrosshairVisibility(False))
-        else:
-            action = m.addAction('Show')
-            action.triggered.connect(lambda: self.setCrosshairVisibility(True))
-
-        action = m.addAction('Style')
-        action.triggered.connect(lambda: self.setCrosshairStyle(
-            CrosshairDialog.getCrosshairStyle(
-                crosshairStyle=self.crosshairStyle(), mapCanvas=self
-            )
-        ))
-
-        mPxGrid = m.addMenu('Pixel Grid')
-        if self.mCrosshairItem.crosshairStyle().mShowPixelBorder:
-            action = mPxGrid.addAction('Hide')
-            action.triggered.connect(lambda: self.mCrosshairItem.crosshairStyle().setShowPixelBorder(False))
-
-        mPxGrid.addSeparator()
-
-        rasterLayers = [lyr for lyr in self.layers() if isinstance(lyr, QgsRasterLayer) and lyr.isValid()]
-
-        def onShowRasterGrid(layer: QgsRasterLayer):
-            self.mCrosshairItem.setVisibility(True)
-            self.mCrosshairItem.crosshairStyle().setShowPixelBorder(True)
-            self.mCrosshairItem.setRasterGridLayer(layer)
-
-        actionTop = mPxGrid.addAction('Top Raster')
-        actionBottom = mPxGrid.addAction('Bottom Raster')
-
-        if len(rasterLayers) == 0:
-            actionTop.setEnabled(False)
-            actionBottom.setEnabled(False)
-        else:
-            actionTop.triggered.connect(lambda b, layer=rasterLayers[0]: onShowRasterGrid(layer))
-            actionBottom.triggered.connect(lambda b, layer=rasterLayers[-1]: onShowRasterGrid(layer))
-
-        mPxGrid.addSeparator()
-        wa = QWidgetAction(mPxGrid)
-
-        cb = QgsMapLayerComboBox()
-        cb.setFilters(QgsMapLayerProxyModel.RasterLayer)
-        cb.setAllowEmptyLayer(True)
-
-        # keep the list short an focus on
-
-        # list each source only once
-        all_layers = QgsProject.instance().mapLayers().values()
-        all_layers = sorted(all_layers, key=lambda l: not l.title().startswith('[EnMAP-Box]'))
-
-        excepted_layers = []
-        sources = []
-        for lyr in all_layers:
-            if lyr.source() in sources:
-                excepted_layers.append(lyr)
-            else:
-                sources.append(lyr.source())
-        cb.setExceptedLayerList(excepted_layers)
-
-        for i in range(cb.count()):
-            lyr = cb.layer(i)
-            if lyr == self.mCrosshairItem.rasterGridLayer():
-                cb.setCurrentIndex(i)
-                break
-        cb.layerChanged.connect(onShowRasterGrid)
-        wa.setDefaultWidget(cb)
-        mPxGrid.addAction(wa)
-
-        # action.triggered.connect(lambda b, layer=l: onShowRasterGrid(layer))
-
-        menu.addSeparator()
-
-        action = menu.addAction('Zoom Full')
-        action.setIcon(QIcon(':/images/themes/default/mActionZoomFullExtent.svg'))
-        action.triggered.connect(self.zoomToFullExtent)
-
-        action = menu.addAction('Zoom Native Resolution')
-        action.setIcon(QIcon(':/images/themes/default/mActionZoomActual.svg'))
-        action.setEnabled(any([lyr for lyr in self.layers() if isinstance(lyr, QgsRasterLayer)]))
-        action.triggered.connect(lambda: self.zoomToPixelScale(spatialPoint=spatialPoint))
-
-        menu.addSeparator()
-
-        m = menu.addMenu('Save to...')
-        action = m.addAction('PNG')
-        action.triggered.connect(lambda: self.saveMapImageDialog('PNG'))
-        action = m.addAction('JPEG')
-        action.triggered.connect(lambda: self.saveMapImageDialog('JPG'))
-        action = m.addAction('Clipboard')
-        action.triggered.connect(lambda: QApplication.clipboard().setPixmap(self.pixmap()))
-        action = menu.addAction('Copy layer paths')
-        action.triggered.connect(lambda: QApplication.clipboard().setText('\n'.join(self.layerPaths())))
-
-        menu.addSeparator()
-
-        action = menu.addAction('Refresh')
-        action.setIcon(QIcon(":/qps/ui/icons/refresh_green.svg"))
-        action.triggered.connect(lambda: self.refresh())
-
-        action = menu.addAction('Refresh all layers')
-        action.setIcon(QIcon(":/qps/ui/icons/refresh_green.svg"))
-        action.triggered.connect(lambda: self.refreshAllLayers())
-
-        action = menu.addAction('Clear')
-        action.triggered.connect(self.clearLayers)
-
-        menu.addSeparator()
-        action = menu.addAction('Set CRS...')
-        action.triggered.connect(self.setCRSfromDialog)
-
-        action = menu.addAction('Set background color')
-        action.triggered.connect(self.setBackgroundColorFromDialog)
-
-        action = menu.addAction('Show background layer')
-        action.triggered.connect(self.setBackgroundLayer)
-
-        from enmapbox import EnMAPBox
-        emb = EnMAPBox.instance()
-        node = self.layerTree()
-        if isinstance(emb, EnMAPBox) and isinstance(node, QgsLayerTree):
-
-            slws = emb.spectralLibraryWidgets()
-            if len(slws) > 0:
-                m = menu.addMenu('Add Spectral Library')
-                for slw in slws:
-                    speclib = slw.speclib()
-                    if isinstance(speclib, QgsVectorLayer):
-                        a = m.addAction(speclib.name())
-                        a.setToolTip(speclib.source())
-                        a.triggered.connect(lambda *args, sl=speclib, n=node: node.insertLayer(0, sl))
-        menu.addSeparator()
-
-        return menu
-
-    def clearLayers(self, *args):
-        tree = self.layerTree()
-        from enmapbox.gui.dataviews.dockmanager import MapDockTreeNode
-        if isinstance(tree, MapDockTreeNode):
-            layers = self.layers()
-            for lyr in layers:
-                node = tree.findLayer(lyr)
-                if isinstance(node, QgsLayerTreeLayer):
-                    node.setItemVisibilityChecked(False)
-        else:
-            self.setLayers([])
-
-    def layerTree(self) -> typing.Optional['MapDockTreeNode']:  # noqa: F821
-        """
-        Returns the MapDockTreeNode that is linked to this MapCanvas by a QgsLayerTreeMapCanvasBridge.
-        Can be None
-        :return: QgsLayerTree
-        """
-        if isinstance(self.mCanvasBridge, QgsLayerTreeMapCanvasBridge):
-            return self.mCanvasBridge.rootGroup()
-
-        return None
-
-    def keyPressEvent(self, e: QKeyEvent):
-
-        is_panning = bool(QApplication.mouseButtons() & Qt.MiddleButton)
-        is_ctrl = bool(QApplication.keyboardModifiers() & Qt.ControlModifier)
-        is_shift = bool(QApplication.keyboardModifiers() & Qt.ShiftModifier)
-
-        if not is_panning and is_ctrl and e.key() in [Qt.Key_Left, Qt.Key_Right, Qt.Key_Up, Qt.Key_Down]:
-            # find raster layer with a reference pixel grid
-            rasterLayer: QgsRasterLayer = self.mCrosshairItem.rasterGridLayer()
-            if not isinstance(rasterLayer, QgsRasterLayer):
-                for lyr in self.layers():
-                    if isinstance(lyr, QgsRasterLayer):
-                        rasterLayer = lyr
-                        break
-
-            if isinstance(rasterLayer, QgsRasterLayer):
-                # get the pixel grid cell at canvas center  in canvas coordinates
-                self.mCrosshairItem.isVisible()
-                settings: QgsMapSettings = self.mapSettings()
-                canvasCrs: QgsCoordinateReferenceSystem = settings.destinationCrs()
-                layerCrs: QgsCoordinateReferenceSystem = rasterLayer.crs()
-
-                # ptA = SpatialPoint.fromMapCanvasCenter(self)
-                ptA = SpatialPoint(canvasCrs, self.mCrosshairItem.mPosition).toCrs(layerCrs)
-                if not isinstance(ptA, SpatialPoint):
-                    return
-
-                dx = rasterLayer.rasterUnitsPerPixelX()
-                dy = rasterLayer.rasterUnitsPerPixelY()
-
-                ptB: SpatialPoint = None
-                if e.key() == Qt.Key_Left:
-                    ptB = SpatialPoint(canvasCrs, ptA.x() - dx, ptA.y())
-                elif e.key() == Qt.Key_Right:
-                    ptB = SpatialPoint(canvasCrs, ptA.x() + dx, ptA.y())
-                elif e.key() == Qt.Key_Up:
-                    ptB = SpatialPoint(canvasCrs, ptA.x(), ptA.y() + dy)
-                elif e.key() == Qt.Key_Down:
-                    ptB = SpatialPoint(canvasCrs, ptA.x(), ptA.y() - dy)
-                else:
-                    raise NotImplementedError()
-
-                ptR = ptB.toCrs(canvasCrs)
-
-                if not isinstance(ptR, SpatialPoint):
-                    super(MapCanvas, self).keyPressEvent(e)
-                    return
-
-                if isinstance(ptB, QgsPointXY):
-                    # self.setCenter(ptB)
-                    self.mCrosshairItem.setPosition(ptR)
-                    m2p: QgsMapToPixel = settings.mapToPixel()
-                    localPos = m2p.transform(ptR)
-
-                    # simulate a left-button mouse-click
-                    event = QMouseEvent(QEvent.MouseButtonPress, localPos.toQPointF(), Qt.LeftButton, Qt.LeftButton,
-                                        Qt.NoModifier)
-                    self.mousePressEvent(event)
-
-                    event = QMouseEvent(QEvent.MouseButtonRelease, localPos.toQPointF(), Qt.LeftButton,
-                                        Qt.LeftButton, Qt.NoModifier)
-                    self.mouseReleaseEvent(event)
-                    self.keyPressed.emit(e)
-
-                    return
-
-        super(MapCanvas, self).keyPressEvent(e)
-
-    def layerPaths(self) -> typing.List[str]:
-        """
-        Returns the paths/URIs of presented QgsMapLayers
-        :return:
-        """
-        return [lyr.source() for lyr in self.layers()]
-
-    def pixmap(self):
-        """
-        Returns the current map image as pixmap
-        :return: QPixmap
-        """
-        # deprectated
-        # return QPixmap(self.map().contentImage().copy())
-        return self.grab()
-
-    def saveMapImageDialog(self, fileType):
-
-        settings = enmapboxSettings()
-        lastDir = settings.value('EMB_SAVE_IMG_DIR', os.path.expanduser('~'))
-        path = os.path.join(lastDir, 'screenshot.{}'.format(fileType.lower()))
-
-        path, filter = QFileDialog.getSaveFileName(self, 'Save map as {}'.format(fileType), path)
-
-        if len(path) > 0:
-            self.saveAsImage(path, None, fileType)
-            settings.setValue('EMB_SAVE_IMG_DIR', os.path.dirname(path))
-
-    def setCRSfromDialog(self, *args):
-        """
-        Opens a dialog to specify the QgsCoordinateReferenceSystem
-        :param args:
-        """
-        setMapCanvasCRSfromDialog(self)
-
-    def setBackgroundColorFromDialog(self, *args):
-        setMapCanvasBackgroundColorFromDialog(self, self.canvasColor())
-
-    def setBackgroundLayer(self):
-        #  Once we have project settings, the user could setup his global background layer manually.
-        # For now use Google Maps as default.
-
-        backgroundLayer = QgsRasterLayer(
-            'type=xyz&url=https://mt1.google.com/vt/lyrs%3Dm%26x%3D%7Bx%7D%26y%3D%7By%7D%26z%3D%7Bz%7D&zmax=19&zmin=0',
-            'Google Maps', 'wms'
-        )
-        self.layerTree().addLayer(backgroundLayer)
-
-    def setCanvasBridge(self, bridge: QgsLayerTreeMapCanvasBridge):
-        assert isinstance(bridge, QgsLayerTreeMapCanvasBridge)
-        assert bridge.mapCanvas() == self
-        self.mCanvasBridge = bridge
-
-    def setCrosshairStyle(self, crosshairStyle: CrosshairStyle):
-        """
-        Sets the crosshair style
-        :param crosshairStyle: CrosshairStyle
-        """
-        if isinstance(crosshairStyle, CrosshairStyle):
-            self.mCrosshairItem.setCrosshairStyle(crosshairStyle)
-
-    def crosshairStyle(self) -> CrosshairStyle:
-        """
-        Returns the CrosshairStyle
-        :return: CrosshairStyle
-        """
-        return self.mCrosshairItem.mCrosshairStyle
-
-    def setShowCrosshair(self, b):
-        warnings.warn('Use setCrosshairVisibility', DeprecationWarning)
-        self.setCrosshairVisibility(b)
-
-    def setCrosshairVisibility(self, b: bool):
-        self.mCrosshairItem.setVisibility(b)
-
-    def crosshairIsVisible(self) -> bool:
-        return self.mCrosshairItem.mShow
-
-    def onScaleChanged(self, scale):
-        CanvasLink.applyLinking(self)
-        pass
-
-    def onExtentsChanged(self):
-        CanvasLink.applyLinking(self)
-        self.sigSpatialExtentChanged.emit(SpatialExtent.fromMapCanvas(self))
-
-    def fullExtent(self) -> QgsRectangle:
-        # workaround https://github.com/qgis/QGIS/issues/43097
-        return self.mapSettings().fullExtent()
-
-    def zoomToProjectExtent(self) -> None:
-
-        if self.extent().isNull():
-            for lyr in self.layers():
-                if lyr.crs().isValid():
-                    self.zoomToFullExtent()
-                    break
-        else:
-            super().zoomToProjectExtent()
-
-    def zoomToFeatureExtent(self, spatialExtent):
-        assert isinstance(spatialExtent, SpatialExtent)
-        self.setExtent(spatialExtent)
-
-    def setWindowTitle(self, name: str):
-        b = self.windowTitle() != name
-        super(MapCanvas, self).setWindowTitle(name)
-        if b:
-            self.sigNameChanged.emit(self.windowTitle())
-
-    def setName(self, name):
-        self.setWindowTitle(name)
-
-    def name(self):
-        return self.windowTitle()
-
-    def zoomToPixelScale(self, spatialPoint: SpatialPoint = None, layer: QgsRasterLayer = None):
-        if layer is not None:
-            layers = [layer]
-        else:
-            layers = self.layers()
-
-        for lyr in layers:
-            if isinstance(lyr, QgsRasterLayer):
-                if isinstance(spatialPoint, SpatialPoint):
-                    if not lyr.extent().contains(spatialPoint.toCrs(lyr.crs())):
-                        continue
-                self.mMapTools.mtPixelScaleExtent.setRasterLayer(lyr)
-
-    def __str__(self):
-        return self._id
-
-    # forward to MapDock
-    def dragEnterEvent(self, event):
-        mimeData = event.mimeData()
-        assert isinstance(mimeData, QMimeData)
-
-        # check mime types we can handle
-        assert isinstance(event, QDragEnterEvent)
-        if containsMapLayers(mimeData):
-            event.setDropAction(Qt.CopyAction)  # copy but do not remove
-            event.accept()
-        else:
-            event.ignore()
-
-    def dropEvent(self, event: QDropEvent):
-        """
-
-        :param event: QDropEvent
-        """
-
-        if event.dropAction() in [Qt.CopyAction, Qt.MoveAction]:
-            mimeData = event.mimeData()
-            assert isinstance(mimeData, QMimeData)
-
-            # add map layers
-            mapLayers = extractMapLayers(mimeData, project=self.project())
-            to_add = []
-            for lyr in mapLayers:
-                if lyr in self.layers() and lyr.providerType() != 'memory':
-                    lyr = lyr.clone()
-                to_add.append(lyr)
-
-            if len(to_add) > 0:
-                # if this canvas is linked to a QgsLayerTree, add new layer to the TOC, not the canvas instance.
-                layerTree = self.layerTree()
-                if isinstance(layerTree, QgsLayerTree):
-                    for lyr in reversed(to_add):
-                        layerTree.insertLayer(0, lyr)
-                else:
-                    self.setLayers(to_add + self.layers())
-
-            event.accept()
-
-    def setExtent(self, rectangle):
-        """
-        Sets the map extent
-        :param rectangle: QgsRectangle or SpatialExtent (CRS differences will be considered)
-        """
-        if isinstance(rectangle, SpatialExtent):
-            rectangle = rectangle.toCrs(self.mapSettings().destinationCrs())
-
-        super(MapCanvas, self).setExtent(rectangle)
-        self.setRenderFlag(True)
-
-    def spatialExtent(self) -> SpatialExtent:
-        """
-        Returns the map extent as SpatialExtent (extent + CRS)
-        :return: SpatialExtent
-        """
-        return SpatialExtent.fromMapCanvas(self)
-
-    def spatialCenter(self) -> SpatialPoint:
-        """
-        Returns the map center as SpatialPoint (QgsPointXY + CRS)
-        :return: SpatialPoint
-        """
-        return SpatialPoint.fromMapCanvasCenter(self)
-
-    def createCanvasLink(self, otherCanvas: QgsMapCanvas, linkType) -> CanvasLink:
-        assert isinstance(otherCanvas, MapCanvas)
-        return self.addCanvasLink(CanvasLink(self, otherCanvas, linkType))
-
-    def addCanvasLink(self, canvasLink: CanvasLink) -> CanvasLink:
-        assert isinstance(canvasLink, CanvasLink)
-        toRemove = [cLink for cLink in self.mCanvasLinks if cLink.isSameCanvasPair(canvasLink)]
-        for cLink in toRemove:
-            self.removeCanvasLink(cLink)
-        self.mCanvasLinks.append(canvasLink)
-        self.sigCanvasLinkAdded.emit(canvasLink)
-        return canvasLink
-
-    def removeCanvasLink(self, canvasLink):
-        """
-        Removes the link to another canvas
-        :param canvasLink: CanvasLink or QgsMapCanvas that might be connect to this MapCanvas.
-        """
-        if isinstance(canvasLink, QgsMapCanvas):
-            toRemove = [lyr for lyr in self.mCanvasLinks if lyr.containsCanvas(canvasLink)]
-            for cl in toRemove:
-                self.removeCanvasLink(cl)
-
-        if canvasLink in self.mCanvasLinks:
-            self.mCanvasLinks.remove(canvasLink)
-            self.sigCanvasLinkRemoved.emit(canvasLink)
-
-    def removeAllCanvasLinks(self):
-        toRemove = self.mCanvasLinks[:]
-        for cLink in toRemove:
-            for canvas in cLink.canvases:
-                canvas.removeCanvasLink(cLink)
-
-    def setLayers(self, mapLayers: typing.List[QgsMapLayer]):
-        """
-        Sets the list of mapLayers to show in the map canvas
-        :param mapLayers: QgsMapLayer or [list-of-QgsMapLayers]
-        :return: self
-        """
-        if not isinstance(mapLayers, list):
-            mapLayers = [mapLayers]
-
-        project = self.project()
-        if isinstance(project, QgsProject):
-            self.project().addMapLayers(mapLayers, False)
-
-        super(MapCanvas, self).setLayers(mapLayers)
-
-
-def setMapCanvasCRSfromDialog(mapCanvas, crs: QgsCoordinateReferenceSystem = None):
-    assert isinstance(mapCanvas, QgsMapCanvas)
-    w = QgsProjectionSelectionWidget(mapCanvas)
-    if crs is None:
-        crs = mapCanvas.mapSettings().destinationCrs()
-    else:
-        crs = QgsCoordinateReferenceSystem(crs)
-    # set current CRS
-    # w.setMessage('Define a map CRS')
-    w.setCrs(crs)
-    w.setLayerCrs(crs)
-    w.setShowAccuracyWarnings(True)
-    w.setOptionVisible(QgsProjectionSelectionWidget.CrsOption.CrsNotSet, True)
-    w.crsChanged.connect(mapCanvas.setDestinationCrs)
-    w.selectCrs()
-    return w
-
-
-def setMapCanvasBackgroundColorFromDialog(mapCanvas: QgsMapCanvas, color: QColor = None):
-    dialog = QgsColorDialog(mapCanvas)
-    dialog.setColor(color)
-    if dialog.exec() == QgsColorDialog.Accepted:
-        mapCanvas.setCanvasColor(dialog.color())
+# -*- coding: utf-8 -*-
+# noinspection PyPep8Naming
+"""
+***************************************************************************
+    mapcanvas.py
+    ---------------------
+    Date                 : August 2017
+    Copyright            : (C) 2017 by Benjamin Jakimow
+    Email                : benjamin.jakimow@geo.hu-berlin.de
+***************************************************************************
+*                                                                         *
+*   This program is free software; you can redistribute it and/or modify  *
+*   it under the terms of the GNU General Public License as published by  *
+*   the Free Software Foundation; either version 2 of the License, or     *
+*   (at your option) any later version.                                   *
+*                                                                         *
+***************************************************************************
+"""
+import os
+import time
+import typing
+import warnings
+from _weakrefset import WeakSet
+from typing import List
+
+from enmapbox import enmapboxSettings
+from enmapbox.enmapboxsettings import EnMAPBoxSettings
+from enmapbox.gui import MapTools, MapToolCenter, PixelScaleExtentMapTool, \
+    CursorLocationMapTool, FullExtentMapTool, QgsMapToolAddFeature, QgsMapToolSelect, \
+    CrosshairDialog, CrosshairStyle, CrosshairMapCanvasItem
+from enmapbox.gui.mimedata import containsMapLayers, extractMapLayers
+from enmapbox.qgispluginsupport.qps.utils import SpatialPoint, SpatialExtent, qgisAppQgisInterface
+
+from qgis.PyQt.QtCore import Qt, QObject, QCoreApplication, pyqtSignal, QEvent, QPointF, QMimeData, QTimer, QSize, \
+    QModelIndex, QAbstractListModel
+from qgis.PyQt.QtGui import QMouseEvent, QIcon, QDragEnterEvent, QDropEvent, QResizeEvent, QKeyEvent, QColor
+from qgis.PyQt.QtWidgets import QAction, QToolButton, QFileDialog, QHBoxLayout, QFrame, QMenu, QLabel, QApplication, \
+    QWidgetAction, QGridLayout, QSpacerItem, QSizePolicy, QDialog, QVBoxLayout, QComboBox
+from qgis.core import QgsLayerTreeLayer, QgsCoordinateReferenceSystem, QgsRectangle, QgsMapLayerProxyModel, \
+    QgsVectorLayerTools, \
+    QgsMapLayer, QgsRasterLayer, QgsPointXY, \
+    QgsProject, QgsMapSettings, QgsMapToPixel
+from qgis.core import QgsVectorLayer, QgsLayerTree
+from qgis.gui import QgsColorDialog, QgsLayerTreeMapCanvasBridge, QgsMapTool
+from qgis.gui import QgsMapCanvas, QgisInterface, QgsMapToolZoom, QgsAdvancedDigitizingDockWidget, QgsMapLayerComboBox, \
+    QgsProjectionSelectionWidget, QgsMapToolIdentify, QgsMapToolPan, QgsMapToolCapture, QgsMapMouseEvent
+
+LINK_ON_SCALE = 'SCALE'
+LINK_ON_CENTER = 'CENTER'
+LINK_ON_CENTER_SCALE = 'CENTER_SCALE'
+UNLINK = 'UNLINK'
+
+N_MAX_GRP = 2
+
+DEBUG = False
+
+KEY_LAST_CLICKED = 'LAST_CLICKED'
+
+
+class MapCanvasListModel(QAbstractListModel):
+    def __init__(self, parent=None, mapCanvases=None):
+        super(MapCanvasListModel, self).__init__(parent)
+
+        self.mMapCanvases = []
+        if mapCanvases:
+            for m in mapCanvases:
+                self.addMapCanvas(m)
+
+    def __iter__(self):
+        return self.mMapCanvases.__iter__()
+
+    def __len__(self):
+        return len(self.mMapCanvases)
+
+    def mapCanvases(self):
+        return self.mMapCanvases[:]
+
+    def insertCanvases(self, canvases, i=None):
+        assert isinstance(canvases, list)
+        if i is None:
+            i = len(self.mMapCanvases)
+        canvases = [c for c in canvases if c not in self.mMapCanvases]
+        if len(canvases) > 0:
+            self.beginInsertRows(QModelIndex(), i, i + len(canvases) - 1)
+            self.mMapCanvases.extend(canvases)
+            for c in canvases:
+                if isinstance(c, MapCanvas):
+                    c.sigNameChanged.connect(lambda: self.onCanvasUpdate(c))
+            self.endInsertRows()
+
+    def removeCanvas(self, canvas):
+        if isinstance(canvas, list):
+            for c in canvas:
+                self.removeCanvas(c)
+        else:
+            if isinstance(canvas, QgsMapCanvas) and canvas in self.mMapCanvases:
+                idx = self.canvas2idx(canvas)
+                self.beginRemoveRows(QModelIndex(), idx.row(), idx.row())
+                self.mMapCanvases.remove(canvas)
+                self.endRemoveRows()
+
+    def onCanvasUpdate(self, canvas):
+        if canvas in self.mMapCanvases:
+            idx = self.canvas2idx(canvas)
+            self.dataChanged.emit(idx, idx)
+
+    def addMapCanvas(self, mapCanvas):
+        self.insertCanvases([mapCanvas])
+
+    def rowCount(self, parent=None, *args, **kwargs):
+        return len(self.mMapCanvases)
+
+    def columnCount(self, QModelIndex_parent=None, *args, **kwargs):
+        return 1
+
+    def idx2canvas(self, index):
+        if index.isValid():
+            return self.mMapCanvases[index.row()]
+        return None
+
+    def canvas2idx(self, canvas):
+        return self.createIndex(self.mMapCanvases.index(canvas), 0)
+
+    def data(self, index, role=Qt.DisplayRole):
+        if not index.isValid():
+            return None
+
+        if (index.row() >= len(self.mMapCanvases)) or (index.row() < 0):
+            return None
+
+        mapCanvas = self.idx2canvas(index)
+
+        value = None
+        if isinstance(mapCanvas, MapCanvas):
+            if role == Qt.DisplayRole:
+                value = '{}'.format(mapCanvas.name())
+            if role == Qt.DecorationRole:
+                value = QIcon()
+            if role == Qt.UserRole:
+                value = mapCanvas
+        return value
+
+
+class CanvasLinkDialog(QDialog):
+    LINK_TYPES = [LINK_ON_CENTER_SCALE, LINK_ON_SCALE, LINK_ON_CENTER, UNLINK]
+
+    @staticmethod
+    def showDialog(parent=None, canvases=None):
+        """
+        Opens a Dialog to specify the map linking
+        """
+        from enmapbox.gui.enmapboxgui import EnMAPBox
+        emb = EnMAPBox.instance()
+
+        if canvases is None:
+            canvases = emb.mapCanvases()
+        if len(canvases) <= 1:
+            return
+
+        for c in canvases:
+            assert isinstance(c, QgsMapCanvas)
+        d = CanvasLinkDialog(parent=parent)
+        d.addCanvas(canvases)
+        d.setSourceCanvas(canvases[0])
+
+        if isinstance(emb, EnMAPBox):
+            emb.sigMapCanvasAdded.connect(d.addCanvas)
+            emb.sigMapCanvasRemoved.connect(d.removeCanvas)
+            emb.sigClosed.connect(d.close)
+
+        d.show()
+
+    def __init__(self, *args, **kwds):
+        super(CanvasLinkDialog, self).__init__(*args, **kwds)
+
+        self.setWindowIcon(QIcon(':/enmapbox/gui/ui/icons/enmapbox.svg'))
+        self.setWindowTitle('Map Linking')
+        self.setLayout(QVBoxLayout())
+
+        self.grid = QGridLayout()
+        self.cbSrcCanvas = QComboBox()
+        self.cbSrcCanvas.currentIndexChanged.connect(self.onSourceCanvasChanged)
+        self.mSrcCanvasModel = MapCanvasListModel()
+        self.cbSrcCanvas.setModel(self.mSrcCanvasModel)
+
+        self.mTargets = []
+        hb = QHBoxLayout()
+        hb.addWidget(QLabel('Link '))
+        hb.addWidget(self.cbSrcCanvas)
+        hb.addWidget(QLabel('with...'))
+        hb.addSpacerItem(QSpacerItem(0, 0, QSizePolicy.Expanding, QSizePolicy.Minimum))
+
+        self.mWidgetLUT = dict()
+        self.layout().addLayout(hb)
+        hline = QFrame()
+        hline.setFrameShape(QFrame.HLine)
+        hline.setFrameShadow(QFrame.Sunken)
+        self.layout().addWidget(hline)
+        self.layout().addLayout(self.grid)
+        self.layout().addSpacing(0)
+
+    def onSourceCanvasChanged(self):
+        pass
+        self.setSourceCanvas(self.currentSourceCanvas())
+        s = ""
+
+    def onTargetSelectionChanged(self):
+        sender = self.sender()
+        s = ""
+
+    def addCanvas(self, canvas):
+
+        if isinstance(canvas, list):
+            for c in canvas:
+                self.addCanvas(c)
+        else:
+            self.mSrcCanvasModel.addMapCanvas(canvas)
+
+        # force a refresh of widgets
+        src = self.currentSourceCanvas()
+        self.setSourceCanvas(src)
+
+    def removeCanvas(self, canvas):
+        if isinstance(canvas, list):
+            for c in canvas:
+                self.removeCanvas(c)
+        else:
+            self.mSrcCanvasModel.removeCanvas(canvas)
+
+            # force a refresh of widgets
+            src = self.currentSourceCanvas()
+            self.setSourceCanvas(src)
+
+    def currentSourceCanvas(self):
+        return self.cbSrcCanvas.itemData(self.cbSrcCanvas.currentIndex(), Qt.UserRole)
+
+    def currentTargetCanvases(self):
+        srcCanvas = self.currentSourceCanvas()
+        return [trgCanvas for trgCanvas in self.mSrcCanvasModel.mapCanvases() if trgCanvas != srcCanvas]
+
+    def setSourceCanvas(self, canvas):
+
+        if not isinstance(canvas, QgsMapCanvas):
+            return
+
+        if canvas not in self.mSrcCanvasModel:
+            self.addCanvas(canvas)
+
+        srcCanvas = self.currentSourceCanvas()
+
+        # create a widget for each target canvas
+        for i in reversed(range(self.grid.count())):
+            w = self.grid.itemAt(i).widget()
+            if w:
+                w.setParent(None)
+            self.mWidgetLUT.clear()
+
+        trgCanvases = self.currentTargetCanvases()
+
+        if not isinstance(srcCanvas, MapCanvas):
+            return
+
+        def createButtonToAll(linkType, tooltip):
+            a = CanvasLink.linkAction(None, None, linkType)
+            a.setToolTip(tooltip)
+            a.triggered.connect(lambda: self.linkToAll(linkType))
+            btn1 = QToolButton()
+            btn1.setDefaultAction(a)
+            return btn1
+
+        if len(trgCanvases) >= N_MAX_GRP:
+
+            self.grid.addWidget(QLabel('All Canvases'), 0, 0)
+            btn1 = createButtonToAll(LINK_ON_CENTER_SCALE, 'Link all canvases on center and scale.')
+            btn2 = createButtonToAll(LINK_ON_SCALE, 'Link all canvases on scale.')
+            btn3 = createButtonToAll(LINK_ON_CENTER, 'Link all canvases on center.')
+            btn4 = createButtonToAll(UNLINK, 'Unlink all canvases.')
+            self.grid.addWidget(QLabel('All Canvases'), 0, 0)
+            btns = [btn1, btn2, btn3, btn4]
+            for i, btn in enumerate(btns):
+                self.grid.addWidget(btn, 0, i + 1)
+
+        offset = self.grid.rowCount()
+        for iRow, trgCanvas in enumerate(trgCanvases):
+            iRow += offset
+            assert isinstance(trgCanvas, MapCanvas)
+
+            if isinstance(trgCanvas, MapCanvas):
+                label = QLabel(trgCanvas.name())
+                trgCanvas.sigNameChanged.connect(label.setText)
+
+            elif isinstance(trgCanvas, QgsMapCanvas):
+                import qgis.utils
+                if isinstance(qgis.utils.iface, QgisInterface) and \
+                        isinstance(qgis.utils.iface.mapCanvas(), QgsMapCanvas):
+                    label = QLabel('QGIS Map Canvas')
+
+            self.grid.addWidget(label, iRow, 0)
+            btnDict = {}
+            for iCol, linkType in enumerate(CanvasLinkDialog.LINK_TYPES):
+                btn = QToolButton(self)
+                btn.setObjectName('btn{}{}_{}'.format(srcCanvas.name(), trgCanvas.name(), linkType).replace(' ', '_'))
+                a = CanvasLink.linkAction(srcCanvas, trgCanvas, linkType)
+                assert isinstance(a, QAction)
+                a.setCheckable(True)
+                a.triggered.connect(self.updateLinkSelection)
+                btn.setDefaultAction(a)
+                self.grid.addWidget(btn, iRow, iCol + 1)
+                btnDict[linkType] = btn
+
+            self.mWidgetLUT[trgCanvas] = btnDict
+
+            if iRow == 0:
+                self.grid.addItem(QSpacerItem(0, 0, QSizePolicy.Expanding, QSizePolicy.Minimum), iRow, iCol + 1)
+        self.grid.addItem(QSpacerItem(0, 0, QSizePolicy.Minimum, QSizePolicy.Expanding), self.grid.rowCount(), 0)
+
+        self.updateLinkSelection()
+
+    def linkToAll(self, linkType):
+        src = self.currentSourceCanvas()
+        for trg in self.currentTargetCanvases():
+            CanvasLink.linkMapCanvases(src, trg, linkType)
+        self.updateLinkSelection()
+
+    def updateLinkSelection(self, *args):
+        srcCanvas = self.currentSourceCanvas()
+        assert isinstance(srcCanvas, MapCanvas)
+
+        targetCanvases = self.mWidgetLUT.keys()
+        for targetCanvas in targetCanvases:
+            link = CanvasLink.between(srcCanvas, targetCanvas)
+            if isinstance(link, CanvasLink):
+                linkType = link.linkType
+            else:
+                linkType = UNLINK
+
+            if linkType not in self.mWidgetLUT[targetCanvas].keys():
+                s = ""
+
+            for btnLinkType, btn in self.mWidgetLUT[targetCanvas].items():
+                assert isinstance(btn, QToolButton)
+                a = btn.defaultAction()
+                a.setChecked(linkType == btnLinkType)
+
+    def onButtonPressed(self, btnList, srcCanvas, targetCanvas, linkType):
+        sender = self.sender()
+        CanvasLink.linkMapCanvases(srcCanvas, targetCanvas, linkType)
+
+        for btn in btnList:
+            assert isinstance(btn, QToolButton)
+            if btn == sender:
+                s = ""
+                # todo: highlight activated function
+            else:
+                s = ""
+                # todo: de-highlight activated function
+
+    pass
+
+
+class CanvasLinkTargetWidget(QFrame):
+
+    def __init__(self, canvas1, canvas2):
+        assert isinstance(canvas1, QgsMapCanvas)
+        assert isinstance(canvas2, QgsMapCanvas)
+
+        QFrame.__init__(self, parent=canvas2)
+        self.canvas1 = canvas1
+        self.canvas2 = canvas2
+        # self.canvas1.installEventFilter(self)
+        self.canvas2.installEventFilter(self)
+        self.layout = QGridLayout(self)
+        self.setLayout(self.layout)
+        self.setCursor(Qt.ArrowCursor)
+
+        ly = QHBoxLayout()
+        # add buttons with link functions
+        self.buttons = list()
+
+        for linkType in [LINK_ON_CENTER_SCALE, LINK_ON_SCALE, LINK_ON_CENTER]:
+            bt = QToolButton(self)
+            bt.setDefaultAction(CanvasLink.linkAction(self.canvas1, self.canvas2, linkType))
+            self.buttons.append(bt)
+
+        btStyle = """
+        QToolButton { /* all types of tool button */
+        border: 2px solid #8f8f91;
+        border-radius: 6px;
+        background-color: qlineargradient(x1: 0, y1: 0, x2: 0, y2: 1,
+                                      stop: 0 #f6f7fa, stop: 1 #dadbde);
+        }
+
+        QToolButton[popupMode="1"] { /* only for MenuButtonPopup */
+            padding-right: 20px; /* make way for the popup button */
+        }
+
+        QToolButton:pressed {
+            background-color: qlineargradient(x1: 0, y1: 0, x2: 0, y2: 1,
+                                              stop: 0 #dadbde, stop: 1 #f6f7fa);
+        }"""
+
+        for bt in self.buttons:
+            bt.setAttribute(Qt.WA_PaintOnScreen)
+            bt.setStyleSheet(btStyle)
+            bt.setIconSize(QSize(100, 100))
+            bt.setAutoRaise(True)
+            ly.addWidget(bt)
+
+        self.layout.addLayout(ly, 0, 0)
+        self.setStyleSheet('background-color:rgba(125, 125, 125, 125);')
+        self.setAttribute(Qt.WA_PaintOnScreen)
+
+        self.updatePosition()
+
+    def updatePosition(self):
+        if hasattr(self.parent(), 'viewport'):
+            parentRect = self.parent().viewport().rect()
+
+        else:
+            parentRect = self.parent().rect()
+
+        if not parentRect:
+            return
+
+        # get map center
+        x = int(parentRect.width() / 2 - self.width() / 2)
+        y = int(parentRect.height() / 2 - self.height() / 2)
+
+        mw = int(min([self.width(), self.height()]) * 0.9)
+        mw = min([mw, 120])
+        for bt in self.buttons:
+            bt.setIconSize(QSize(mw, mw))
+
+        # self.setGeometry(x, y, self.width(), self.height())
+        self.setGeometry(parentRect)
+
+    def setParent(self, parent):
+        self.updatePosition()
+        return super(CanvasLinkTargetWidget, self).setParent(parent)
+
+    def resizeEvent(self, event):
+        super(CanvasLinkTargetWidget, self).resizeEvent(event)
+        self.updatePosition()
+
+    def showEvent(self, event):
+        self.updatePosition()
+        return super(CanvasLinkTargetWidget, self).showEvent(event)
+
+    def eventFilter(self, obj, event):
+
+        if event.type() == QEvent.Resize:
+            self.updatePosition()
+        return False
+
+    def mousePressEvent(self, ev):
+
+        if ev.button() == Qt.RightButton:
+            # no choice, remove Widgets
+            CanvasLink.RemoveMapLinkTargetWidgets(True)
+            ev.accept()
+
+
+class CanvasLink(QObject):
+    """
+    A CanvasLink describes how two MapCanvas are linked to each other.
+    """
+    LINKTYPES = [LINK_ON_SCALE, LINK_ON_CENTER, LINK_ON_CENTER_SCALE]
+    LINK_ON_SCALE = LINK_ON_SCALE
+    LINK_ON_CENTER = LINK_ON_CENTER
+    LINK_ON_CENTER_SCALE = LINK_ON_CENTER_SCALE
+    UNLINK = UNLINK
+    GLOBAL_LINK_LOCK = False
+
+    @staticmethod
+    def ShowMapLinkTargets(mapDockOrMapCanvas):
+        from enmapbox.gui.dataviews.docks import MapDock
+        if isinstance(mapDockOrMapCanvas, MapDock):
+            mapDockOrMapCanvas = mapDockOrMapCanvas.mCanvas
+        assert isinstance(mapDockOrMapCanvas, QgsMapCanvas)
+
+        canvas1 = mapDockOrMapCanvas
+        assert isinstance(canvas1, QgsMapCanvas)
+        CanvasLink.RemoveMapLinkTargetWidgets(True)
+
+        for canvas_source in MapCanvas.instances():
+            if canvas_source != canvas1:
+                w = CanvasLinkTargetWidget(canvas1, canvas_source)
+                w.setAutoFillBackground(False)
+                w.show()
+                CanvasLink.LINK_TARGET_WIDGETS.add(w)
+                # canvas_source.freeze()
+            s = ""
+
+        s = ""
+
+    @staticmethod
+    def linkMapCanvases(canvas1, canvas2, linktype):
+        """
+        Use this function to link or unlink two MapCanvases
+        :param canvas1: MapCanvas
+        :param canvas2: MapCanvas
+        :param linktype: str
+
+        """
+        # from enmapbox.gui.mapcanvas import CanvasLink
+        if linktype in [UNLINK, None]:
+            CanvasLink.unlinkMapCanvases(canvas1, canvas2)
+        else:
+            CanvasLink(canvas1, canvas2, linktype)
+
+        CanvasLink.RemoveMapLinkTargetWidgets()
+
+    @staticmethod
+    def unlinkMapCanvases(canvas1, canvas2):
+        if isinstance(canvas1, MapCanvas):
+            canvas1.removeCanvasLink(canvas2)
+        if isinstance(canvas2, MapCanvas):
+            canvas2.removeCanvasLink(canvas1)
+        CanvasLink.RemoveMapLinkTargetWidgets()
+
+    @staticmethod
+    def RemoveMapLinkTargetWidgets(processEvents=True):
+        for w in list(CanvasLink.LINK_TARGET_WIDGETS):
+            CanvasLink.LINK_TARGET_WIDGETS.remove(w)
+            p = w.parent()
+            w.hide()
+            del (w)
+            p.refresh()
+            p.update()
+
+        if processEvents:
+            # qApp.processEvents()
+            QCoreApplication.instance().processEvents()
+
+    @staticmethod
+    def resetLinkLock():
+        CanvasLink.GLOBAL_LINK_LOCK = False
+
+    @staticmethod
+    def linkAction(canvas1, canvas2, linkType):
+        """
+        Create a QAction object with icon and description to be used in UIs
+        :param linkType: see [LINK_ON_SCALE, LINK_ON_CENTER, LINK_ON_CENTER_SCALE]
+        :return: QAction
+        """
+        assert linkType in [LINK_ON_SCALE, LINK_ON_CENTER, LINK_ON_CENTER_SCALE, UNLINK]
+
+        if linkType == LINK_ON_CENTER:
+            a = QAction('Link map center', None)
+
+            a.setIcon(QIcon(':/enmapbox/gui/ui/icons/link_center.svg'))
+            a.setToolTip('Link map center')
+        elif linkType == LINK_ON_SCALE:
+            a = QAction('Link map scale ("Zoom")', None)
+            a.setIcon(QIcon(':/enmapbox/gui/ui/icons/link_mapscale.svg'))
+            a.setToolTip('Link to scale between both maps')
+        elif linkType == LINK_ON_CENTER_SCALE:
+            a = QAction('Link map scale and center', None)
+            a.setToolTip('Link map scale and center')
+            a.setIcon(QIcon(':/enmapbox/gui/ui/icons/link_mapscale_center.svg'))
+        elif linkType == UNLINK:
+            a = QAction('Unlink', None)
+            a.setToolTip('Removes an existing link between both canvases')
+            a.setIcon(QIcon(':/enmapbox/gui/ui/icons/link_open.svg'))
+        else:
+            raise Exception('Unknown link type : {}'.format(linkType))
+
+        if isinstance(canvas1, QgsMapCanvas) and isinstance(canvas2, QgsMapCanvas):
+            a.triggered.connect(lambda: CanvasLink.linkMapCanvases(canvas1, canvas2, linkType))
+        return a
+
+    LINK_TARGET_WIDGETS = set()
+
+    def __init__(self, canvas1, canvas2, linkType):
+        super(CanvasLink, self).__init__()
+        assert linkType in CanvasLink.LINKTYPES, linkType
+        assert isinstance(canvas1, MapCanvas)
+        assert isinstance(canvas2, MapCanvas)
+        assert canvas1 != canvas2
+
+        if linkType == UNLINK:
+            CanvasLink.unlinkMapCanvases(canvas1, canvas2)
+        else:
+
+            self.linkType = linkType
+            self.canvases = [canvas1, canvas2]
+
+            canvas1.addCanvasLink(self)
+            canvas2.addCanvasLink(self)
+
+            self.applyTo(canvas2)
+
+    def removeMe(self):
+        """Call this to remove this think from both canvases."""
+        self.canvases[0].removeCanvasLink(self)
+
+    @staticmethod
+    def existsBetween(canvas1, canvas2):
+        return CanvasLink.between(canvas1, canvas2) is not None
+
+    @staticmethod
+    def between(canvas1, canvas2):
+        if not (isinstance(canvas1, QgsMapCanvas) and isinstance(canvas2, QgsMapCanvas)):
+            return False
+        links = []
+        if isinstance(canvas1, MapCanvas):
+            links.extend([lyr for lyr in canvas1.canvasLinks() if lyr.containsCanvas(canvas2)])
+        if isinstance(canvas2, MapCanvas):
+            links.extend([lyr for lyr in canvas2.canvasLinks() if lyr.containsCanvas(canvas1)])
+
+        links = list(set(links))
+        nl = len(links)
+        if nl > 1:
+            raise Exception('More than two CanvasLinks between {} and {}'.format(canvas1, canvas2))
+        if nl == 1:
+            return links[0]
+        return None
+
+    @staticmethod
+    def applyLinking(initialSrcCanvas):
+        """
+        Applies all link actions related to MapCanvas "initialSrcCanvas"
+        :param initialSrcCanvas: MapCanvas
+        """
+        if CanvasLink.GLOBAL_LINK_LOCK:
+            # do not disturb ongoing linking by starting a new one
+            return
+        else:
+            CanvasLink.GLOBAL_LINK_LOCK = True
+            QTimer.singleShot(500, lambda: CanvasLink.resetLinkLock())
+
+            # G0(A) -> G1(B) -> G3(E)
+            #      -> G1(C) -> G3(A)
+            #               -> G3(E)
+            # Gx = Generation. G1 will be set before G2,...
+            # A,B,..,E = MapCanvas Instances
+            # Order of linking starting from A: B,C,E
+            # Note: G3(A) will be not set, as A is already handled (initial signal)
+            #      G3(E) receives link from G1(B) only.
+            #      change related signals in-between will be blocked by GLOBAL_LINK_LOCK
+
+            handledCanvases = [initialSrcCanvas]
+
+            def nextLinkGeneration(srcCanvases: list):
+                nonlocal handledCanvases
+
+                generations = dict()
+                for srcCanvas in srcCanvases:
+                    assert isinstance(srcCanvas, MapCanvas)
+                    linksToApply = []
+                    for link in srcCanvas.mCanvasLinks:
+                        assert isinstance(link, CanvasLink)
+                        dstCanvas = link.theOtherCanvas(srcCanvas)
+                        if dstCanvas not in handledCanvases:
+                            linksToApply.append(link)
+                    if len(linksToApply) > 0:
+                        generations[srcCanvas] = linksToApply
+                return generations
+
+            nextGenerations = nextLinkGeneration(handledCanvases)
+
+            while len(nextGenerations) > 0:
+                # get the links that have to be set for the next generation
+                assert isinstance(nextGenerations, dict)
+                for srcCanvas, links in nextGenerations.items():
+                    assert isinstance(srcCanvas, MapCanvas)
+                    assert isinstance(links, list)
+
+                    for link in links:
+                        assert isinstance(link, CanvasLink)
+                        dstCanvas = link.theOtherCanvas(srcCanvas)
+                        assert dstCanvas not in handledCanvases
+                        assert dstCanvas == link.apply(srcCanvas, dstCanvas)
+                        handledCanvases.append(dstCanvas)
+                nextGenerations.clear()
+                nextGenerations.update(nextLinkGeneration(handledCanvases))
+
+            CanvasLink.GLOBAL_LINK_LOCK = False
+
+    def containsCanvas(self, canvas):
+        return canvas in self.canvases
+
+    def theOtherCanvas(self, canvas):
+        assert canvas in self.canvases
+        assert len(self.canvases) == 2
+        return self.canvases[1] if canvas == self.canvases[0] else self.canvases[0]
+
+    def unlink(self):
+        for canvas in self.canvases:
+            canvas.removeCanvasLink(self)
+
+    def icon(self):
+
+        if self.linkType == LINK_ON_SCALE:
+            src = ":/enmapbox/gui/ui/icons/link_mapscale.svg"
+        elif self.linkType == LINK_ON_CENTER:
+            src = ":/enmapbox/gui/ui/icons/link_center.svg"
+        elif self.linkType == LINK_ON_CENTER_SCALE:
+            src = ":/enmapbox/gui/ui/icons/link_mapscale_center.svg"
+        elif self.linkType == UNLINK:
+            src = ":/enmapbox/gui/ui/icons/link_open.svg"
+        else:
+            raise NotImplementedError('unknown link type: {}'.format(self.linkType))
+
+        return QIcon(src)
+
+    def apply(self, srcCanvas: QgsMapCanvas, dstCanvas: QgsMapCanvas) -> QgsMapCanvas:
+        """
+        Applies the linking between src and dst canvas
+        :param srcCanvas: QgsMapCanvas
+        :param dstCanvas: QgsMapCanvas
+        :return: dstCanvas QgsMapCanvas
+        """
+        assert isinstance(srcCanvas, QgsMapCanvas)
+        assert isinstance(dstCanvas, QgsMapCanvas)
+
+        srcCrs = srcCanvas.mapSettings().destinationCrs()
+        srcExt = SpatialExtent.fromMapCanvas(srcCanvas)
+
+        assert isinstance(srcExt, SpatialExtent)
+
+        # original center and extent
+        centerSrc = SpatialPoint.fromMapCanvasCenter(srcCanvas)
+        centerDst = SpatialPoint.fromMapCanvasCenter(dstCanvas)
+
+        # transform (T) to target CRS
+        dstCrs = dstCanvas.mapSettings().destinationCrs()
+        extentT = srcExt.toCrs(dstCrs)
+
+        assert isinstance(extentT, SpatialExtent), \
+            'Unable to transform {} from {} to {}'.format(srcExt.asWktCoordinates(), srcCrs.description(),
+                                                          dstCrs.description())
+
+        centerT = SpatialPoint(srcExt.crs(), srcExt.center())
+
+        srcWidth, srcHeight = srcCanvas.width(), srcCanvas.height()
+        if srcWidth == 0:
+            srcWidth = max([5, dstCanvas.width()])
+        if srcHeight == 0:
+            srcHeight = max([5, dstCanvas.height()])
+
+        mapUnitsPerPx_x = extentT.width() / srcWidth
+        mapUnitsPerPx_y = extentT.height() / srcHeight
+
+        scaledWidth = mapUnitsPerPx_x * dstCanvas.width()
+        scaledHeight = mapUnitsPerPx_y * dstCanvas.height()
+        scaledBoxCenterDst = SpatialExtent(dstCrs, scaledWidth, scaledHeight).setCenter(centerDst)
+        scaledBoxCenterSrc = SpatialExtent(dstCrs, scaledWidth, scaledHeight).setCenter(centerSrc.toCrs(dstCrs))
+        if self.linkType == LINK_ON_CENTER:
+            dstCanvas.setCenter(centerT)
+
+        elif self.linkType == LINK_ON_SCALE:
+
+            dstCanvas.zoomToFeatureExtent(scaledBoxCenterDst)
+
+        elif self.linkType == LINK_ON_CENTER_SCALE:
+            dstCanvas.zoomToFeatureExtent(scaledBoxCenterSrc)
+
+        else:
+            raise NotImplementedError()
+        dstCanvas.refresh()
+        return dstCanvas
+
+    def applyTo(self, canvasTo: QgsMapCanvas):
+        assert isinstance(canvasTo, QgsMapCanvas)
+        canvasFrom = self.theOtherCanvas(canvasTo)
+        return self.apply(canvasFrom, canvasTo)
+
+    def isSameCanvasPair(self, canvasLink):
+        """
+        Returns True if canvasLink contains the same canvases
+        :param canvasLink:
+        :return:
+        """
+        assert isinstance(canvasLink, CanvasLink)
+        b = self.canvases[0] in canvasLink.canvases and \
+            self.canvases[1] in canvasLink.canvases
+        return b
+
+    def __eq__(self, canvasLink):
+        if not isinstance(canvasLink, CanvasLink):
+            return False
+        return self.isSameCanvasPair(canvasLink)
+
+    def __hash__(self):
+        return hash(repr(self))
+
+    def __repr__(self):
+        cs = list(self.canvases)
+        return 'CanvasLink "{}" {} <-> {}'.format(self.linkType, cs[0], cs[1])
+
+
+class MapCanvasMapTools(QObject):
+    def __init__(self, canvas: QgsMapCanvas,
+                 cadDock: QgsAdvancedDigitizingDockWidget):
+
+        super(MapCanvasMapTools, self).__init__(canvas)
+        self.mCanvas = canvas
+        self.mCadDock = cadDock
+
+        self.mtZoomIn = QgsMapToolZoom(canvas, False)
+        self.mtZoomOut = QgsMapToolZoom(canvas, True)
+        self.mtMoveToCenter = MapToolCenter(canvas)
+        self.mtPan = QgsMapToolPan(canvas)
+        self.mtPixelScaleExtent = PixelScaleExtentMapTool(canvas)
+        self.mtFullExtentMapTool = FullExtentMapTool(canvas)
+        self.mtCursorLocation = CursorLocationMapTool(canvas, True)
+        self.mtAddFeature = QgsMapToolAddFeature(canvas, QgsMapToolCapture.CaptureNone, cadDock)
+        self.mtSelectFeature = QgsMapToolSelect(canvas)
+
+    def mapTools(self) -> List[QgsMapTool]:
+        maptools = []
+        for k, v in self.__dict__.items():
+            if isinstance(v, QgsMapTool):
+                maptools.append(v)
+        return maptools
+
+    def setVectorLayerTools(self, vectorLayerTools: QgsVectorLayerTools):
+        """
+        Sets the VectorLayerTools of an GUI application
+        """
+        self.mtAddFeature.setVectorLayerTools(vectorLayerTools)
+
+    def activate(self, mapToolKey, **kwds):
+
+        if mapToolKey == MapTools.ZoomIn:
+            self.mCanvas.setMapTool(self.mtZoomIn)
+        elif mapToolKey == MapTools.ZoomOut:
+            self.mCanvas.setMapTool(self.mtZoomOut)
+        elif mapToolKey == MapTools.Pan:
+            self.mCanvas.setMapTool(self.mtPan)
+        elif mapToolKey == MapTools.ZoomFull:
+            self.mCanvas.setMapTool(self.mtFullExtentMapTool)
+        elif mapToolKey == MapTools.ZoomPixelScale:
+            self.mCanvas.setMapTool(self.mtPixelScaleExtent)
+        elif mapToolKey == MapTools.CursorLocation:
+            self.mCanvas.setMapTool(self.mtCursorLocation)
+        elif mapToolKey == MapTools.SpectralProfile:
+            pass
+        elif mapToolKey == MapTools.TemporalProfile:
+            pass
+        elif mapToolKey == MapTools.MoveToCenter:
+            self.mCanvas.setMapTool(self.mtMoveToCenter)
+        elif mapToolKey == MapTools.AddFeature:
+            self.mCanvas.setMapTool(self.mtAddFeature)
+        elif mapToolKey == MapTools.SelectFeature:
+            self.mCanvas.setMapTool(self.mtSelectFeature)
+
+            s = ""
+
+        else:
+
+            print('Unknown MapTool key: {}'.format(mapToolKey))
+
+
+class MapCanvas(QgsMapCanvas):
+    _instances: WeakSet = WeakSet()
+
+    @staticmethod
+    def instances():
+        return list(MapCanvas._instances)
+
+    sigSpatialExtentChanged = pyqtSignal(object)
+    sigCrsChanged = pyqtSignal(QgsCoordinateReferenceSystem)
+
+    sigNameChanged = pyqtSignal(str)
+    sigCanvasLinkAdded = pyqtSignal(CanvasLink)
+    sigCanvasLinkRemoved = pyqtSignal(CanvasLink)
+    sigCrosshairPositionChanged = pyqtSignal(object)
+
+    def __init__(self, *args, **kwds):
+        super().__init__(*args, **kwds)
+
+        self.contextMenuAboutToShow.connect(self.populateContextMenu)
+        self.setExtent(QgsRectangle(-1, -1, 1, 1))
+        settings = EnMAPBoxSettings()
+        self.setCanvasColor(settings.value(EnMAPBoxSettings.MAP_BACKGROUND, type=QColor))
+
+        i = 1
+        existing_names = [c._id for c in MapCanvas.instances()]
+        while (name := f'MapCanvas.#{i}') in existing_names:
+            i += 1
+        self._id = name
+
+        self.setWindowTitle(self._id)
+        self.setProperty(KEY_LAST_CLICKED, time.time())
+        self.acceptDrops()
+
+        self.mCanvasBridge: QgsLayerTreeMapCanvasBridge = None
+        self.mCrosshairItem = CrosshairMapCanvasItem(self)
+
+        self.setCrosshairVisibility(False)
+
+        # init the map tool set
+        self.mCadDock = QgsAdvancedDigitizingDockWidget(self)
+        self.mCadDock.setVisible(False)
+        self.mMapTools = MapCanvasMapTools(self, self.mCadDock)
+
+        self.mCanvasLinks: List[CanvasLink] = []
+        # register signals to react on changes
+        self.scaleChanged.connect(self.onScaleChanged)
+        self.extentsChanged.connect(self.onExtentsChanged)
+
+        self.destinationCrsChanged.connect(lambda: self.sigCrsChanged.emit(self.mapSettings().destinationCrs()))
+        # activate default map tool
+        self.setMapTool(self.mMapTools.mtPan)
+        self.mMapMouseEvent = None
+        MapCanvas._instances.add(self)
+
+    def canvasLinks(self) -> List[CanvasLink]:
+        return self.mCanvasLinks[:]
+
+    def mousePressEvent(self, event: QMouseEvent):
+
+        self.setProperty(KEY_LAST_CLICKED, time.time())
+        set_cursor_location: bool = event.button() == Qt.LeftButton and \
+            isinstance(self.mapTool(), (QgsMapToolIdentify, CursorLocationMapTool))
+
+        super(MapCanvas, self).mousePressEvent(event)
+
+        if set_cursor_location:
+            ms = self.mapSettings()
+            pointXY = ms.mapToPixel().toMapCoordinates(event.x(), event.y())
+            spatialPoint = SpatialPoint(ms.destinationCrs(), pointXY)
+            self.setCrosshairPosition(spatialPoint)
+
+    def setCrosshairPosition(self, spatialPoint: SpatialPoint, emitSignal: bool = True):
+        """
+        Sets the position of the Crosshair.
+        :param spatialPoint: SpatialPoint
+        :param emitSignal: True (default). Set False to avoid emitting sigCrosshairPositionChanged
+        :return:
+        """
+        point = spatialPoint.toCrs(self.mapSettings().destinationCrs())
+        self.mCrosshairItem.setPosition(point)
+        if emitSignal:
+            self.sigCrosshairPositionChanged[object].emit(point)
+
+    def mouseMoveEvent(self, event):
+        self.mMapMouseEvent = QgsMapMouseEvent(self, event)
+        return super(MapCanvas, self).mouseMoveEvent(event)
+
+    def resizeEvent(self, event: QResizeEvent):
+        self.setScaleLocked(True)
+        super().resizeEvent(event)
+        self.setScaleLocked(False)
+
+    def refresh(self, force=False):
+
+        self.setRenderFlag(True)
+        if self.renderFlag() or force:
+            super(MapCanvas, self).refresh()
+            # super(MapCanvas, self).refreshAllLayers()
+
+    def crs(self) -> QgsCoordinateReferenceSystem:
+        return self.mapSettings().destinationCrs()
+
+    def mapTools(self) -> MapCanvasMapTools:
+        """
+        Returns the map tools
+        :return: MapCanvasMapTools
+        """
+        return self.mMapTools
+
+    def populateContextMenu(self, menu: QMenu, event: QgsMapMouseEvent):
+        """
+        Populates a context menu with actions for applicable MapCanvas operations
+        """
+        if event is None:
+            pt = QPointF(self.width() * 0.5, self.height() * 0.5)
+            event = QMouseEvent(QEvent.MouseButtonPress, pt, Qt.LeftButton, Qt.LeftButton, Qt.NoModifier)
+            event = QgsMapMouseEvent(self, event)
+        assert isinstance(menu, QMenu)
+        assert isinstance(event, QgsMapMouseEvent)
+        mapSettings = self.mapSettings()
+        assert isinstance(mapSettings, QgsMapSettings)
+        pos = event.pos()
+        pointGeo = mapSettings.mapToPixel().toMapCoordinates(pos.x(), pos.y())
+        assert isinstance(pointGeo, QgsPointXY)
+        spatialPoint = SpatialPoint(mapSettings.destinationCrs(), pointGeo)
+
+        action = menu.addAction('Link with other maps')
+        action.setIcon(QIcon(':/enmapbox/gui/ui/icons/link_basic.svg'))
+        action.triggered.connect(lambda: CanvasLink.ShowMapLinkTargets(self))
+        action = menu.addAction('Remove links to other maps')
+        action.setIcon(QIcon(':/enmapbox/gui/ui/icons/link_open.svg'))
+        action.triggered.connect(lambda: self.removeAllCanvasLinks())
+
+        qgisApp = qgisAppQgisInterface()
+        b = isinstance(qgisApp, QgisInterface)
+        menu.addSeparator()
+        m = menu.addMenu('QGIS...')
+        m.setIcon(QIcon(r':/images/themes/default/providerQgis.svg'))
+        action = m.addAction('Use map center')
+        action.setEnabled(b)
+        if b:
+            action.triggered.connect(lambda: self.setCenter(SpatialPoint.fromMapCanvasCenter(qgisApp.mapCanvas())))
+
+        action = m.addAction('Set map center')
+        action.setEnabled(b)
+        if b:
+            action.triggered.connect(lambda: qgisApp.mapCanvas().setCenter(
+                self.spatialCenter().toCrs(qgisApp.mapCanvas().mapSettings().destinationCrs())))
+
+        action = m.addAction('Use map extent')
+        action.setEnabled(b)
+        if b:
+            action.triggered.connect(lambda: self.setExtent(SpatialExtent.fromMapCanvas(qgisApp.mapCanvas())))
+
+        action = m.addAction('Set map extent')
+        action.setEnabled(b)
+        if b:
+            action.triggered.connect(lambda: qgisApp.mapCanvas().setExtent(
+                self.spatialExtent().toCrs(qgisApp.mapCanvas().mapSettings().destinationCrs())))
+
+        menu.addSeparator()
+        m = menu.addMenu('Crosshair')
+
+        if self.crosshairIsVisible():
+            action = m.addAction('Hide')
+            action.triggered.connect(lambda: self.setCrosshairVisibility(False))
+        else:
+            action = m.addAction('Show')
+            action.triggered.connect(lambda: self.setCrosshairVisibility(True))
+
+        action = m.addAction('Style')
+        action.triggered.connect(lambda: self.setCrosshairStyle(
+            CrosshairDialog.getCrosshairStyle(
+                crosshairStyle=self.crosshairStyle(), mapCanvas=self
+            )
+        ))
+
+        mPxGrid = m.addMenu('Pixel Grid')
+        if self.mCrosshairItem.crosshairStyle().mShowPixelBorder:
+            action = mPxGrid.addAction('Hide')
+            action.triggered.connect(lambda: self.mCrosshairItem.crosshairStyle().setShowPixelBorder(False))
+
+        mPxGrid.addSeparator()
+
+        rasterLayers = [lyr for lyr in self.layers() if isinstance(lyr, QgsRasterLayer) and lyr.isValid()]
+
+        def onShowRasterGrid(layer: QgsRasterLayer):
+            self.mCrosshairItem.setVisibility(True)
+            self.mCrosshairItem.crosshairStyle().setShowPixelBorder(True)
+            self.mCrosshairItem.setRasterGridLayer(layer)
+
+        actionTop = mPxGrid.addAction('Top Raster')
+        actionBottom = mPxGrid.addAction('Bottom Raster')
+
+        if len(rasterLayers) == 0:
+            actionTop.setEnabled(False)
+            actionBottom.setEnabled(False)
+        else:
+            actionTop.triggered.connect(lambda b, layer=rasterLayers[0]: onShowRasterGrid(layer))
+            actionBottom.triggered.connect(lambda b, layer=rasterLayers[-1]: onShowRasterGrid(layer))
+
+        mPxGrid.addSeparator()
+        wa = QWidgetAction(mPxGrid)
+
+        cb = QgsMapLayerComboBox()
+        cb.setFilters(QgsMapLayerProxyModel.RasterLayer)
+        cb.setAllowEmptyLayer(True)
+
+        # keep the list short an focus on
+
+        # list each source only once
+        all_layers = QgsProject.instance().mapLayers().values()
+        all_layers = sorted(all_layers, key=lambda l: not l.title().startswith('[EnMAP-Box]'))
+
+        excepted_layers = []
+        sources = []
+        for lyr in all_layers:
+            if lyr.source() in sources:
+                excepted_layers.append(lyr)
+            else:
+                sources.append(lyr.source())
+        cb.setExceptedLayerList(excepted_layers)
+
+        for i in range(cb.count()):
+            lyr = cb.layer(i)
+            if lyr == self.mCrosshairItem.rasterGridLayer():
+                cb.setCurrentIndex(i)
+                break
+        cb.layerChanged.connect(onShowRasterGrid)
+        wa.setDefaultWidget(cb)
+        mPxGrid.addAction(wa)
+
+        # action.triggered.connect(lambda b, layer=l: onShowRasterGrid(layer))
+
+        menu.addSeparator()
+
+        action = menu.addAction('Zoom Full')
+        action.setIcon(QIcon(':/images/themes/default/mActionZoomFullExtent.svg'))
+        action.triggered.connect(self.zoomToFullExtent)
+
+        action = menu.addAction('Zoom Native Resolution')
+        action.setIcon(QIcon(':/images/themes/default/mActionZoomActual.svg'))
+        action.setEnabled(any([lyr for lyr in self.layers() if isinstance(lyr, QgsRasterLayer)]))
+        action.triggered.connect(lambda: self.zoomToPixelScale(spatialPoint=spatialPoint))
+
+        menu.addSeparator()
+
+        m = menu.addMenu('Save to...')
+        action = m.addAction('PNG')
+        action.triggered.connect(lambda: self.saveMapImageDialog('PNG'))
+        action = m.addAction('JPEG')
+        action.triggered.connect(lambda: self.saveMapImageDialog('JPG'))
+        action = m.addAction('Clipboard')
+        action.triggered.connect(lambda: QApplication.clipboard().setPixmap(self.pixmap()))
+        action = menu.addAction('Copy layer paths')
+        action.triggered.connect(lambda: QApplication.clipboard().setText('\n'.join(self.layerPaths())))
+
+        menu.addSeparator()
+
+        action = menu.addAction('Refresh')
+        action.setIcon(QIcon(":/qps/ui/icons/refresh_green.svg"))
+        action.triggered.connect(lambda: self.refresh())
+
+        action = menu.addAction('Refresh all layers')
+        action.setIcon(QIcon(":/qps/ui/icons/refresh_green.svg"))
+        action.triggered.connect(lambda: self.refreshAllLayers())
+
+        action = menu.addAction('Clear')
+        action.triggered.connect(self.clearLayers)
+
+        menu.addSeparator()
+        action = menu.addAction('Set CRS...')
+        action.triggered.connect(self.setCRSfromDialog)
+
+        action = menu.addAction('Set background color')
+        action.triggered.connect(self.setBackgroundColorFromDialog)
+
+        action = menu.addAction('Show background layer')
+        action.triggered.connect(self.setBackgroundLayer)
+
+        from enmapbox import EnMAPBox
+        emb = EnMAPBox.instance()
+        node = self.layerTree()
+        if isinstance(emb, EnMAPBox) and isinstance(node, QgsLayerTree):
+
+            slws = emb.spectralLibraryWidgets()
+            if len(slws) > 0:
+                m = menu.addMenu('Add Spectral Library')
+                for slw in slws:
+                    speclib = slw.speclib()
+                    if isinstance(speclib, QgsVectorLayer):
+                        a = m.addAction(speclib.name())
+                        a.setToolTip(speclib.source())
+                        a.triggered.connect(lambda *args, sl=speclib, n=node: node.insertLayer(0, sl))
+        menu.addSeparator()
+
+        return menu
+
+    def clearLayers(self, *args):
+        tree = self.layerTree()
+        from enmapbox.gui.dataviews.dockmanager import MapDockTreeNode
+        if isinstance(tree, MapDockTreeNode):
+            layers = self.layers()
+            for lyr in layers:
+                node = tree.findLayer(lyr)
+                if isinstance(node, QgsLayerTreeLayer):
+                    node.setItemVisibilityChecked(False)
+        else:
+            self.setLayers([])
+
+    def layerTree(self) -> typing.Optional['MapDockTreeNode']:  # noqa: F821
+        """
+        Returns the MapDockTreeNode that is linked to this MapCanvas by a QgsLayerTreeMapCanvasBridge.
+        Can be None
+        :return: QgsLayerTree
+        """
+        if isinstance(self.mCanvasBridge, QgsLayerTreeMapCanvasBridge):
+            return self.mCanvasBridge.rootGroup()
+
+        return None
+
+    def keyPressEvent(self, e: QKeyEvent):
+
+        is_panning = bool(QApplication.mouseButtons() & Qt.MiddleButton)
+        is_ctrl = bool(QApplication.keyboardModifiers() & Qt.ControlModifier)
+        is_shift = bool(QApplication.keyboardModifiers() & Qt.ShiftModifier)
+
+        if not is_panning and is_ctrl and e.key() in [Qt.Key_Left, Qt.Key_Right, Qt.Key_Up, Qt.Key_Down]:
+            # find raster layer with a reference pixel grid
+            rasterLayer: QgsRasterLayer = self.mCrosshairItem.rasterGridLayer()
+            if not isinstance(rasterLayer, QgsRasterLayer):
+                for lyr in self.layers():
+                    if isinstance(lyr, QgsRasterLayer):
+                        rasterLayer = lyr
+                        break
+
+            if isinstance(rasterLayer, QgsRasterLayer):
+                # get the pixel grid cell at canvas center  in canvas coordinates
+                self.mCrosshairItem.isVisible()
+                settings: QgsMapSettings = self.mapSettings()
+                canvasCrs: QgsCoordinateReferenceSystem = settings.destinationCrs()
+                layerCrs: QgsCoordinateReferenceSystem = rasterLayer.crs()
+
+                # ptA = SpatialPoint.fromMapCanvasCenter(self)
+                ptA = SpatialPoint(canvasCrs, self.mCrosshairItem.mPosition).toCrs(layerCrs)
+                if not isinstance(ptA, SpatialPoint):
+                    return
+
+                dx = rasterLayer.rasterUnitsPerPixelX()
+                dy = rasterLayer.rasterUnitsPerPixelY()
+
+                ptB: SpatialPoint = None
+                if e.key() == Qt.Key_Left:
+                    ptB = SpatialPoint(canvasCrs, ptA.x() - dx, ptA.y())
+                elif e.key() == Qt.Key_Right:
+                    ptB = SpatialPoint(canvasCrs, ptA.x() + dx, ptA.y())
+                elif e.key() == Qt.Key_Up:
+                    ptB = SpatialPoint(canvasCrs, ptA.x(), ptA.y() + dy)
+                elif e.key() == Qt.Key_Down:
+                    ptB = SpatialPoint(canvasCrs, ptA.x(), ptA.y() - dy)
+                else:
+                    raise NotImplementedError()
+
+                ptR = ptB.toCrs(canvasCrs)
+
+                if not isinstance(ptR, SpatialPoint):
+                    super(MapCanvas, self).keyPressEvent(e)
+                    return
+
+                if isinstance(ptB, QgsPointXY):
+                    # self.setCenter(ptB)
+                    self.mCrosshairItem.setPosition(ptR)
+                    m2p: QgsMapToPixel = settings.mapToPixel()
+                    localPos = m2p.transform(ptR)
+
+                    # simulate a left-button mouse-click
+                    event = QMouseEvent(QEvent.MouseButtonPress, localPos.toQPointF(), Qt.LeftButton, Qt.LeftButton,
+                                        Qt.NoModifier)
+                    self.mousePressEvent(event)
+
+                    event = QMouseEvent(QEvent.MouseButtonRelease, localPos.toQPointF(), Qt.LeftButton,
+                                        Qt.LeftButton, Qt.NoModifier)
+                    self.mouseReleaseEvent(event)
+                    self.keyPressed.emit(e)
+
+                    return
+
+        super(MapCanvas, self).keyPressEvent(e)
+
+    def layerPaths(self) -> typing.List[str]:
+        """
+        Returns the paths/URIs of presented QgsMapLayers
+        :return:
+        """
+        return [lyr.source() for lyr in self.layers()]
+
+    def pixmap(self):
+        """
+        Returns the current map image as pixmap
+        :return: QPixmap
+        """
+        # deprectated
+        # return QPixmap(self.map().contentImage().copy())
+        return self.grab()
+
+    def saveMapImageDialog(self, fileType):
+
+        settings = enmapboxSettings()
+        lastDir = settings.value('EMB_SAVE_IMG_DIR', os.path.expanduser('~'))
+        path = os.path.join(lastDir, 'screenshot.{}'.format(fileType.lower()))
+
+        path, filter = QFileDialog.getSaveFileName(self, 'Save map as {}'.format(fileType), path)
+
+        if len(path) > 0:
+            self.saveAsImage(path, None, fileType)
+            settings.setValue('EMB_SAVE_IMG_DIR', os.path.dirname(path))
+
+    def setCRSfromDialog(self, *args):
+        """
+        Opens a dialog to specify the QgsCoordinateReferenceSystem
+        :param args:
+        """
+        setMapCanvasCRSfromDialog(self)
+
+    def setBackgroundColorFromDialog(self, *args):
+        setMapCanvasBackgroundColorFromDialog(self, self.canvasColor())
+
+    def setBackgroundLayer(self):
+        #  Once we have project settings, the user could setup his global background layer manually.
+        # For now use Google Maps as default.
+
+        backgroundLayer = QgsRasterLayer(
+            'type=xyz&url=https://mt1.google.com/vt/lyrs%3Dm%26x%3D%7Bx%7D%26y%3D%7By%7D%26z%3D%7Bz%7D&zmax=19&zmin=0',
+            'Google Maps', 'wms'
+        )
+        self.layerTree().addLayer(backgroundLayer)
+
+    def setCanvasBridge(self, bridge: QgsLayerTreeMapCanvasBridge):
+        assert isinstance(bridge, QgsLayerTreeMapCanvasBridge)
+        assert bridge.mapCanvas() == self
+        self.mCanvasBridge = bridge
+
+    def setCrosshairStyle(self, crosshairStyle: CrosshairStyle):
+        """
+        Sets the crosshair style
+        :param crosshairStyle: CrosshairStyle
+        """
+        if isinstance(crosshairStyle, CrosshairStyle):
+            self.mCrosshairItem.setCrosshairStyle(crosshairStyle)
+
+    def crosshairStyle(self) -> CrosshairStyle:
+        """
+        Returns the CrosshairStyle
+        :return: CrosshairStyle
+        """
+        return self.mCrosshairItem.mCrosshairStyle
+
+    def setShowCrosshair(self, b):
+        warnings.warn('Use setCrosshairVisibility', DeprecationWarning)
+        self.setCrosshairVisibility(b)
+
+    def setCrosshairVisibility(self, b: bool):
+        self.mCrosshairItem.setVisibility(b)
+
+    def crosshairIsVisible(self) -> bool:
+        return self.mCrosshairItem.mShow
+
+    def onScaleChanged(self, scale):
+        CanvasLink.applyLinking(self)
+        pass
+
+    def onExtentsChanged(self):
+        CanvasLink.applyLinking(self)
+        self.sigSpatialExtentChanged.emit(SpatialExtent.fromMapCanvas(self))
+
+    def fullExtent(self) -> QgsRectangle:
+        # workaround https://github.com/qgis/QGIS/issues/43097
+        return self.mapSettings().fullExtent()
+
+    def zoomToProjectExtent(self) -> None:
+
+        if self.extent().isNull():
+            for lyr in self.layers():
+                if lyr.crs().isValid():
+                    self.zoomToFullExtent()
+                    break
+        else:
+            super().zoomToProjectExtent()
+
+    def zoomToFeatureExtent(self, spatialExtent):
+        assert isinstance(spatialExtent, SpatialExtent)
+        self.setExtent(spatialExtent)
+
+    def setWindowTitle(self, name: str):
+        b = self.windowTitle() != name
+        super(MapCanvas, self).setWindowTitle(name)
+        if b:
+            self.sigNameChanged.emit(self.windowTitle())
+
+    def setName(self, name):
+        self.setWindowTitle(name)
+
+    def name(self):
+        return self.windowTitle()
+
+    def zoomToPixelScale(self, spatialPoint: SpatialPoint = None, layer: QgsRasterLayer = None):
+        if layer is not None:
+            layers = [layer]
+        else:
+            layers = self.layers()
+
+        for lyr in layers:
+            if isinstance(lyr, QgsRasterLayer):
+                if isinstance(spatialPoint, SpatialPoint):
+                    if not lyr.extent().contains(spatialPoint.toCrs(lyr.crs())):
+                        continue
+                self.mMapTools.mtPixelScaleExtent.setRasterLayer(lyr)
+
+    def __str__(self):
+        return self._id
+
+    # forward to MapDock
+    def dragEnterEvent(self, event):
+        mimeData = event.mimeData()
+        assert isinstance(mimeData, QMimeData)
+
+        # check mime types we can handle
+        assert isinstance(event, QDragEnterEvent)
+        if containsMapLayers(mimeData):
+            event.setDropAction(Qt.CopyAction)  # copy but do not remove
+            event.accept()
+        else:
+            event.ignore()
+
+    def dropEvent(self, event: QDropEvent):
+        """
+
+        :param event: QDropEvent
+        """
+
+        if event.dropAction() in [Qt.CopyAction, Qt.MoveAction]:
+            mimeData = event.mimeData()
+            assert isinstance(mimeData, QMimeData)
+
+            # add map layers
+            mapLayers = extractMapLayers(mimeData, project=self.project())
+            to_add = []
+            for lyr in mapLayers:
+                if lyr in self.layers() and lyr.providerType() != 'memory':
+                    lyr = lyr.clone()
+                to_add.append(lyr)
+
+            if len(to_add) > 0:
+                # if this canvas is linked to a QgsLayerTree, add new layer to the TOC, not the canvas instance.
+                layerTree = self.layerTree()
+                if isinstance(layerTree, QgsLayerTree):
+                    for lyr in reversed(to_add):
+                        layerTree.insertLayer(0, lyr)
+                else:
+                    self.setLayers(to_add + self.layers())
+
+            event.accept()
+
+    def setExtent(self, rectangle):
+        """
+        Sets the map extent
+        :param rectangle: QgsRectangle or SpatialExtent (CRS differences will be considered)
+        """
+        if isinstance(rectangle, SpatialExtent):
+            rectangle = rectangle.toCrs(self.mapSettings().destinationCrs())
+
+        super(MapCanvas, self).setExtent(rectangle)
+        self.setRenderFlag(True)
+
+    def spatialExtent(self) -> SpatialExtent:
+        """
+        Returns the map extent as SpatialExtent (extent + CRS)
+        :return: SpatialExtent
+        """
+        return SpatialExtent.fromMapCanvas(self)
+
+    def spatialCenter(self) -> SpatialPoint:
+        """
+        Returns the map center as SpatialPoint (QgsPointXY + CRS)
+        :return: SpatialPoint
+        """
+        return SpatialPoint.fromMapCanvasCenter(self)
+
+    def createCanvasLink(self, otherCanvas: QgsMapCanvas, linkType) -> CanvasLink:
+        assert isinstance(otherCanvas, MapCanvas)
+        return self.addCanvasLink(CanvasLink(self, otherCanvas, linkType))
+
+    def addCanvasLink(self, canvasLink: CanvasLink) -> CanvasLink:
+        assert isinstance(canvasLink, CanvasLink)
+        toRemove = [cLink for cLink in self.mCanvasLinks if cLink.isSameCanvasPair(canvasLink)]
+        for cLink in toRemove:
+            self.removeCanvasLink(cLink)
+        self.mCanvasLinks.append(canvasLink)
+        self.sigCanvasLinkAdded.emit(canvasLink)
+        return canvasLink
+
+    def removeCanvasLink(self, canvasLink):
+        """
+        Removes the link to another canvas
+        :param canvasLink: CanvasLink or QgsMapCanvas that might be connect to this MapCanvas.
+        """
+        if isinstance(canvasLink, QgsMapCanvas):
+            toRemove = [lyr for lyr in self.mCanvasLinks if lyr.containsCanvas(canvasLink)]
+            for cl in toRemove:
+                self.removeCanvasLink(cl)
+
+        if canvasLink in self.mCanvasLinks:
+            self.mCanvasLinks.remove(canvasLink)
+            self.sigCanvasLinkRemoved.emit(canvasLink)
+
+    def removeAllCanvasLinks(self):
+        toRemove = self.mCanvasLinks[:]
+        for cLink in toRemove:
+            for canvas in cLink.canvases:
+                canvas.removeCanvasLink(cLink)
+
+    def setLayers(self, mapLayers: typing.List[QgsMapLayer]):
+        """
+        Sets the list of mapLayers to show in the map canvas
+        :param mapLayers: QgsMapLayer or [list-of-QgsMapLayers]
+        :return: self
+        """
+        if not isinstance(mapLayers, list):
+            mapLayers = [mapLayers]
+
+        project = self.project()
+        if isinstance(project, QgsProject):
+            self.project().addMapLayers(mapLayers, False)
+
+        super(MapCanvas, self).setLayers(mapLayers)
+
+
+def setMapCanvasCRSfromDialog(mapCanvas, crs: QgsCoordinateReferenceSystem = None):
+    assert isinstance(mapCanvas, QgsMapCanvas)
+    w = QgsProjectionSelectionWidget(mapCanvas)
+    if crs is None:
+        crs = mapCanvas.mapSettings().destinationCrs()
+    else:
+        crs = QgsCoordinateReferenceSystem(crs)
+    # set current CRS
+    # w.setMessage('Define a map CRS')
+    w.setCrs(crs)
+    w.setLayerCrs(crs)
+    w.setShowAccuracyWarnings(True)
+    w.setOptionVisible(QgsProjectionSelectionWidget.CrsOption.CrsNotSet, True)
+    w.crsChanged.connect(mapCanvas.setDestinationCrs)
+    w.selectCrs()
+    return w
+
+
+def setMapCanvasBackgroundColorFromDialog(mapCanvas: QgsMapCanvas, color: QColor = None):
+    dialog = QgsColorDialog(mapCanvas)
+    dialog.setColor(color)
+    if dialog.exec() == QgsColorDialog.Accepted:
+        mapCanvas.setCanvasColor(dialog.color())