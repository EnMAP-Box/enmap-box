--- conflicted
+++ resolved
@@ -1,2585 +1,2574 @@
-# -*- coding: utf-8 -*-
-
-"""
-***************************************************************************
-    enmapboxgui.py
-    ---------------------
-    Date                 : August 2017
-    Copyright            : (C) 2017 by Benjamin Jakimow
-    Email                : benjamin.jakimow@geo.hu-berlin.de
-***************************************************************************
-*                                                                         *
-*   This program is free software; you can redistribute it and/or modify  *
-*   it under the terms of the GNU General Public License as published by  *
-*   the Free Software Foundation; either version 3 of the License, or     *
-*   (at your option) any later version.                                   *
-*                                                                         *
-***************************************************************************
-"""
-import os
-import pathlib
-import re
-import sys
-import traceback
-import typing
-import warnings
-from typing import Optional, Dict, Union, Any, List
-
-import enmapbox
-import enmapbox.gui.datasources.manager
-import qgis.utils
-from enmapbox import messageLog, debugLog, DEBUG
-from enmapbox.algorithmprovider import EnMAPBoxProcessingProvider
-from enmapbox.gui.dataviews.dockmanager import DockManagerTreeModel, MapDockTreeNode
-from enmapbox.gui.dataviews.docks import SpectralLibraryDock, Dock, AttributeTableDock, MapDock
-from enmapbox.qgispluginsupport.qps.cursorlocationvalue import CursorLocationInfoDock
-from enmapbox.qgispluginsupport.qps.layerproperties import showLayerPropertiesDialog
-from enmapbox.qgispluginsupport.qps.maptools import QgsMapToolSelectionHandler, MapTools
-from enmapbox.qgispluginsupport.qps.speclib.core import is_spectral_library
-from enmapbox.qgispluginsupport.qps.speclib.gui.spectrallibrarywidget import SpectralLibraryWidget
-from enmapbox.qgispluginsupport.qps.speclib.gui.spectralprofilesources import SpectralProfileSourcePanel, \
-    MapCanvasLayerProfileSource
-from enmapbox.qgispluginsupport.qps.subdatasets import SubDatasetSelectionDialog
-from enmapbox.qgispluginsupport.qps.utils import SpatialPoint, loadUi, SpatialExtent, file_search
-from enmapboxprocessing.algorithm.importdesisl1balgorithm import ImportDesisL1BAlgorithm
-from enmapboxprocessing.algorithm.importdesisl1calgorithm import ImportDesisL1CAlgorithm
-from enmapboxprocessing.algorithm.importdesisl2aalgorithm import ImportDesisL2AAlgorithm
-from enmapboxprocessing.algorithm.importenmapl1balgorithm import ImportEnmapL1BAlgorithm
-from enmapboxprocessing.algorithm.importenmapl1calgorithm import ImportEnmapL1CAlgorithm
-from enmapboxprocessing.algorithm.importenmapl2aalgorithm import ImportEnmapL2AAlgorithm
-from enmapboxprocessing.algorithm.importlandsatl2algorithm import ImportLandsatL2Algorithm
-from enmapboxprocessing.algorithm.importprismal1algorithm import ImportPrismaL1Algorithm
-from enmapboxprocessing.algorithm.importprismal2balgorithm import ImportPrismaL2BAlgorithm
-from enmapboxprocessing.algorithm.importprismal2calgorithm import ImportPrismaL2CAlgorithm
-from enmapboxprocessing.algorithm.importprismal2dalgorithm import ImportPrismaL2DAlgorithm
-from enmapboxprocessing.algorithm.importsentinel2l2aalgorithm import ImportSentinel2L2AAlgorithm
-from enmapboxprocessing.enmapalgorithm import EnMAPProcessingAlgorithm
-from processing.ProcessingPlugin import ProcessingPlugin
-from processing.gui.AlgorithmDialog import AlgorithmDialog
-from processing.gui.ProcessingToolbox import ProcessingToolbox
-from qgis import utils as qgsUtils
-from qgis.PyQt.QtCore import pyqtSignal, Qt, QObject, QModelIndex, pyqtSlot, QEventLoop, QRect, QSize, QFile
-from qgis.PyQt.QtGui import QDragEnterEvent, QDragMoveEvent, QDragLeaveEvent, QDropEvent, QPixmap, QColor, QIcon, \
-    QKeyEvent, \
-    QCloseEvent, QGuiApplication
-from qgis.PyQt.QtWidgets import QFrame, QToolBar, QToolButton, QAction, QMenu, QSplashScreen, QGraphicsDropShadowEffect, \
-    QMainWindow, QApplication, QSizePolicy, QWidget, QDockWidget, QStyle, QFileDialog, QDialog, QStatusBar, \
-    QProgressBar, QMessageBox
-from qgis.PyQt.QtXml import QDomDocument
-from qgis.core import QgsExpressionContextGenerator, QgsExpressionContext, QgsProcessingContext, \
-    QgsExpressionContextUtils
-from qgis.core import QgsMapLayer, QgsVectorLayer, QgsRasterLayer, QgsProject, \
-    QgsProcessingAlgorithm, Qgis, QgsCoordinateReferenceSystem, QgsWkbTypes, \
-    QgsPointXY, QgsLayerTree, QgsLayerTreeLayer, QgsVectorLayerTools, \
-    QgsZipUtils, QgsProjectArchive, QgsSettings, \
-    QgsStyle, QgsSymbolLegendNode, QgsSymbol, QgsTaskManager, QgsApplication, QgsProcessingAlgRunnerTask
-from qgis.core import QgsRectangle
-from qgis.gui import QgsMapCanvas, QgisInterface, QgsMessageBar, QgsMessageViewer, QgsMessageBarItem, \
-    QgsMapLayerConfigWidgetFactory, QgsAttributeTableFilterModel, QgsSymbolSelectorDialog, \
-    QgsSymbolWidgetContext
-from qgis.gui import QgsProcessingAlgorithmDialogBase, QgsNewGeoPackageLayerDialog, QgsNewMemoryLayerDialog, \
-    QgsNewVectorLayerDialog, QgsProcessingContextGenerator
-from typeguard import typechecked
-from .datasources.datasources import DataSource, RasterDataSource, VectorDataSource, SpatialDataSource
-from .dataviews.docks import DockTypes
-from .mapcanvas import MapCanvas
-from .utils import enmapboxUiPath
-from ..settings import EnMAPBoxSettings
-
-MAX_MISSING_DEPENDENCY_WARNINGS = 3
-KEY_MISSING_DEPENDENCY_VERSION = 'MISSING_PACKAGE_WARNING_VERSION'
-
-
-class CentralFrame(QFrame):
-    sigDragEnterEvent = pyqtSignal(QDragEnterEvent)
-    sigDragMoveEvent = pyqtSignal(QDragMoveEvent)
-    sigDragLeaveEvent = pyqtSignal(QDragLeaveEvent)
-    sigDropEvent = pyqtSignal(QDropEvent)
-
-    def __init__(self, *args, **kwds):
-        super(CentralFrame, self).__init__(*args, **kwds)
-        self.setAcceptDrops(True)
-
-    def dragEnterEvent(self, event):
-        pass
-        # self.sigDragEnterEvent.emit(event)
-
-    def dragMoveEvent(self, event):
-        pass
-        # self.sigDragMoveEvent.emit(event)
-
-    def dragLeaveEvent(self, event):
-        pass
-        # self.sigDragLeaveEvent(event)
-
-    def dropEvent(self, event):
-        pass
-        # self.sigDropEvent.emit(event)
-
-
-class EnMAPBoxSplashScreen(QSplashScreen):
-    """
-    Thr EnMAP-Box Splash Screen
-    """
-
-    def __init__(self, parent=None):
-        pm = QPixmap(':/enmapbox/gui/ui/logo/splashscreen.png')
-        super(EnMAPBoxSplashScreen, self).__init__(parent, pixmap=pm)
-
-        effect = QGraphicsDropShadowEffect()
-        effect.setBlurRadius(5)
-        effect.setColor(QColor('white'))
-        self.setGraphicsEffect(effect)
-
-        css = "" \
-              ""
-
-    def showMessage(self, text: str, alignment: Qt.Alignment = None, color: QColor = None):
-        """
-        Shows a message
-        :param text:
-        :param alignment:
-        :param color:
-        :return:
-        """
-        if alignment is None:
-            alignment = int(Qt.AlignLeft | Qt.AlignBottom)
-        if color is None:
-            color = QColor('black')
-        super(EnMAPBoxSplashScreen, self).showMessage(text, alignment, color)
-        QApplication.processEvents()
-
-    """
-    def drawContents(self, painter: QPainter) -> None:
-        # color = QColor('black')
-        color = QColor('white')
-        color.setAlpha(125)
-
-        painter.setBrush(color)
-        painter.setPen(color)
-        size = self.size()
-        h = 25
-        d = 10
-        rect = QRect(QRect(0, size.height()-h-d, size.width(), size.height()-d) )
-        painter.drawRect(rect)
-        #painter.setPen(QColor('white'))
-        super().drawContents(painter)
-    """
-
-
-class EnMAPBoxUI(QMainWindow):
-    mStatusBar: QStatusBar
-    mActionProcessingToolbox: QAction
-    menuAdd_Product: QMenu
-
-    def __init__(self, *args, **kwds):
-        """Constructor."""
-        super().__init__(*args, **kwds)
-        loadUi(enmapboxUiPath('enmapbox_gui.ui'), self)
-        self.setCentralWidget(self.centralFrame)
-        import enmapbox
-        self.setWindowIcon(enmapbox.icon())
-        self.menuAdd_Product.setIcon(QIcon(':/enmapbox/gui/ui/icons/sensor.png'))
-        self.setVisible(False)
-
-        self.dataSourcePanel: QDockWidget = None
-        self.dockPanel: QDockWidget = None
-        self.cursorLocationValuePanel: QDockWidget = None
-        self.spectralProfileSourcePanel: QDockWidget = None
-        self.processingPanel: QDockWidget = None
-
-        # add widgets to toolbar
-        self.mStatusBar.setFixedHeight(25)
-        self.mStatusBar.layout().setContentsMargins(0, 0, 0, 0)
-        self.mProgressBarRendering = EnMAPBoxMapCanvasRenderProgressBar()
-        self.mProgressBarRendering.setRange(0, 0)
-        self.mProgressBarRendering.setTextVisible(False)
-        self.mProgressBarRendering.hide()
-        self.mStatusBar.addWidget(self.mProgressBarRendering, 1)
-
-        if sys.platform == 'darwin':
-            self.menuBar().setNativeMenuBar(False)
-        # self.showMaximized()
-        self.setAcceptDrops(True)
-
-        self.setWindowTitle('EnMAP-Box 3 ({})'.format(enmapbox.__version__))
-
-        # add a toolbar for EO4Q apps
-        self.mEo4qToolbar = QToolBar('Earth Observation for QGIS (EO4Q)')
-        self.addToolBar(self.mEo4qToolbar)
-
-    def addDockWidget(self, *args, **kwds):
-        super(EnMAPBoxUI, self).addDockWidget(*args, **kwds)
-
-    def menusWithTitle(self, title: str):
-        """
-        Returns the QMenu with title `title`
-        :param title: str
-        :return: QMenu
-        """
-        assert isinstance(title, str)
-        return [m for m in self.findChildren(QMenu) if m.title() == title]
-
-    def closeEvent(event):
-        pass
-
-
-def getIcon() -> QIcon:
-    """
-    Returns the EnMAP icon
-    :return: QIcon
-    """
-    warnings.warn(DeprecationWarning('Use enmapbox.icon() instead to return the EnMAP-Box icon'), stacklevel=2)
-    return enmapbox.icon()
-
-
-@typechecked
-class EnMAPBoxMapCanvasRenderProgressBar(QProgressBar):
-
-    def __init__(self, parent=None):
-        QProgressBar.__init__(self, parent)
-
-    def toggleVisibility(self):
-        from enmapbox import EnMAPBox
-        enmapBox = EnMAPBox.instance()
-        if enmapBox is None:
-            return
-        mapDock: MapDock
-        for mapDock in enmapBox.docks(DockTypes.MapDock):
-            if mapDock.isRendering():
-                self.show()
-                return
-        self.hide()
-
-
-class EnMAPBoxLayerTreeLayer(QgsLayerTreeLayer):
-
-    def __init__(self, *args, **kwds):
-
-        widget = None
-        if 'widget' in kwds.keys():
-            widget = kwds.pop('widget')
-
-        # assert isinstance(canvas, QgsMapCanvas)
-        super().__init__(*args, **kwds)
-        self.setUseLayerName(False)
-
-        self.mWidget: QWidget = None
-        lyr = self.layer()
-        if isinstance(lyr, QgsMapLayer):
-            lyr.nameChanged.connect(self.updateLayerTitle)
-        self.setWidget(widget)
-
-        self.updateLayerTitle()
-
-    def updateLayerTitle(self, *args):
-        """
-        Updates node name and layer title (not name) to: [<location in enmapbox>] <layer name>
-        """
-        location = '[EnMAP-Box]'
-        name = '<not connected>'
-        if isinstance(self.mWidget, QWidget):
-            location = '[{}]'.format(self.mWidget.windowTitle())
-
-        lyr = self.layer()
-        if isinstance(lyr, QgsMapLayer):
-            name = lyr.name()
-
-        title = '{} {}'.format(location, name)
-        if isinstance(lyr, QgsMapLayer):
-            lyr.setTitle(title)
-
-        self.setName(title)
-
-    def setWidget(self, widget: QWidget):
-        if isinstance(self.mWidget, QWidget):
-            try:
-                self.mWidget.windowTitleChanged.disconnect(self.updateLayerTitle)
-            except Exception as ex:
-                pass
-        self.mWidget = widget
-        if isinstance(self.mWidget, QgsMapCanvas):
-            self.mWidget.windowTitleChanged.connect(self.updateLayerTitle)
-        self.updateLayerTitle()
-
-
-class EnMAPBoxProject(QgsProject):
-
-    def __init__(self, *args, **kwds):
-        super().__init__(*args, **kwds)
-        self.setTitle('EnMAP-Box')
-        self.mLayerRefs: list[QgsMapLayer] = []
-
-    def __repr__(self):
-        return f'<{self.__class__.__name__}: "{self.title()}">'
-
-    def removeAllMapLayers(self):
-        self.mLayerRefs.clear()
-        super().removeMapLayers()
-        self.mLayerRefs.clear()
-
-    def addMapLayer(self, mapLayer: QgsMapLayer, *args, **kwds) -> QgsMapLayer:
-        # self.debugPrint('addMapLayer')
-        lyr = super().addMapLayer(mapLayer, *args, **kwds)
-        if isinstance(lyr, QgsMapLayer) and lyr not in self.mLayerRefs:
-            self.mLayerRefs.append(lyr)
-        return lyr
-
-    def addMapLayers(self, mapLayers: QgsMapLayer, *args, **kwargs):
-        # self.debugPrint(f'addMapLayers {mapLayers}')
-        added_layers = super().addMapLayers(mapLayers)
-        for lyr in added_layers:
-            if lyr not in self.mLayerRefs:
-                self.mLayerRefs.append(lyr)
-        return added_layers
-
-    def removeMapLayers(self, layers):
-        # self.debugPrint(f'removeMapLayers {layers}')
-        result = super().removeMapLayers(layers)
-
-        for lyr in layers:
-            if isinstance(lyr, str):
-                lyr = self.mapLayer(lyr)
-            if lyr in self.mLayerRefs:
-                self.mLayerRefs.remove(lyr)
-        # self.debugPrint('removeMapLayers')
-        return result
-
-    def takeMapLayer(self, layer: QgsMapLayer) -> QgsMapLayer:
-        if layer in self.mLayerRefs:
-            self.mLayerRefs.remove(layer)
-        return super().takeMapLayer(layer)
-
-    def debugPrint(self, msg: str = ''):
-
-        keysE = list(self.mapLayers().keys())
-        if len(keysE) != len(self.mLayerRefs):
-            print('Warning: differing layer refs')
-        keysQ = list(QgsProject.instance().mapLayers().keys())
-
-        rows = [['EnMAPBox', 'QGIS', 'Layer ID']]
-        for k in sorted(set(keysE + keysQ)):
-            rows.append([str(k in keysE), str(k in keysQ), k])
-        info = '\n'.join(['{:<8}\t{:<4}\t{}'.format(*row) for row in rows])
-        if len(rows) == 1:
-            info += '\t - no map layers -'
-        print(info, flush=True)
-
-
-class EnMAPBox(QgisInterface, QObject, QgsExpressionContextGenerator, QgsProcessingContextGenerator):
-    _instance = None
-
-    @staticmethod
-    def instance() -> Optional['EnMAPBox']:
-        return EnMAPBox._instance
-
-    MAPTOOLACTION = 'enmapbox/maptoolkey'
-
-    sigDataSourcesAdded = pyqtSignal(list)
-    sigSpectralLibraryAdded = pyqtSignal([str], [VectorDataSource])
-    sigRasterSourceAdded = pyqtSignal([str], [RasterDataSource])
-    sigVectorSourceAdded = pyqtSignal([str], [VectorDataSource])
-
-    sigDataSourcesRemoved = pyqtSignal(list)
-    sigSpectralLibraryRemoved = pyqtSignal([str], [VectorDataSource])
-    sigRasterSourceRemoved = pyqtSignal([str], [RasterDataSource])
-    sigVectorSourceRemoved = pyqtSignal([str], [VectorDataSource])
-
-    sigMapLayersAdded = pyqtSignal([list], [list, MapCanvas])
-    sigMapLayersRemoved = pyqtSignal([list], [list, MapCanvas])
-
-    currentLayerChanged = pyqtSignal(QgsMapLayer)
-
-    sigClosed = pyqtSignal()
-
-<<<<<<< HEAD
-    # see https://github.com/qgis/QGIS/issues/50893
-    # should be pyqtSignal([SpatialPoint], [SpatialPoint, QgsMapCanvas])
-    sigCurrentLocationChanged = pyqtSignal([object], [object, QgsMapCanvas])
-=======
-    #sigCurrentLocationChanged = pyqtSignal([SpatialPoint], [SpatialPoint, QgsMapCanvas])
-    sigCurrentLocationChanged = pyqtSignal(list)
->>>>>>> cae29f8c
-
-    sigCurrentSpectraChanged = pyqtSignal(list)
-
-    sigMapCanvasRemoved = pyqtSignal(MapCanvas)
-    sigMapCanvasAdded = pyqtSignal(MapCanvas)
-    sigMapCanvasKeyPressed = pyqtSignal(MapCanvas, QKeyEvent)
-
-    sigProjectWillBeSaved = pyqtSignal()
-
-    sigDockAdded = pyqtSignal(Dock)
-
-    """Main class that drives the EnMAPBox_GUI and all the magic behind"""
-
-    def __init__(self, *args,
-                 load_core_apps: bool = True,
-                 load_other_apps: bool = True):
-        assert EnMAPBox.instance() is None, 'EnMAPBox already started. Call EnMAPBox.instance() to get a handle to.'
-
-        settings: EnMAPBoxSettings = self.settings()
-
-        splash = EnMAPBoxSplashScreen(parent=None)
-        if not settings.value(EnMAPBoxSettings.SHOW_SPLASHSCREEN, defaultValue=True, type=bool):
-            splash.show()
-
-        splash.showMessage('Load UI')
-        QApplication.processEvents()
-
-        QObject.__init__(self)
-        QgisInterface.__init__(self)
-        QgsExpressionContextGenerator.__init__(self)
-        QgsProcessingContextGenerator.__init__(self)
-
-        # in future this might become an own EnMAP-Box Project
-        # QgsProject.instance()
-        self.mProject = EnMAPBoxProject()
-
-        self.ui = EnMAPBoxUI()
-        self.ui.closeEvent = self.closeEvent
-
-        self.iface = qgis.utils.iface
-        assert isinstance(self.iface, QgisInterface)
-
-        self.mMapToolKey = MapTools.Pan
-        self.mMapToolMode = None
-        self.mMessageBarItems = []
-
-        def removeItem(item):
-            if item in self.mMessageBarItems:
-                self.mMessageBarItems.remove(item)
-
-        self.messageBar().widgetRemoved.connect(removeItem)
-        self.mCurrentMapLayer: QgsMapLayer = None
-
-        self.initPanels()
-
-        if not DEBUG:
-            msgLog = QgsApplication.instance().messageLog()
-            msgLog.messageReceived.connect(self.onLogMessage)
-
-        assert isinstance(qgsUtils.iface, QgisInterface)
-
-        self.mCurrentMapLocation = None
-
-        # define managers
-        from enmapbox.gui.datasources.manager import DataSourceManager
-        from enmapbox.gui.dataviews.dockmanager import DockManager
-
-        splash.showMessage('Init DataSourceManager')
-        self.mDataSourceManager = DataSourceManager()
-        self.mDataSourceManager.sigDataSourcesRemoved.connect(self.onDataSourcesRemoved)
-        self.mDataSourceManager.sigDataSourcesAdded.connect(self.onDataSourcesAdded)
-        self.mDataSourceManager.setEnMAPBoxInstance(self)
-
-        QgsProject.instance().layersWillBeRemoved.connect(self.onLayersWillBeRemoved)
-
-        QgsProject.instance().writeProject.connect(self.onWriteProject)
-        QgsProject.instance().readProject.connect(self.onReadProject)
-
-        QgsApplication.taskManager().taskAdded.connect(self.onTaskAdded)
-
-        self.mDockManager = DockManager()
-        self.mDockManager.setMessageBar(self.messageBar())
-        self.mDockManager.connectDataSourceManager(self.mDataSourceManager)
-        self.mDockManager.connectDockArea(self.ui.dockArea)
-        self.ui.dataSourcePanel.connectDataSourceManager(self.mDataSourceManager)
-
-        self.ui.dockPanel.connectDockManager(self.mDockManager)
-        self.ui.dockPanel.dockTreeView.currentLayerChanged.connect(self.updateCurrentLayerActions)
-        self.ui.dockPanel.dockTreeView.doubleClicked.connect(self.onDockTreeViewDoubleClicked)
-        self.dockManagerTreeModel().setProject(self.project())
-
-        root = self.dockManagerTreeModel().rootGroup()
-        assert isinstance(root, QgsLayerTree)
-        root.addedChildren.connect(self.syncProjects)
-        root.removedChildren.connect(self.syncProjects)
-
-        #
-        self.updateCurrentLayerActions()
-        self.ui.centralFrame.sigDragEnterEvent.connect(
-            lambda event: self.mDockManager.onDockAreaDragDropEvent(self.ui.dockArea, event))
-        self.ui.centralFrame.sigDragMoveEvent.connect(
-            lambda event: self.mDockManager.onDockAreaDragDropEvent(self.ui.dockArea, event))
-        self.ui.centralFrame.sigDragLeaveEvent.connect(
-            lambda event: self.mDockManager.onDockAreaDragDropEvent(self.ui.dockArea, event))
-        self.ui.centralFrame.sigDropEvent.connect(
-            lambda event: self.mDockManager.onDockAreaDragDropEvent(self.ui.dockArea, event))
-
-        self.mDockManager.sigDockAdded.connect(self.onDockAdded)
-        self.mDockManager.sigDockRemoved.connect(self.onDockRemoved)
-
-        self.initActions()
-        self.initActionsAddProduct()
-
-        from enmapbox.qgispluginsupport.qps.vectorlayertools import VectorLayerTools
-        self.mVectorLayerTools = VectorLayerTools()
-        self.mVectorLayerTools.sigMessage.connect(lambda title, text, level:
-                                                  self.messageBar().pushItem(QgsMessageBarItem(title, text, level)))
-        self.mVectorLayerTools.sigFreezeCanvases.connect(self.freezeCanvases)
-        self.mVectorLayerTools.sigEditingStarted.connect(self.updateCurrentLayerActions)
-        self.mVectorLayerTools.sigZoomRequest[QgsCoordinateReferenceSystem, QgsRectangle].connect(
-            lambda crs, extent: self.zoomToExtent(SpatialExtent(crs, extent)))
-        self.mVectorLayerTools.sigPanRequest[QgsCoordinateReferenceSystem, QgsPointXY].connect(
-            lambda crs, pt: self.panToPoint(SpatialPoint(crs, pt)))
-        self.mVectorLayerTools.sigFlashFeatureRequest.connect(self.flashFeatureIds)
-        self.ui.cursorLocationValuePanel.sigLocationRequest.connect(lambda: self.setMapTool(MapTools.CursorLocation))
-
-        # Processing Toolbox
-        if Qgis.QGIS_VERSION_INT >= 32400:
-            self.processingToolbox().executeWithGui.connect(self.executeAlgorithm)
-
-        # load EnMAP-Box applications
-        splash.showMessage('Load EnMAPBoxApplications...')
-
-        debugLog('Load EnMAPBoxApplications...')
-        from enmapbox.gui.applications import ApplicationRegistry
-        self.applicationRegistry = ApplicationRegistry(self, parent=self)
-        self.applicationRegistry.sigLoadingInfo.connect(splash.showMessage)
-        self.applicationRegistry.sigLoadingFinished.connect(lambda success, msg:
-                                                            splash.showMessage(msg, color=QColor(
-                                                                'red') if not success else None)
-                                                            )
-
-        self.initEnMAPBoxApplications(load_core_apps=load_core_apps,
-                                      load_other_apps=load_other_apps)
-
-        # add developer tools to the Tools menu
-        debugLog('Modify menu...')
-        m = self.menu('Tools')
-        m.addSeparator()
-        m = m.addMenu('Developers')
-        m.addAction(self.ui.mActionAddMimeView)
-
-        self.ui.actionShowResourceBrowser.triggered.connect(self.showResourceBrowser)
-        m.addAction(self.ui.actionShowResourceBrowser)
-
-        a: QAction = m.addAction('Recource Gallery')
-        a.setIcon(QIcon())
-        a.triggered.connect(self.onRecourceGallery)
-
-        a: QAction = m.addAction('Remove non-EnMAP-Box layers from project')
-        a.setIcon(QIcon(':/images/themes/default/mActionRemoveLayer.svg'))
-        a.triggered.connect(self.onRemoveNoneEnMAPBoxLayerFromProject)
-
-        a: QAction = m.addAction('Open Python Console')
-        a.setIcon(QIcon(':/images/themes/default/console/mIconRunConsole.svg'))
-        a.triggered.connect(self.onOpenPythonConsole)
-
-        debugLog('Set ui visible...')
-        self.ui.setVisible(True)
-
-        # debugLog('Set pyqtgraph config')
-        # from ..externals.pyqtgraph import setConfigOption
-        # setConfigOption('background', 'k')
-        # setConfigOption('foreground', 'w')
-
-        # check missing packages and show a message
-        # see https://bitbucket.org/hu-geomatics/enmap-box/issues/366/start-enmap-box-in-standard-qgis
-        splash.showMessage('Check dependencies...')
-        debugLog('Run dependency checks...')
-
-        from ..dependencycheck import requiredPackages
-
-        if len([p for p in requiredPackages() if not p.isInstalled() and p.warnIfNotInstalled()]) > 0:
-            title = 'Missing Python Package(s)!'
-
-            a = QAction('Install missing')
-            btn = QToolButton()
-            btn.setStyleSheet("background-color: rgba(255, 255, 255, 0); color: black; text-decoration: underline;")
-            btn.setCursor(Qt.PointingHandCursor)
-            btn.setSizePolicy(QSizePolicy.Maximum, QSizePolicy.Preferred)
-            btn.addAction(a)
-            btn.setDefaultAction(a)
-            btn.triggered.connect(self.showPackageInstaller)
-            btn.triggered.connect(btn.deleteLater)
-            self.__btn = btn
-            item = QgsMessageBarItem(title, '', btn, Qgis.Warning, 200)
-            self.messageBar().pushItem(item)
-
-        self.sigMapLayersRemoved.connect(self.syncProjects)
-
-        # finally, let this be the EnMAP-Box Singleton
-        EnMAPBox._instance = self
-
-        splash.finish(self.ui)
-        splash.showMessage('Load project settings...')
-        debugLog('Load settings from QgsProject.instance()')
-
-        self.onReloadProject()
-
-    def executeAlgorithm(self, alg_id, parent, in_place=False, as_batch=False):
-
-        processingPlugin = qgis.utils.plugins.get('processing', ProcessingPlugin(self.iface))
-        processingPlugin.executeAlgorithm(alg_id, parent, in_place=in_place, as_batch=as_batch)
-
-    def createExpressionContext(self) -> QgsExpressionContext:
-        """
-        Creates an expression context that considers the current state of the EnMAP-Box, like the
-        current map, the current map layers, extent etc.
-
-        :return: QgsExpressionContext
-        """
-        context = QgsExpressionContext()
-        context.appendScope(QgsExpressionContextUtils.globalScope())
-        context.appendScope(QgsExpressionContextUtils.projectScope(self.project()))
-        context.appendScope(self.project().createExpressionContextScope())
-
-        canvas = self.currentMapCanvas()
-        if isinstance(canvas, QgsMapCanvas):
-            context.appendScope(QgsExpressionContextUtils.mapSettingsScope(canvas.mapSettings()))
-
-        lyr = self.currentLayer()
-        if isinstance(lyr, QgsMapLayer):
-            context.appendScopes(QgsExpressionContextUtils.globalProjectLayerScopes(lyr))
-
-        return context
-
-    def processingToolbox(self) -> ProcessingToolbox:
-        return self.ui.processingPanel
-
-    def processingContext(self) -> QgsProcessingContext:
-        """
-        Creates a QgsProcessingContext that considers the current state of the EnMAP-Box GUI
-        :return: QgsProcessingContext
-        """
-        processingContext = QgsProcessingContext()
-        processingContext.setExpressionContext(self.createExpressionContext())
-        processingContext.setProject(self.project())
-        processingContext.setTransformContext(self.project().transformContext())
-        return processingContext
-
-    def project(self) -> EnMAPBoxProject:
-        return self.mProject
-
-    def showMessage(self, msg: str, title: str = 'Message', html: bool = False):
-        viewer = QgsMessageViewer()
-        viewer.setWindowTitle(title)
-        if html:
-            viewer.setMessageAsHtml(msg)
-        else:
-            viewer.setMessageAsPlainText(msg)
-        viewer.showMessage(blocking=True)
-
-    def addMessageBarTextBoxItem(self, title: str, text: str,
-                                 level: Qgis.MessageLevel = Qgis.Info,
-                                 buttonTitle='Show more',
-                                 html=False):
-        """
-        Adds a message to the message bar that can be shown in detail using a text browser.
-        :param title:
-        :param text:
-        :param level:
-        :param buttonTitle:
-        :param html:
-        :return:
-        """
-        a = QAction(buttonTitle)
-        btn = QToolButton()
-        btn.setStyleSheet("background-color: rgba(255, 255, 255, 0); color: black; text-decoration: underline;")
-        btn.setCursor(Qt.PointingHandCursor)
-        btn.setSizePolicy(QSizePolicy.Maximum, QSizePolicy.Preferred)
-        btn.addAction(a)
-        btn.setDefaultAction(a)
-        btn.triggered.connect(lambda *args, msg=text, tit=title, showHTML=html:
-                              self.showMessage(msg, html=showHTML, title=tit))
-        btn.triggered.connect(btn.deleteLater)
-
-        item = QgsMessageBarItem(title, '', btn, level, 200)
-        item.__btn = btn
-        self.mMessageBarItems.append(item)
-        self.messageBar().pushItem(item)
-
-    def onDockTreeViewDoubleClicked(self, index: QModelIndex):
-        """
-        Reacts on double click events
-        :param index:
-        :type index:
-        :return:
-        :rtype:
-        """
-        # reimplementation of void QgisApp::layerTreeViewDoubleClicked( const QModelIndex &index )
-
-        settings = QgsSettings()
-        mode = int(settings.value('qgis/legendDoubleClickAction', '0'))
-
-        debugLog(f'Current MapCanvas: {self.currentMapCanvas()}')
-        debugLog(f'Current MapLayer: {self.currentLayer()}')
-
-        if mode == 0:
-            # open layer properties
-
-            node = self.dockTreeView().currentLegendNode()
-            if isinstance(node, QgsSymbolLegendNode):
-                originalSymbol = node.symbol()
-                if not isinstance(originalSymbol, QgsSymbol):
-                    return
-                symbol = originalSymbol.clone()
-                lyr = node.layerNode().layer()
-                dlg = QgsSymbolSelectorDialog(symbol, QgsStyle.defaultStyle(), lyr, self.ui)
-
-                context = QgsSymbolWidgetContext()
-                context.setMapCanvas(self.currentMapCanvas())
-                context.setMessageBar(self.messageBar())
-                dlg.setContext(context)
-                if dlg.exec():
-                    node.setSymbol(symbol)
-                return
-            else:
-                self.showLayerProperties(self.currentLayer())
-            pass
-        elif mode == 1:
-            # open attribute table
-            filterMode = settings.enumValue('qgis/attributeTableBehavior', QgsAttributeTableFilterModel.ShowAll)
-            self.showAttributeTable(self.currentLayer(), filterMode=filterMode)
-            pass
-        elif mode == 2:
-            # open layer styling dock
-            pass
-
-    def showAttributeTable(self, lyr: QgsVectorLayer,
-                           filerExpression: str = "",
-                           filterMode: QgsAttributeTableFilterModel.FilterMode = None):
-
-        if lyr is None:
-            lyr = self.currentLayer()
-        if is_spectral_library(lyr):
-            dock = self.createDock(SpectralLibraryDock, speclib=lyr)
-        elif isinstance(lyr, QgsVectorLayer):
-            dock = self.createDock(AttributeTableDock, layer=lyr)
-
-    def showPackageInstaller(self):
-        """
-        Opens a GUI to install missing PIP packages
-        """
-        from ..dependencycheck import PIPPackageInstaller, requiredPackages
-
-        w = PIPPackageInstaller()
-        w.addPackages(requiredPackages())
-        w.show()
-
-    def showResourceBrowser(self, *args):
-        """onDockTreeViewDoubleClicked
-        Opens a browser widget that lists all Qt Resources
-        """
-        from ..qgispluginsupport.qps.resources import showResources
-        browser = showResources()
-        browser.setWindowTitle('Resource Browser')
-        self._browser = browser
-
-    def onRecourceGallery(self):
-        from resourcegalleryapp.resourcegallery import ResourceGalleryDialog
-        self._resourceGalleryDialog = ResourceGalleryDialog()
-        self._resourceGalleryDialog.show()
-
-    def onRemoveNoneEnMAPBoxLayerFromProject(self):
-        """Remove non-EnMAP-Box layers from project (see #973)."""
-        enmapBoxLayers = self.mapLayers()
-        unwantedLayerIds = list()
-        for layerId, layer in QgsProject.instance().mapLayers().items():
-            if layer not in enmapBoxLayers:
-                unwantedLayerIds.append(layerId)
-
-        button = QMessageBox.question(
-            self.ui, 'Remove non-EnMAP-Box layers?',
-            f'Found {len(unwantedLayerIds)} non-EnMAP-Box layers.\nRemove layers?'
-        )
-        if button == QMessageBox.Yes:
-            QgsProject.instance().removeMapLayers(unwantedLayerIds)
-
-    def onOpenPythonConsole(self):
-        from enmapbox.qgispluginsupport.qps.pyqtgraph.pyqtgraph.console import ConsoleWidget
-        text = '# EnMAP-Box Python console.\n' \
-               '# Use enmapBox to access EnMAP-Box API interface.\n' \
-               '# Security warning: typing commands from an untrusted source can harm your computer.'
-
-        from enmapbox import EnMAPBox
-        enmapBox = EnMAPBox.instance()
-
-        window = QMainWindow(self.ui)
-        window.setWindowTitle('EnMAP-Box Python console')
-        window.setCentralWidget(ConsoleWidget(self.ui, {'enmapBox': enmapBox}, None, text))
-        window.show()
-
-    def disconnectQGISSignals(self):
-        try:
-            QgsProject.instance().layersAdded.disconnect(self.addMapLayers)
-        except TypeError:
-            pass
-        try:
-            QgsProject.instance().layersWillBeRemoved.disconnect(self.onLayersWillBeRemoved)
-        except TypeError:
-            pass
-
-    def dataSourceManager(self) -> enmapbox.gui.datasources.manager.DataSourceManager:
-        return self.mDataSourceManager
-
-    def dockManager(self) -> enmapbox.gui.dataviews.dockmanager.DockManager:
-        return self.mDockManager
-
-    def addMapLayer(self, layer: QgsMapLayer):
-        self.addMapLayers([layer])
-
-    def addMapLayers(self, layers: typing.List[QgsMapLayer]):
-        self.dataSourceManager().addDataSources(layers)
-
-    def onMapCanvasKeyPressed(self, mapCanvas: MapCanvas, e: QKeyEvent):
-
-        is_ctrl = bool(QApplication.keyboardModifiers() & Qt.ControlModifier)
-        if e.key() == Qt.Key_S and is_ctrl:
-            # add current profiles (if collected)
-            self.spectralProfileSourcePanel().addCurrentProfilesToSpeclib()
-
-    def onReloadProject(self, *args):
-        """
-        Reads project settings from the opened QGIS Project.
-        :param args:
-        :return:
-        """
-        proj: QgsProject = QgsProject.instance()
-        path = proj.fileName()
-        if os.path.isfile(path):
-            archive = None
-            if QgsZipUtils.isZipFile(path):
-                archive = QgsProjectArchive()
-                archive.unzip(path)
-                path = archive.projectFile()
-
-            file = QFile(path)
-
-            doc = QDomDocument('qgis')
-            doc.setContent(file)
-            self.onReadProject(doc)
-
-            if isinstance(archive, QgsProjectArchive):
-                archive.clearProjectFile()
-
-    def onWriteProject(self, dom: QDomDocument):
-
-        node = dom.createElement('ENMAPBOX')
-        root = dom.documentElement()
-
-        # save time series
-        # self.timeSeries().writeXml(node, dom)
-
-        # save map views
-        # self.mapWidget().writeXml(node, dom)
-        root.appendChild(node)
-
-    def onReadProject(self, doc: QDomDocument) -> bool:
-        """
-        Reads images and visualization settings from a QgsProject QDomDocument
-        :param doc: QDomDocument
-        :return: bool
-        """
-        if not isinstance(doc, QDomDocument):
-            return False
-
-        root = doc.documentElement()
-        node = root.firstChildElement('ENMAPBOX')
-        if node.nodeName() == 'ENMAPBOX':
-            pass
-
-        return True
-
-    def onLayersWillBeRemoved(self, layerIDs):
-        """
-        Reacts on
-        :param layerIDs:
-        :type layerIDs:
-        :return:
-        :rtype:
-        """
-        assert isinstance(layerIDs, list)
-
-        layers = [self.project().mapLayer(lid) for lid in layerIDs]
-        layers = [lyr for lyr in layers if isinstance(lyr, QgsMapLayer)]
-        self.removeMapLayers(layers)
-
-    def syncProjects(self):
-        """
-        Ensures that the layers in the EnMAP-Box are a subset of the QgsProject.instance() layers
-        :return:
-        """
-        SYNC_WITH_QGIS = True
-
-        # 1. sync own project to layer tree
-        EMB: EnMAPBoxProject = self.project()
-
-        emb_layers = self.mapLayers()
-        emb_layers.extend(self.dataSourceManager().sourceLayers())
-
-        QGIS: QgsProject = QgsProject.instance()
-        qgs_layers_old: typing.List[QgsMapLayer] = \
-            [lyr for lid, lyr in QGIS.mapLayers().items() if lyr.project() == EMB]
-
-        for lyr in emb_layers:
-            if lyr.project() is None:
-                self.project().addMapLayer(lyr)
-            elif lyr.project() != EMB:
-                s = ""
-
-        to_remove_lyrs = [lyr for lyr in EMB.mapLayers().values() if lyr not in emb_layers]
-
-        # prepare removal
-        for lyr in to_remove_lyrs:
-            # todo: cancel / rollback changes?
-            if lyr.project() == EMB and isinstance(lyr, QgsVectorLayer) and lyr.isEditable():
-                lyr.rollBack()
-                lyr.commitChanges()
-
-        if len(to_remove_lyrs) > 0:
-            for lyr in to_remove_lyrs:
-                # remove from project, but do not delete C++ object
-                # this is done by PyQt/SIP when loosing the last Python reference
-                EMB.takeMapLayer(lyr)
-                s = ""
-                # EMB.removeMapLayers(to_remove)
-
-        qgs_layers_new: typing.List[QgsMapLayer] = \
-            [lyr for lid, lyr in EMB.mapLayers().items() if lyr.project() == EMB]
-
-        to_remove = [lyr for lyr in qgs_layers_old if lyr not in qgs_layers_new]
-        to_add = [lyr for lyr in qgs_layers_new if lyr not in qgs_layers_old]
-
-        if SYNC_WITH_QGIS:
-            # QGIS.removeMapLayers([lyr.id() for lyr in to_remove])
-            for lyr in to_remove:
-                QGIS.takeMapLayer(lyr)
-
-            QGIS.addMapLayers(to_add, False)
-            for lyr in to_add:
-                assert lyr.project() == QGIS
-                lyr.setParent(EMB.layerStore())
-                assert lyr.project() == EMB
-
-        if os.environ.get('DEBUG', '').lower() in ['1', 'true']:
-            EMB.debugPrint('synProjects')
-
-    def removeMapLayer(self, layer: QgsMapLayer):
-        self.removeMapLayers([layer])
-
-    def removeMapLayers(self, layers: typing.List[QgsMapLayer]):
-        """
-        Removes layers from the EnMAP-Box
-        """
-        layers = [lyr for lyr in layers if isinstance(lyr, QgsMapLayer)]
-        layersTM = self.dockManagerTreeModel().mapLayers()
-        layersTM_ids = [lyr.id() for lyr in layers if isinstance(lyr, QgsMapLayer) and lyr in layersTM]
-        self.dockManagerTreeModel().removeLayers(layersTM_ids)
-        # self.project().removeMapLayers(layersTM_ids)
-        # self.syncProjects()
-
-    def updateCurrentLayerActions(self, *args):
-        """
-        Enables/disables actions and buttons that relate to the current layer and its current state
-        """
-        layer = self.currentLayer()
-        isVector = isinstance(layer, QgsVectorLayer)
-
-        hasSelectedFeatures = False
-
-        for lyr in self.dockTreeView().layerTreeModel().mapLayers():
-            if isinstance(lyr, QgsVectorLayer) and lyr.selectedFeatureCount() > 0:
-                hasSelectedFeatures = True
-                break
-
-        self.ui.mActionDeselectFeatures.setEnabled(hasSelectedFeatures)
-        self.ui.mActionSelectFeatures.setEnabled(isVector)
-        self.ui.mActionToggleEditing.setEnabled(isVector)
-        self.ui.mActionToggleEditing.setChecked(isVector and layer.isEditable())
-        self.ui.mActionAddFeature.setEnabled(isVector and layer.isEditable())
-
-        if isVector:
-            if layer.geometryType() == QgsWkbTypes.PointGeometry:
-                icon = QIcon(':/images/themes/default/mActionCapturePoint.svg')
-            elif layer.geometryType() == QgsWkbTypes.LineGeometry:
-                icon = QIcon(':/images/themes/default/mActionCaptureLine.svg')
-            elif layer.geometryType() == QgsWkbTypes.PolygonGeometry:
-                icon = QIcon(':/images/themes/default/mActionCapturePolygon.svg')
-            else:
-                icon = QIcon(':/images/themes/default/mActionCapturePolygon.svg')
-            self.ui.mActionAddFeature.setIcon(icon)
-
-        self.ui.mActionSaveEdits.setEnabled(isVector and layer.isEditable())
-
-        if isinstance(layer, (QgsRasterLayer, QgsVectorLayer)):
-            self.currentLayerChanged.emit(layer)
-
-    def processingProvider(self) -> EnMAPBoxProcessingProvider:
-        """
-        Returns the EnMAPBoxAlgorithmProvider or None, if it was not initialized
-        :return:
-        """
-        import enmapbox.algorithmprovider
-        return enmapbox.algorithmprovider.instance()
-
-    def loadCursorLocationValueInfo(self, spatialPoint: SpatialPoint, mapCanvas: MapCanvas):
-        """
-        Loads the cursor location info.
-        :param spatialPoint: SpatialPoint
-        :param mapCanvas: QgsMapCanvas
-        """
-        assert isinstance(spatialPoint, SpatialPoint)
-        assert isinstance(mapCanvas, QgsMapCanvas)
-        if not self.ui.cursorLocationValuePanel.isVisible():
-            self.ui.cursorLocationValuePanel.show()
-        self.ui.cursorLocationValuePanel.loadCursorLocation(spatialPoint, mapCanvas)
-
-    def mapLayers(self, canvas: QgsMapCanvas = None) -> typing.List[QgsMapLayer]:
-        """
-        Returns the list of map layers shown in the data view panel / layer tree View
-
-        :return: [list-of-QgsMapLayers]
-        """
-        if isinstance(canvas, QgsMapCanvas):
-            mapNode = self.layerTreeView().layerTreeModel().mapDockTreeNode(canvas)
-            if isinstance(mapNode, MapDockTreeNode):
-                layers = []
-                for node in mapNode.findLayers():
-                    node: QgsLayerTreeLayer
-                    lyr = node.layer()
-                    if isinstance(lyr, QgsMapLayer) and lyr not in layers:
-                        layers.append(lyr)
-                return layers
-        else:
-            return self.dockManagerTreeModel().mapLayers()
-
-    def addPanel(self, area: Qt.DockWidgetArea, panel: QDockWidget, show: bool = True):
-        """
-        shortcut to add a created panel and return it
-        :return: QDockWidget
-        """
-        self.addDockWidget(area, panel)
-        if not show:
-            panel.hide()
-        return panel
-
-    def initPanels(self):
-        # add & register panels
-        area = None
-
-        import enmapbox.gui.dataviews.dockmanager
-
-        area = Qt.LeftDockWidgetArea
-        self.ui.dataSourcePanel = self.addPanel(area,
-                                                enmapbox.gui.datasources.manager.DataSourceManagerPanelUI(self.ui))
-        self.ui.dockPanel = self.addPanel(area, enmapbox.gui.dataviews.dockmanager.DockPanelUI(self.ui))
-
-        area = Qt.RightDockWidgetArea
-
-        self.ui.cursorLocationValuePanel = self.addPanel(area, CursorLocationInfoDock(self.ui), show=False)
-        self.ui.cursorLocationValuePanel.mLocationInfoModel.setCountFromZero(False)
-
-        self.ui.spectralProfileSourcePanel: SpectralProfileSourcePanel = \
-            self.addPanel(area, SpectralProfileSourcePanel(self.ui), False)
-
-        sources = [
-            MapCanvasLayerProfileSource(mode=MapCanvasLayerProfileSource.MODE_FIRST_LAYER),
-            MapCanvasLayerProfileSource(mode=MapCanvasLayerProfileSource.MODE_LAST_LAYER)
-        ]
-
-        self.ui.spectralProfileSourcePanel.addSources(sources)
-        self.ui.spectralProfileSourcePanel.setDefaultSource(sources[0])
-        self.sigMapCanvasKeyPressed.connect(self.onMapCanvasKeyPressed)
-
-        import processing.gui.ProcessingToolbox
-        if processing.gui.ProcessingToolbox.iface is None:
-            processing.gui.ProcessingToolbox.iface = qgis.utils.iface
-        self.ui.processingPanel = self.addPanel(area, ProcessingToolbox(), False)
-
-        self.ui.resizeDocks([self.ui.dataSourcePanel, self.ui.dockPanel, self.ui.spectralProfileSourcePanel],
-                            [40, 50, 10], Qt.Vertical)
-
-    def addApplication(self, app):
-        """
-        Adds an EnMAPBoxApplication
-        :param app: EnMAPBoxApplication or string to EnMAPBoxApplication folder or file with EnMAPBoxApplication listing.
-        """
-        from enmapbox.gui.applications import EnMAPBoxApplication
-        if isinstance(app, EnMAPBoxApplication):
-            self.applicationRegistry.addApplication(app)
-        elif isinstance(app, str):
-            if os.path.isfile(app):
-                self.applicationRegistry.addApplicationListing(app)
-            elif os.path.isdir(app):
-                self.applicationRegistry.addApplicationFolder(app)
-            else:
-                raise Exception('Unable to load EnMAPBoxApplication from "{}"'.format(app))
-        else:
-            raise Exception('argument "app" has unknown type: {}. '.format(str(app)))
-
-    def freezeCanvases(self, b: bool):
-        """
-        Freezes/releases the map canvases
-        """
-        for c in self.mapCanvases():
-            c.freeze(b)
-
-    def openAddDataSourceDialog(self):
-        """
-        Shows a fileOpen dialog to select new data sources
-        :return:
-        """
-
-        from enmapbox import enmapboxSettings
-        SETTINGS = enmapboxSettings()
-        lastDataSourceDir = SETTINGS.value('lastsourcedir', None)
-
-        if lastDataSourceDir is None:
-            lastDataSourceDir = enmapbox.DIR_EXAMPLEDATA
-
-        if not os.path.exists(lastDataSourceDir):
-            lastDataSourceDir = None
-
-        uris, filter = QFileDialog.getOpenFileNames(None, "Open a data source(s)", lastDataSourceDir)
-        self.addSources(uris)
-
-        if len(uris) > 0:
-            SETTINGS.setValue('lastsourcedir', os.path.dirname(uris[-1]))
-
-    def openSubDatasetsDialog(self, *args, title: str = 'Add Sub-Datasets', filter: str = 'All files (*.*)'):
-
-        SETTINGS = enmapbox.enmapboxSettings()
-        defaultRoot = SETTINGS.value('lastsourcedir', None)
-
-        if defaultRoot is None:
-            defaultRoot = enmapbox.DIR_EXAMPLEDATA
-
-        if not os.path.exists(defaultRoot):
-            defaultRoot = None
-
-        d = SubDatasetSelectionDialog(parent=self.ui)
-        d.setWindowTitle(title)
-        d.setFileFilter(filter)
-        d.setDefaultRoot(defaultRoot)
-        result = d.exec_()
-
-        if result == QDialog.Accepted:
-            subdatasets = d.selectedSubDatasets()
-            layers = []
-            loptions = QgsRasterLayer.LayerOptions(loadDefaultStyle=False)
-            for i, s in enumerate(subdatasets):
-                path = pathlib.Path(s)
-                name = f'{path.parent.name}/{path.name}'
-                lyr = QgsRasterLayer(s, name=name, options=loptions)
-                if i == 0:
-                    paths = d.fileWidget.splitFilePaths(d.fileWidget.filePath())
-                    SETTINGS.setValue('lastsourcedir', os.path.dirname(paths[0]))
-
-                layers.append(lyr)
-            self.addSources(layers)
-
-    def initActions(self):
-        # link action to managers
-        self.ui.mActionAddDataSource.triggered.connect(self.openAddDataSourceDialog)
-        self.ui.mActionAddSubDatasets.triggered.connect(self.openSubDatasetsDialog)
-
-        self.ui.mActionAddMapView.triggered.connect(lambda: self.mDockManager.createDock(DockTypes.MapDock))
-        self.ui.mActionAddTextView.triggered.connect(lambda: self.mDockManager.createDock(DockTypes.TextDock))
-        self.ui.mActionAddWebView.triggered.connect(lambda: self.mDockManager.createDock(DockTypes.WebViewDock))
-        self.ui.mActionAddMimeView.triggered.connect(lambda: self.mDockManager.createDock(DockTypes.MimeDataDock))
-        self.ui.mActionAddSpeclibView.triggered.connect(
-            lambda: self.mDockManager.createDock(DockTypes.SpectralLibraryDock))
-        self.ui.mActionLoadExampleData.triggered.connect(lambda: self.openExampleData(
-            mapWindows=1 if len(self.mDockManager.docks(MapDock)) == 0 else 0))
-
-        # create new datasets
-        self.ui.mActionCreateNewMemoryLayer.triggered.connect(lambda *args: self.createNewLayer('memory'))
-        self.ui.mActionCreateNewGeoPackageLayer.triggered.connect(lambda *args: self.createNewLayer('gpkg'))
-        self.ui.mActionCreateNewShapefileLayer.triggered.connect(lambda *args: self.createNewLayer('shapefile'))
-
-        # activate map tools
-
-        def initMapToolAction(action, key):
-            assert isinstance(action, QAction)
-            assert isinstance(key, MapTools)
-            action.triggered.connect(lambda: self.setMapTool(key))
-            # action.toggled.connect(lambda b, a=action : self.onMapToolActionToggled(a))
-            action.setProperty(EnMAPBox.MAPTOOLACTION, key)
-
-        initMapToolAction(self.ui.mActionPan, MapTools.Pan)
-        initMapToolAction(self.ui.mActionZoomIn, MapTools.ZoomIn)
-        initMapToolAction(self.ui.mActionZoomOut, MapTools.ZoomOut)
-        initMapToolAction(self.ui.mActionZoomPixelScale, MapTools.ZoomPixelScale)
-        initMapToolAction(self.ui.mActionZoomFullExtent, MapTools.ZoomFull)
-        initMapToolAction(self.ui.mActionIdentify, MapTools.CursorLocation)
-        initMapToolAction(self.ui.mActionSelectFeatures, MapTools.SelectFeature)
-        initMapToolAction(self.ui.mActionAddFeature, MapTools.AddFeature)
-
-        def onEditingToggled(b: bool):
-            lyr = self.currentLayer()
-            if b:
-                self.mVectorLayerTools.startEditing(lyr)
-            else:
-                self.mVectorLayerTools.stopEditing(lyr, True)
-
-        self.ui.mActionToggleEditing.toggled.connect(onEditingToggled)
-
-        m = QMenu()
-        m.addAction(self.ui.optionSelectFeaturesRectangle)
-        m.addAction(self.ui.optionSelectFeaturesPolygon)
-        m.addAction(self.ui.optionSelectFeaturesFreehand)
-        m.addAction(self.ui.optionSelectFeaturesRadius)
-        self.ui.mActionSelectFeatures.setMenu(m)
-
-        self.ui.optionSelectFeaturesRectangle.triggered.connect(self.onSelectFeatureOptionTriggered)
-        self.ui.optionSelectFeaturesPolygon.triggered.connect(self.onSelectFeatureOptionTriggered)
-        self.ui.optionSelectFeaturesFreehand.triggered.connect(self.onSelectFeatureOptionTriggered)
-        self.ui.optionSelectFeaturesRadius.triggered.connect(self.onSelectFeatureOptionTriggered)
-        self.ui.mActionDeselectFeatures.triggered.connect(self.deselectFeatures)
-        # self.ui.mActionAddFeature.triggered.connect(self.onAddFeatureTriggered)
-        self.setMapTool(MapTools.CursorLocation)
-
-        self.ui.mActionSaveProject.triggered.connect(lambda: self.saveProject(False))
-        self.ui.mActionSaveProjectAs.triggered.connect(lambda: self.saveProject(True))
-
-        # re-enable if there is a proper connection
-        self.ui.mActionSaveProject.setVisible(False)
-        self.ui.mActionSaveProjectAs.setVisible(False)
-
-        from enmapbox.gui.mapcanvas import CanvasLinkDialog
-        self.ui.mActionMapLinking.triggered.connect(
-            lambda: CanvasLinkDialog.showDialog(parent=self.ui, canvases=self.mapCanvases()))
-        self.ui.mActionProcessingToolbox.triggered.connect(
-            lambda: self.ui.processingPanel.setVisible(self.ui.processingPanel.isHidden()))
-        from enmapbox.gui.about import AboutDialog
-        self.ui.mActionAbout.triggered.connect(lambda: AboutDialog(parent=self.ui).show())
-        # from enmapbox.gui.settings import showSettingsDialog
-        # self.ui.mActionProjectSettings.triggered.connect(lambda: showSettingsDialog(self.ui))
-        self.ui.mActionExit.triggered.connect(self.exit)
-
-        import webbrowser
-        self.ui.mActionOpenIssueReportPage.triggered.connect(lambda: webbrowser.open(enmapbox.CREATE_ISSUE))
-        self.ui.mActionOpenProjectPage.triggered.connect(lambda: webbrowser.open(enmapbox.REPOSITORY))
-        self.ui.mActionOpenOnlineDocumentation.triggered.connect(lambda: webbrowser.open(enmapbox.DOCUMENTATION))
-
-        self.ui.mActionShowPackageInstaller.triggered.connect(self.showPackageInstaller)
-
-        # finally, fix the popup mode of menus
-        for toolBar in self.ui.findChildren(QToolBar):
-            toolBar: QToolBar
-            for toolButton in toolBar.findChildren(QToolButton):
-                assert isinstance(toolButton, QToolButton)
-                if isinstance(toolButton.defaultAction(), QAction) and isinstance(toolButton.defaultAction().menu(),
-                                                                                  QMenu):
-                    toolButton.setPopupMode(QToolButton.MenuButtonPopup)
-
-            # add toolbar to menu
-            if len(toolBar.windowTitle()) > 0:
-                self.ui.menuToolBars.addAction(toolBar.toggleViewAction())
-
-    def createNewLayer(self, layertype: str = 'gpkg'):
-
-        defaultCrs = self.project().crs()
-
-        layertype = layertype.lower()
-        layers = []
-        assert layertype in ['gpkg', 'memory', 'shapefile']
-        if layertype == 'gpkg':
-            d = QgsNewGeoPackageLayerDialog(self.ui)
-            d.setCrs(defaultCrs)
-            d.setAddToProject(False)
-            if d.exec_() == QDialog.Accepted:
-                layers.append(QgsVectorLayer(d.databasePath()))
-
-        elif layertype == 'memory':
-            lyr = QgsNewMemoryLayerDialog.runAndCreateLayer(parent=self.ui, defaultCrs=defaultCrs)
-            self.project().addMapLayer(lyr, False)
-            layers.append(lyr)
-
-        elif layertype == 'shapefile':
-            path, error, encoding = QgsNewVectorLayerDialog.execAndCreateLayer(parent=self.ui, crs=defaultCrs)
-            if error == '':
-                lyr = QgsVectorLayer(path)
-                if isinstance(lyr, QgsVectorLayer) and lyr.isValid():
-                    layers.append(lyr)
-
-        for lyr in layers:
-            if lyr.name() == '':
-                lyr.setName(os.path.basename(lyr.source()))
-
-        self.addSources(layers)
-
-    def initActionsAddProduct(self):
-        """
-        Initializes the product loaders under <menu> Project -> Add Product
-        """
-        menu: QMenu = self.ui.menuAdd_Product
-        # separator = self.ui.mActionAddSentinel2  # outdated
-
-        menu.addSeparator()
-
-        # add more product import actions hereafter
-        algs = [
-            ImportDesisL1BAlgorithm(),
-            ImportDesisL1CAlgorithm(),
-            ImportDesisL2AAlgorithm(),
-            ImportEnmapL1BAlgorithm(),
-            ImportEnmapL1CAlgorithm(),
-            ImportEnmapL2AAlgorithm(),
-            ImportLandsatL2Algorithm(),
-            ImportPrismaL1Algorithm(),
-            ImportPrismaL2BAlgorithm(),
-            ImportPrismaL2CAlgorithm(),
-            ImportPrismaL2DAlgorithm(),
-            ImportSentinel2L2AAlgorithm(),
-        ]
-
-        for alg in algs:
-            name = alg.displayName()[7:-8]  # remove "Import " and " product" parts
-            tooltip = alg.shortDescription()
-            a = QAction(name, parent=menu)
-            a.setToolTip(tooltip)
-            a.alg = alg
-            a.triggered.connect(self.onActionAddProductTriggered)
-            menu.addAction(a)
-
-    def onActionAddProductTriggered(self):
-        a = self.sender()
-        alg: EnMAPProcessingAlgorithm = a.alg
-        self.showProcessingAlgorithmDialog(alg)
-
-    def _mapToolButton(self, action) -> Optional[QToolButton]:
-        for toolBar in self.ui.findChildren(QToolBar):
-            for toolButton in toolBar.findChildren(QToolButton):
-                if toolButton.defaultAction() == action:
-                    return toolButton
-        return None
-
-    def _mapToolActions(self) -> list:
-        """
-        Returns a list of all QActions that can activate a map tools
-        :return: [list-of-QActions]
-        """
-        return [a for a in self.ui.findChildren(QAction) if a.property(EnMAPBox.MAPTOOLACTION)]
-
-    def onSelectFeatureOptionTriggered(self):
-
-        a = self.sender()
-        m = self.ui.mActionSelectFeatures.menu()
-        if isinstance(a, QAction) and isinstance(m, QMenu) and a in m.actions():
-            for ca in m.actions():
-                assert isinstance(ca, QAction)
-                if ca == a:
-                    self.ui.mActionSelectFeatures.setIcon(a.icon())
-                    self.ui.mActionSelectFeatures.setToolTip(a.toolTip())
-                ca.setChecked(ca == a)
-        self.setMapTool(MapTools.SelectFeature)
-
-    def deselectFeatures(self):
-        """
-        Removes all feature selections (across all map canvases)
-        """
-
-        for canvas in self.mapCanvases():
-            assert isinstance(canvas, QgsMapCanvas)
-            for vl in [lyr for lyr in canvas.layers() if isinstance(lyr, QgsVectorLayer)]:
-                assert isinstance(vl, QgsVectorLayer)
-                vl.removeSelection()
-
-    def onCrosshairPositionChanged(self, spatialPoint: SpatialPoint):
-        """
-        Synchronizes all crosshair positions. Takes care of CRS differences.
-        :param spatialPoint: SpatialPoint of the new Crosshair position
-        """
-        sender = self.sender()
-        for mapCanvas in self.mapCanvases():
-            if isinstance(mapCanvas, MapCanvas) and mapCanvas != sender:
-                mapCanvas.setCrosshairPosition(spatialPoint, emitSignal=False)
-
-    def spectralProfileSourcePanel(self) -> SpectralProfileSourcePanel:
-        return self.ui.spectralProfileSourcePanel
-
-    def onTaskAdded(self, taskID: int):
-        """
-        Connects QgsTasks that have been added to the QgsTaskManager with signales, e.g. to react in outputs.
-        :param taskID:
-        :return:
-        """
-        tm: QgsTaskManager = QgsApplication.taskManager()
-        task = tm.task(taskID)
-        if isinstance(task, QgsProcessingAlgRunnerTask):
-            task.executed.connect(self.onProcessingAlgTaskCompleted)
-
-    def onProcessingAlgTaskCompleted(self, ok: bool, results: dict):
-        """
-        Handles results of QgsProcessingAlgRunnerTasks that have been processed with the QgsTaskManager
-        :param ok:
-        :param results:
-        :return:
-        """
-        if ok:
-            if isinstance(results, dict):
-                self.addSources(list(results.values()))
-
-    def onDockAdded(self, dock):
-        assert isinstance(dock, Dock)
-
-        if isinstance(dock, SpectralLibraryDock):
-            dock.sigLoadFromMapRequest.connect(lambda: self.setMapTool(MapTools.SpectralProfile))
-            slw = dock.speclibWidget()
-            assert isinstance(slw, SpectralLibraryWidget)
-            slw.plotWidget().backgroundBrush().setColor(QColor('black'))
-            self.spectralProfileSourcePanel().addSpectralLibraryWidgets(slw)
-            slw.sigFilesCreated.connect(self.addSources)
-            # self.dataSourceManager().addSource(slw.speclib())
-            # self.mapLayerStore().addMapLayer(slw.speclib(), addToLegend=False)
-
-        if isinstance(dock, MapDock):
-            canvas = dock.mapCanvas()
-
-            assert isinstance(canvas, MapCanvas)
-            canvas.setProject(self.project())
-            canvas.sigCrosshairPositionChanged.connect(self.onCrosshairPositionChanged)
-            canvas.setCrosshairVisibility(True)
-            canvas.keyPressed.connect(lambda e, c=canvas: self.sigMapCanvasKeyPressed.emit(canvas, e))
-            canvas.mapTools().setVectorLayerTools(self.mVectorLayerTools)
-
-            self.setMapTool(self.mMapToolKey, canvases=[canvas])
-            canvas.mapTools().mtCursorLocation.sigLocationRequest[QgsCoordinateReferenceSystem, QgsPointXY].connect(
-                lambda crs, pt, c=canvas: self.setCurrentLocation(SpatialPoint(crs, pt), canvas)
-            )
-
-            node = self.dockManagerTreeModel().mapDockTreeNode(canvas)
-            assert isinstance(node, MapDockTreeNode)
-            node.sigAddedLayers.connect(self.sigMapLayersAdded[list].emit)
-            node.sigRemovedLayers.connect(self.sigMapLayersRemoved[list].emit)
-            self.sigMapCanvasAdded.emit(canvas)
-
-            if len(self.docks()) == 1:
-                # dirty hack for #488 (zoom to full extent does not work if map dock is the first of all docks)
-                QApplication.processEvents(QEventLoop.ExcludeUserInputEvents | QEventLoop.ExcludeSocketNotifiers)
-                # QTimer.singleShot(1000, lambda *args, mc=dock.mapCanvas(): mc.zoomToFullExtent())
-
-        if isinstance(dock, AttributeTableDock):
-            dock.attributeTableWidget.setVectorLayerTools(self.mVectorLayerTools)
-
-        if isinstance(dock, SpectralLibraryDock):
-            dock.speclibWidget().setVectorLayerTools(self.mVectorLayerTools)
-
-        self.sigDockAdded.emit(dock)
-
-    def vectorLayerTools(self) -> QgsVectorLayerTools:
-        return self.mVectorLayerTools
-
-    def onDockRemoved(self, dock):
-        if isinstance(dock, MapDock):
-            self.sigMapCanvasRemoved.emit(dock.mapCanvas())
-
-        if isinstance(dock, SpectralLibraryDock):
-            self.spectralProfileSourcePanel().removeSpectralLibraryWidgets(dock.speclibWidget())
-        self.syncProjects()
-
-        # lid = dock.speclib().id()
-        # if self.mapLayerStore().mapLayer(lid):
-        #     self.mapLayerStore().removeMapLayer(lid)
-
-    @pyqtSlot(SpatialPoint, QgsMapCanvas)
-    def loadCurrentMapSpectra(self, spatialPoint: SpatialPoint, mapCanvas: QgsMapCanvas = None, runAsync: bool = None):
-        """
-        Loads SpectralProfiles from a location defined by `spatialPoint`
-        :param spatialPoint: SpatialPoint
-        :param mapCanvas: QgsMapCanvas
-        """
-
-        panel: SpectralProfileSourcePanel = self.spectralProfileSourcePanel()
-        if not panel.property('has_been_shown_once'):
-            panel.setUserVisible(True)
-            panel.setProperty('has_been_shown_once', True)
-
-        if len(self.docks(SpectralLibraryDock)) == 0:
-            dock = self.createDock(SpectralLibraryDock)
-            if isinstance(dock, SpectralLibraryDock):
-                slw: SpectralLibraryWidget = dock.speclibWidget()
-                slw.setViewVisibility(SpectralLibraryWidget.ViewType.ProfileView)
-
-        if len(panel.mBridge) == 0:
-            panel.createRelation()
-
-        panel.loadCurrentMapSpectra(spatialPoint, mapCanvas=mapCanvas, runAsync=runAsync)
-
-    def setMapTool(self,
-                   mapToolKey: MapTools,
-                   *args,
-                   canvases: List[QgsMapCanvas] = None,
-                   **kwds):
-        """
-        Sets the active QgsMapTool for all canvases know to the EnMAP-Box.
-        :param canvases:
-        :param mapToolKey: str, see MapTools documentation
-        :param args:
-        :param kwds:
-        :return:
-        """
-        assert isinstance(mapToolKey, MapTools)
-        mode = None
-
-        for btnSelectFeature in self.ui.toolBarVectorTools.findChildren(QToolButton):
-            if btnSelectFeature.defaultAction() == self.ui.mActionSelectFeatures:
-                break
-
-        if mapToolKey == MapTools.SelectFeature:
-            if self.ui.optionSelectFeaturesRectangle.isChecked():
-                mode = QgsMapToolSelectionHandler.SelectionMode.SelectSimple
-            elif self.ui.optionSelectFeaturesPolygon.isChecked():
-                mode = QgsMapToolSelectionHandler.SelectionMode.SelectPolygon
-            elif self.ui.optionSelectFeaturesFreehand.isChecked():
-                mode = QgsMapToolSelectionHandler.SelectionMode.SelectFreehand
-            elif self.ui.optionSelectFeaturesRadius.isChecked():
-                mode = QgsMapToolSelectionHandler.SelectionMode.SelectRadius
-            else:
-                mode = QgsMapToolSelectionHandler.SelectionMode.SelectSimple
-            btnSelectFeature.setChecked(True)
-        else:
-            btnSelectFeature.setChecked(False)
-
-        if mapToolKey == MapTools.SpectralProfile:
-            # SpectralProfile is a shortcut for Identify CursorLocation + return with profile option
-            self.ui.optionIdentifyProfile.setChecked(True)
-            self.ui.mActionIdentify.setChecked(True)
-            mapToolKey = MapTools.CursorLocation
-
-        if mapToolKey == MapTools.AddFeature:
-            s = ""
-
-        self.mMapToolKey = mapToolKey
-        self.mMapToolMode = mode
-
-        results = []
-        if canvases is None:
-            canvases = self.mapCanvases()
-        elif isinstance(canvases, MapCanvas):
-            canvases = [canvases]
-
-        assert isinstance(canvases, list)
-        for canvas in canvases:
-            assert isinstance(canvas, MapCanvas)
-            mapTools = canvas.mapTools()
-
-            if mapToolKey == MapTools.SelectFeature:
-                mapTools.mtSelectFeature.setSelectionMode(self.mMapToolMode)
-
-            mapTools.activate(mapToolKey)
-            results.append(canvas.mapTool())
-
-        for action in self._mapToolActions():
-            key = action.property(EnMAPBox.MAPTOOLACTION)
-            if key == mapToolKey:
-                action.setChecked(True)
-            else:
-                action.setChecked(False)
-
-        b = self.ui.mActionIdentify.isChecked()
-        self.ui.optionIdentifyCursorLocation.setEnabled(b)
-        self.ui.optionIdentifyProfile.setEnabled(b)
-        self.ui.optionMoveCenter.setEnabled(b)
-        return results
-
-    def settings(self) -> EnMAPBoxSettings:
-        """
-        Returns the EnMAP-Box user settings
-        """
-        return EnMAPBoxSettings()
-
-    def initEnMAPBoxApplications(self,
-                                 load_core_apps: bool = True,
-                                 load_other_apps: bool = True):
-        """
-        Initialized EnMAPBoxApplications
-        """
-        listingBasename = 'enmapboxapplications.txt'
-
-        DIR_ENMAPBOX = pathlib.Path(enmapbox.DIR_ENMAPBOX)
-        INTERNAL_APPS = DIR_ENMAPBOX / 'coreapps'
-        EO4Q_APPS = DIR_ENMAPBOX / 'eo4qapps'
-        EXTERNAL_APPS = DIR_ENMAPBOX / 'apps'
-
-        # load internal "core" apps
-        if load_core_apps:
-            self.applicationRegistry.addApplicationFolder(INTERNAL_APPS)
-            self.applicationRegistry.addApplicationFolder(EO4Q_APPS)
-
-        # check for listing file
-        p = INTERNAL_APPS / listingBasename
-        if os.path.isfile(p):
-            self.applicationRegistry.addApplicationListing(p)
-
-        # load external / standard apps
-        if load_other_apps:
-            self.applicationRegistry.addApplicationFolder(EXTERNAL_APPS)
-
-        # check for listing file
-        p = EXTERNAL_APPS / listingBasename
-        if os.path.isfile(p):
-            self.applicationRegistry.addApplicationListing(p)
-
-        # check for listing file in root
-        p = DIR_ENMAPBOX / listingBasename
-        if os.path.isfile(p):
-            self.applicationRegistry.addApplicationListing(p)
-
-        # find other app-folders or listing files folders
-        from enmapbox.settings import enmapboxSettings
-        settings = enmapboxSettings()
-        for appPath in re.split('[;\n]', settings.value('EMB_APPLICATION_PATH', '')):
-            if os.path.isdir(appPath):
-                self.applicationRegistry.addApplicationFolder(appPath)
-            elif os.path.isfile(p):
-                self.applicationRegistry.addApplicationListing(p)
-            else:
-                print('Unable to load EnMAPBoxApplication(s) from path: "{}"'.format(p), file=sys.stderr)
-
-        errorApps = [app for app, v in self.applicationRegistry.mAppInitializationMessages.items()
-                     if v not in [None, True]]
-        settings = self.settings()
-
-        KEY_COUNTS = 'APP_ERROR_COUNTS'
-        if settings.value(KEY_MISSING_DEPENDENCY_VERSION, None) != self.version():
-            settings.setValue(KEY_COUNTS, {})
-
-        counts = settings.value(KEY_COUNTS, {})
-
-        if len(errorApps) > 0:
-            title = 'EnMAPBoxApplication error(s)'
-            info = [title + ':']
-            to_remove = [app for app in counts.keys() if app not in errorApps]
-            for app in to_remove:
-                counts.pop(app)
-
-            n_errors_to_show = 0
-            for app in errorApps:
-
-                v = self.applicationRegistry.mAppInitializationMessages[app]
-
-                n_counts = counts.get(app, 0)
-                if n_counts < MAX_MISSING_DEPENDENCY_WARNINGS:
-                    n_errors_to_show += 1
-                    counts[app] = n_counts + 1
-
-                info.append(r'<br /><b>{}:</b>'.format(app))
-                info.append('<p>')
-                if v is False:
-                    info.append(r'"{}" did not return any EnMAPBoxApplication\n'.format(v))
-                elif isinstance(v, str):
-                    info.append('<code>{}</code>'.format(v.replace('\n', '<br />\n')))
-                info.append('</p>')
-
-            info = '\n'.join(info)
-            if n_errors_to_show > 0:
-                self.addMessageBarTextBoxItem(title, info, level=Qgis.Warning, html=True)
-            else:
-                QgsApplication.instance().messageLog().logMessage(info, 'EnMAP-Box',
-                                                                  level=Qgis.Warning,
-                                                                  notifyUser=False)
-
-        settings.setValue(KEY_COUNTS, counts)
-
-    def exit(self):
-        """Closes the EnMAP-Box"""
-        self.ui.setParent(None)
-        self.ui.close()
-        self.deleteLater()
-
-    def onLogMessage(self, message: str, tag: str, level):
-        """
-        Receives log messages and, if tag=EnMAP-Box, displays them in the EnMAP-Box message bar.
-        :param message:
-        :type message:
-        :param tag:
-        :type tag:
-        :param level:
-        :type level:
-        :return:
-        :rtype:
-        """
-        msgLines = message.split('\n')
-        if '' in message.split('\n'):
-            msgLines = msgLines[0:msgLines.index('')]
-
-        # use only messages relevant to "EnMAP-Box"
-        if not re.search(r'enmap-?box', tag, re.I):
-            return
-
-        mbar = self.ui.messageBar
-        assert isinstance(mbar, QgsMessageBar)
-        line1 = msgLines[0]
-        showMore = '' if len(msgLines) == 1 else '\n'.join(msgLines[1:])
-
-        if level == Qgis.Critical:
-            duration = 200
-        else:
-            duration = 50
-        # self.showMessage()
-        # mbar.pushMessage(tag, line1, showMore, level, duration)
-        contains_html = re.search(r'<(html|br|a|p/?>)', message) is not None
-        self.addMessageBarTextBoxItem(line1, message, level=level, html=contains_html)
-
-    def onDataDropped(self, droppedData: Any, mapDock: MapDock = None) -> MapDock:
-        assert isinstance(droppedData, list)
-        if mapDock is None:
-            mapDock = self.createDock('MAP')
-        from enmapbox.gui.datasources.datasources import SpatialDataSource
-        for dataItem in droppedData:
-            if isinstance(dataItem, SpatialDataSource):
-                dataSources = self.mDataSourceManager.addDataSources(dataItem)
-                mapDock.addLayers([ds.createRegisteredMapLayer() for ds in dataSources])
-            elif isinstance(dataItem, QgsMapLayer):
-                mapDock.addLayers([dataItem])
-            else:
-                raise TypeError(f'unexpected data item: {dataItem} ({type(dataItem)})')
-        return mapDock
-
-    def _dropObject(self, obj: Any) -> MapDock:
-        """Drop any object into the EnMAP-Box. Hopefully we can figure out what to do with it :-)"""
-        return self.onDataDropped([obj])
-
-    def openExampleData(self, mapWindows: int = 0, testData: bool = False):
-        """
-
-        :param mapWindows: number of new MapDocks to be opened
-        :param testData: load additional test data (if available)
-        :return:
-        """
-
-        from enmapbox.dependencycheck import missingTestData, installTestData
-        if missingTestData():
-            installTestData()
-
-        rx = re.compile('.*(bsq|bil|bip|tif|gpkg|sli|img|shp|pkl)$', re.I)
-        if not missingTestData():
-            import enmapbox.exampledata
-            dir_exampledata = os.path.dirname(enmapbox.exampledata.__file__)
-            files = list(pathlib.Path(f).as_posix() for f in file_search(dir_exampledata, rx, recursive=True))
-
-            self.addSources(files)
-            exampleSources = [s for s in self.dataSourceManager().dataSources()
-                              if isinstance(s, SpatialDataSource) and s.source() in files]
-
-            for n in range(mapWindows):
-                dock: MapDock = self.createDock('MAP')
-                assert isinstance(dock, MapDock)
-                lyrs = []
-                for src in exampleSources:
-                    if isinstance(src, SpatialDataSource):
-                        lyr = src.asMapLayer()
-                        if isinstance(lyr, QgsVectorLayer):
-                            lyr.updateExtents()
-
-                        if isinstance(lyr, QgsMapLayer):
-                            ext = lyr.extent()
-                            if not ext.isNull() and ext.width() > 0:
-                                lyrs.append(lyr)
-
-                # sort layers by type and spatial extent (to not hide vectors by rasters etc.)
-                canvas = dock.mapCanvas()
-
-                def niceLayerOrder(lyr: QgsMapLayer) -> (int, int):
-                    oType = 0
-                    area = 0
-
-                    if isinstance(lyr, QgsVectorLayer):
-                        gt = lyr.geometryType()
-                        if gt == QgsWkbTypes.LineGeometry:
-                            oType = 1
-                        elif gt == QgsWkbTypes.PolygonGeometry:
-                            oType = 2
-                        else:
-                            oType = 0
-
-                    elif isinstance(lyr, QgsRasterLayer):
-                        oType = 3
-                    try:
-                        area = SpatialExtent.fromLayer(lyr).toCrs(canvas.mapSettings().destinationCrs()).area()
-                    except Exception as ex:
-                        pass
-                    return oType, area
-
-                for lyr in sorted(lyrs, key=niceLayerOrder):
-                    dock.layerTree().addLayer(lyr)
-
-        if testData:
-            from enmapbox import DIR_REPO
-            dir_testdata = pathlib.Path(DIR_REPO) / 'tests' / 'testdata'
-
-            if dir_testdata.is_dir():
-                files = list(pathlib.Path(f).as_posix() for f in file_search(dir_testdata, rx, recursive=True))
-                self.addSources(files)
-
-    def onDataSourcesRemoved(self, dataSources: typing.List[DataSource]):
-        """
-        Reacts on removed data sources
-        :param dataSource: DataSource
-        """
-
-        # remove where we can remove lists of data sources
-        self.spectralProfileSourcePanel().removeSources([ds.source() for ds in dataSources])
-        self.dockManagerTreeModel().removeDataSources(dataSources)
-
-        # emit signals that are connected to single datasource types
-        for dataSource in dataSources:
-            if isinstance(dataSource, RasterDataSource):
-                self.sigRasterSourceRemoved[str].emit(dataSource.source())
-                self.sigRasterSourceRemoved[RasterDataSource].emit(dataSource)
-
-            if isinstance(dataSource, VectorDataSource):
-                self.sigVectorSourceRemoved[str].emit(dataSource.source())
-                self.sigVectorSourceRemoved[VectorDataSource].emit(dataSource)
-
-                if dataSource.isSpectralLibrary():
-                    self.sigSpectralLibraryRemoved[str].emit(dataSource.source())
-                    self.sigSpectralLibraryRemoved[VectorDataSource].emit(dataSource)
-
-        self.syncProjects()
-
-        self.sigDataSourcesRemoved[list].emit(dataSources)
-
-    def onDataSourcesAdded(self, dataSources: typing.List[DataSource]):
-
-        self.sigDataSourcesAdded[list].emit(dataSources)
-
-        for dataSource in dataSources:
-            if isinstance(dataSource, RasterDataSource):
-                self.sigRasterSourceAdded[str].emit(dataSource.source())
-                self.sigRasterSourceAdded[RasterDataSource].emit(dataSource)
-
-                self.spectralProfileSourcePanel().addSources(dataSource.asMapLayer())
-
-            if isinstance(dataSource, VectorDataSource):
-                self.sigVectorSourceAdded[str].emit(dataSource.source())
-                self.sigVectorSourceAdded[VectorDataSource].emit(dataSource)
-
-                if dataSource.isSpectralLibrary():
-                    self.sigSpectralLibraryAdded[str].emit(dataSource.source())
-                    self.sigSpectralLibraryAdded[VectorDataSource].emit(dataSource)
-
-        self.syncProjects()
-
-    def restoreProject(self):
-        raise NotImplementedError()
-
-    def setCurrentLocation(self,
-                           spatialPoint: SpatialPoint,
-                           mapCanvas: QgsMapCanvas = None,
-                           emitSignal: bool = True):
-        """
-        Sets the current "last selected" location, for which different properties might get derived,
-        like cursor location values and SpectraProfiles.
-        :param emitSignal:
-        :type emitSignal:
-        :param spatialPoint: SpatialPoint
-        :param mapCanvas: QgsMapCanvas (optional), the canvas on which the location got selected
-        """
-        assert isinstance(spatialPoint, SpatialPoint)
-
-        bCLV = self.ui.optionIdentifyCursorLocation.isChecked()
-        bSP = self.ui.optionIdentifyProfile.isChecked()
-        bCenter = self.ui.optionMoveCenter.isChecked()
-
-        self.mCurrentMapLocation = spatialPoint
-
-        if emitSignal:
-<<<<<<< HEAD
-            self.sigCurrentLocationChanged[object].emit(self.mCurrentMapLocation)
-            if isinstance(mapCanvas, QgsMapCanvas):
-                self.sigCurrentLocationChanged[object, QgsMapCanvas].emit(self.mCurrentMapLocation, mapCanvas)
-=======
-            self.sigCurrentLocationChanged.emit([self.mCurrentMapLocation])
-            if isinstance(mapCanvas, QgsMapCanvas):
-                self.sigCurrentLocationChanged.emit([self.mCurrentMapLocation, mapCanvas])
->>>>>>> cae29f8c
-
-        if isinstance(mapCanvas, QgsMapCanvas):
-            if bCLV:
-                self.loadCursorLocationValueInfo(spatialPoint, mapCanvas)
-
-            if bCenter:
-                pt = spatialPoint.toCrs(mapCanvas.mapSettings().destinationCrs())
-                if isinstance(pt, SpatialPoint):
-                    mapCanvas.setCenter(pt)
-                    mapCanvas.refresh()
-
-        if bSP:
-            self.loadCurrentMapSpectra(spatialPoint, mapCanvas)
-            s = ""
-
-    def currentLocation(self) -> Optional[SpatialPoint]:
-        """
-        Returns the current location, which is a SpatialPoint last clicked by a user on a map canvas.
-        :return: SpatialPoint
-        """
-        return self.mCurrentMapLocation
-
-    def currentSpectra(self) -> list:
-        """
-        Returns the spectra currently selected using the profile tool.
-
-        :return: [list-of-spectra]
-        """
-        return self.spectralProfileSourcePanel().currentProfiles()
-
-    def version(self) -> str:
-        """
-        Returns the version string
-        """
-        return enmapbox.__version__
-
-    def dataSourceTreeView(self):
-        warnings.warn('Use .dataSourceManagerTreeView()', DeprecationWarning, stacklevel=2)
-        return self.dataSourceManagerTreeView()
-
-    def dataSourceManagerTreeView(self):
-        return self.ui.dataSourcePanel.dataSourceManagerTreeView()
-
-    def dataSources(self, sourceType='ALL', onlyUri: bool = True) -> Union[str, DataSource]:
-        """
-        Returns a list of URIs to the data sources of type "sourceType" opened in the EnMAP-Box
-        :param sourceType: ['ALL', 'RASTER', 'VECTOR', 'MODEL'],
-        :param onlyUri: bool, set on False to return the DataSource object instead of the uri only.
-        :return: [list-of-datasource-URIs (str)] or [list-of-DataSource instance] if onlyUri=False
-        """
-        if sourceType == 'ALL':
-            sourceType = None
-        sources = self.mDataSourceManager.dataSources(filter=sourceType)
-        if onlyUri:
-            sources = [s.source() for s in sources]
-        return sources
-
-    def createDock(self, *args, **kwds) -> Dock:
-        """
-        Create and returns a new Dock
-        :param args:
-        :param kwds:
-        :return:
-        """
-        return self.mDockManager.createDock(*args, **kwds)
-
-    def removeDock(self, *args, **kwds):
-        """
-        Removes a Dock instance.
-        See `enmapbox/gui/dockmanager.py` for details
-        :param args:
-        :param kwds:
-        """
-        self.mDockManager.removeDock(*args, **kwds)
-
-    def dockTreeView(self) -> enmapbox.gui.dataviews.dockmanager.DockTreeView:
-        """
-        Returns the DockTreeView
-        """
-        return self.ui.dockPanel.dockTreeView
-
-    def findDockTreeNode(self, *args, **kwds):
-        """
-        Returns the first DockNode that contains the object given in the argument.
-        QgsMapCanvas or MapCanvas -> MapDock
-        QgsRasterLayer or QgsVectorLayer -> MapDockTreeNode
-        QgsVectorLayer which is a spectral library -> SpeclibDockTreeNode. If none exists -> MapDockTreeNode
-        SpectralLibraryWidget -> SpeclibDockTreeNode
-
-        :return: DockTreeNode
-        """
-        model: DockManagerTreeModel = self.dockManagerTreeModel()
-        return model.findDockNode(*args, **kwds)
-
-    def dockManagerTreeModel(self) -> DockManagerTreeModel:
-        """
-        Returns the DockManagerTreeModel
-        :return: DockManagerTreeModel
-        """
-        return self.dockTreeView().layerTreeModel()
-
-    def docks(self, dockType=None):
-        """
-        Returns dock widgets
-        :param dockType: optional, specifies the type of dock widgets to return
-        :return: [list-of-DockWidgets]
-        """
-        return self.mDockManager.docks(dockType=dockType)
-
-    def addSources(self, sourceList):
-        """
-        :param sourceList:
-        :return: Returns a list of added DataSources or the list of DataSources that were derived from a single data source uri.
-        """
-        assert isinstance(sourceList, list)
-        return self.mDataSourceManager.addDataSources(sourceList)
-
-    def addSource(self, source, name=None):
-        """
-        Returns a list of added DataSources or the list of DataSources that were derived from a single data source uri.
-        :param source:
-        :param name:
-        :return: [list-of-dataSources]
-        """
-        return self.mDataSourceManager.addDataSources(source, name=name)
-
-    def removeSources(self, dataSourceList: list = None):
-        """
-        Removes data sources.
-        Removes all sources available if `dataSourceList` remains unspecified.
-        :param dataSourceList:[list-of-data-sources]
-        """
-        if dataSourceList is None:
-            dataSourceList = self.mDataSourceManager.dataSources()
-        self.mDataSourceManager.removeDataSources(dataSourceList)
-
-    def removeSource(self, source):
-        """
-        Removes a single datasource
-        :param source: DataSource or str
-        """
-        self.mDataSourceManager.removeDataSources(source)
-
-    def menu(self, title) -> QMenu:
-        """
-        Returns the QMenu with name "title"
-        :param title: str
-        :return: QMenu
-        """
-        for menu in self.ui.menuBar().findChildren(QMenu):
-            if menu.title() == title:
-                return menu
-        return None
-
-    def menusWithTitle(self, title):
-        """
-        Returns the QMenu(s) with title `title`.
-        :param title: str
-        :return: QMenu
-        """
-        return self.ui.menusWithTitle(title)
-
-    def showLayerProperties(self, mapLayer: QgsMapLayer):
-        """
-        Show a map layer property dialog
-        :param mapLayer:
-        :return:
-        """
-        if mapLayer is None:
-            mapLayer = self.currentLayer()
-
-        if isinstance(mapLayer, (QgsVectorLayer, QgsRasterLayer)):
-
-            # 1. find the map canvas
-            mapCanvas = None
-            for canvas in self.mapCanvases():
-                if mapLayer in canvas.layers():
-                    mapCanvas = canvas
-                    break
-            # 2.
-            showLayerPropertiesDialog(mapLayer,
-                                      canvas=mapCanvas,
-                                      messageBar=self.messageBar(),
-                                      modal=True,
-                                      parent=self.ui)
-
-    @staticmethod
-    def getIcon():
-        """
-        Returns the EnMAP-Box icon.
-        :return: QIcon
-        """
-        warnings.warn('Use EnMAPBoxicon() instead', DeprecationWarning, stacklevel=2)
-        return EnMAPBox.icon()
-
-    @staticmethod
-    def icon() -> QIcon:
-        return enmapbox.icon()
-
-    def run(self):
-        """
-        Shows the EnMAP-Box GUI and centers it to the middle of the primary screen.
-        """
-        self.ui.show()
-        screen = QGuiApplication.primaryScreen()
-        rect = screen.geometry()
-        assert isinstance(rect, QRect)
-        f = 0.8
-        newSize = QSize(int(f * rect.width()), int(f * rect.height()))
-
-        geom = QStyle.alignedRect(Qt.LeftToRight, Qt.AlignCenter,
-                                  newSize, QApplication.instance().desktop().availableGeometry())
-        self.ui.setGeometry(geom)
-
-    def closeEvent(self, event: QCloseEvent):
-        assert isinstance(event, QCloseEvent)
-
-        try:
-            # remove all hidden layers
-            self.dockManager().clear()
-            self.dataSourceManager().clear()
-            self.spectralProfileSourcePanel().mBridge.removeAllSources()
-
-        except Exception as ex:
-            messageLog(str(ex), Qgis.Critical)
-        # de-refer the EnMAP-Box Singleton
-        EnMAPBox._instance = None
-        self.sigClosed.emit()
-        self.disconnectQGISSignals()
-        try:
-            import gc
-            gc.collect()
-        except Exception as ex:
-            print(f'Errors when closing the EnMAP-Box: {ex}', file=sys.stderr)
-            pass
-        EnMAPBox._instance = None
-        event.accept()
-
-    def close(self):
-        self.disconnectQGISSignals()
-        self.ui.close()
-
-    def layerTreeView(self) -> enmapbox.gui.dataviews.dockmanager.DockTreeView:
-        """
-        Returns the Dock Panel Tree View
-        :return: enmapbox.gui.dataviews.dockmanager.DockTreeView
-        """
-        return self.dockTreeView()
-
-    initializationCompleted = pyqtSignal()
-    layerSavedAs = pyqtSignal(QgsMapLayer, str)
-    currentLayerChanged = pyqtSignal(QgsMapLayer)
-
-    def actionAddSubDatasets(self) -> QAction:
-        return self.ui.mActionAddSubDatasets
-
-    def actionAbout(self) -> QAction:
-        return self.ui.mActionAbout
-
-    def actionAddAfsLayer(self):
-        return self.ui.mActionAddDataSource
-
-    def actionAddAllToOverview(self):
-        return self.ui.mActionAddDataSource
-
-    def actionAddAmsLayer(self):
-        return self.ui.mActionAddDataSource
-
-    def actionAddFeature(self):
-        return self.ui.mActionAddDataSource
-
-    def actionAddOgrLayer(self):
-        return self.ui.mActionAddDataSource
-
-    # def actionAddPart(self): pass
-    def actionAddPgLayer(self):
-        return self.ui.mActionAddDataSource
-
-    def addProject(self, project: str):
-        # 1- clear everything
-        # restore
-        if isinstance(project, str):
-            self.addProject(pathlib.Path(project))
-        elif isinstance(project, pathlib.Path) and project.is_file():
-            p = QgsProject()
-            p.read(project.as_posix())
-            self.addProject(p)
-        elif isinstance(project, QgsProject):
-            scope = 'HU-Berlin'
-            key = 'EnMAP-Box'
-
-            self.onReloadProject()
-
-    def actionAddRasterLayer(self):
-        return self.ui.mActionAddDataSource
-
-    # def actionAddRing(self):
-    # def actionAddToOverview(self):
-    def actionAddWmsLayer(self):
-        return self.ui.mActionAddDataSource
-
-    def actionExit(self):
-        return self.ui.mActionExit()
-
-    def actionIdentify(self):
-        return self.ui.mActionIdentify
-
-    def openProject(self, project):
-        if isinstance(project, str):
-            project = pathlib.Path(project)
-        if isinstance(project, pathlib.Path):
-            p = QgsProject()
-            p.read(project.as_posix())
-            self.openProject(project)
-        elif isinstance(project, QgsProject):
-            self.addProject(project)
-
-    def actionPan(self):
-        return self.ui.mActionPan
-
-    def actionSaveProject(self) -> QAction:
-        return self.mActionSaveProject
-
-    def actionSaveProjectAs(self) -> QAction:
-        return self.mActionSaveProjectAs
-
-    def saveProject(self, saveAs: bool):
-        """
-        Call to save EnMAP-Box settings in a QgsProject file
-        :param saveAs: bool, if True, opens a dialog to save the project into another file
-        """
-
-        # todo: save EnMAP Project settings
-        # 1. save data sources
-
-        # 2. save docks / map canvases
-
-        # inform others that the project will be saves
-        self.sigProjectWillBeSaved.emit()
-
-        # call QGIS standard functionality
-        from qgis.utils import iface
-        if saveAs:
-            iface.actionSaveProjectAs().trigger()
-        else:
-            iface.actionSaveProject().trigger()
-
-    def actionZoomActualSize(self):
-        return self.ui.mActionZoomPixelScale
-
-    def actionZoomFullExtent(self):
-        return self.ui.mActionZoomFullExtent
-
-    def actionZoomIn(self):
-        return self.ui.mActionZoomIn
-
-    def actionZoomOut(self):
-        return self.ui.mActionZoomOut
-
-    @staticmethod
-    def showProcessingAlgorithmDialog(
-            algorithmName: Union[str, QgsProcessingAlgorithm], parameters: Dict = None, show: bool = True,
-            modal: bool = False, wrapper: type = None, autoRun: bool = False, parent: QWidget = None
-    ) -> AlgorithmDialog:
-        """
-        Create an algorithm dialog.
-
-        Optionally, provide a wrapper class to get full control over individual components like the feedback or results.
-        E.g. to get a handle on the results do something like that:
-
-        .. code-block:: python
-
-            class Wrapper(AlgorithmDialog):
-                def finish(self, successful, result, context, feedback, in_place=False):
-                    super().finish(successful, result, context, feedback, in_place=False)
-                    if successful:
-                        # do something useful
-
-        """
-        if parent is None:
-            from enmapbox import EnMAPBox
-            if EnMAPBox.instance() is not None:
-                parent = EnMAPBox.instance().ui
-
-        if parent is None:
-            from qgis.utils import iface
-            if iface is not None:
-                parent = iface.mapCanvas()
-
-        if parent is None:
-            raise ValueError()
-
-        algorithm = None
-        all_names = []
-        for alg in QgsApplication.processingRegistry().algorithms():
-            assert isinstance(alg, QgsProcessingAlgorithm)
-            all_names.append(alg.id())
-            if isinstance(algorithmName, QgsProcessingAlgorithm):
-                algorithmId = algorithmName.id()
-            elif isinstance(algorithmName, str):
-                algorithmId = algorithmName
-            else:
-                raise ValueError(algorithmName)
-
-            algId = alg.id().split(':')[1]  # remove provider prefix
-            if algorithmId == alg.id() or algorithmId == algId:
-                algorithm = alg
-                break
-
-        if not isinstance(algorithm, QgsProcessingAlgorithm):
-            raise Exception('Algorithm {} not found in QGIS Processing Registry'.format(algorithmName))
-
-        dlg = algorithm.createCustomParametersWidget(parent)
-        if not dlg:
-            if wrapper is None:
-                dlg = AlgorithmDialog(algorithm.create(), parent=parent)
-            else:
-                dlg = wrapper(algorithm.create(), parent=parent)
-        else:
-            assert wrapper is None  # todo: dialog wrapper for custom parameter widget
-        assert isinstance(dlg, QgsProcessingAlgorithmDialogBase)
-
-        dlg.setModal(modal)
-
-        if parameters is not None:
-            dlg.setParameters(parameters)
-
-        # auto-running the algorithm is useful, if all required parameters are filled in
-        if autoRun:
-            dlg.runButton().animateClick(500)
-
-        if show and not modal:
-            dlg.show()
-        if show and modal:
-            dlg.exec_()
-        return dlg
-
-    def addLayerMenu(self):
-        pass
-
-    def mainWindow(self) -> EnMAPBoxUI:
-        return self.ui
-
-    def messageBar(self) -> QgsMessageBar:
-        return self.ui.messageBar
-
-    def iconSize(self, dockedToolbar=False):
-        # return self.ui.mActionAddDataSource.icon().availableSizes()[0]
-        return QSize(16, 16)
-
-    def spectralLibraryWidgets(self) -> typing.List[SpectralLibraryWidget]:
-        """
-        Returns a list with SpectralLibraryWidgets known to the EnMAP-Box.
-        :return: [list-of-SpectralLibraryWidget]
-        """
-        return [d.speclibWidget() for d in self.docks() if isinstance(d, SpectralLibraryDock)]
-
-    def mapCanvases(self) -> typing.List[MapCanvas]:
-        """
-        Returns all MapCanvas(QgsMapCanvas) objects known to the EnMAP-Box
-        :return: [list-of-MapCanvases]
-        """
-        return self.dockTreeView().mapCanvases()
-
-    def mapCanvas(self) -> MapCanvas:
-        return self.currentMapCanvas()
-
-    def firstRightStandardMenu(self) -> QMenu:
-        return self.ui.menuApplications
-
-    def registerMainWindowAction(self, action, defaultShortcut):
-        self.ui.addAction(action)
-
-    def registerMapLayerConfigWidgetFactory(self, factory: QgsMapLayerConfigWidgetFactory):
-        self.iface.registerMapLayerConfigWidgetFactory(factory)
-
-    def unregisterMapLayerConfigWidgetFactory(self, factory):
-        self.iface.unregisterMapLayerConfigWidgetFactory(factory)
-
-    def vectorMenu(self):
-        return QMenu()
-
-    def addDockWidget(self, area, dockwidget: QDockWidget, orientation=None):
-
-        self.ui.addDockWidget(area, dockwidget)
-        self.ui.setCorner(Qt.TopLeftCorner, Qt.LeftDockWidgetArea)
-        self.ui.setCorner(Qt.BottomLeftCorner, Qt.LeftDockWidgetArea)
-        self.ui.setCorner(Qt.TopRightCorner, Qt.RightDockWidgetArea)
-        self.ui.setCorner(Qt.BottomRightCorner, Qt.RightDockWidgetArea)
-
-        self.ui.menuPanels.addAction(dockwidget.toggleViewAction())
-
-    def createNewMapCanvas(self, name: str = 'New Map') -> MapCanvas:
-
-        dock = self.createDock(MapDock, name=name)
-        assert isinstance(dock, MapDock)
-        return dock.mapCanvas()
-
-    def createNewSpectralLibrary(self, name: str = 'New Spectral Library') -> QgsVectorLayer:
-
-        dock = self.createDock(SpectralLibraryDock, name=name)
-        assert isinstance(dock, SpectralLibraryDock)
-        return dock.speclib()
-
-    def loadExampleData(self):
-        """
-        Loads the EnMAP-Box example data
-        """
-        mapWindows = 1 if len(self.mDockManager.docks(MapDock)) == 0 else 0
-        self.openExampleData(mapWindows=mapWindows)
-
-    def legendInterface(self):
-        """DockManager implements legend interface"""
-        return self.mDockManager
-
-    def refreshLayerSymbology(self, layerId):
-        pass
-
-    def openMessageLog(self):
-
-        pass
-
-    def zoomToSelected(self):
-        """
-        Zooms the current map canvas to the selected features of the current map layer
-        :return:
-        """
-        lyr = self.currentLayer()
-        canvas = self.currentMapCanvas()
-
-        if isinstance(lyr, QgsVectorLayer) and lyr.selectedFeatureCount() > 0 and isinstance(canvas, QgsMapCanvas):
-            # todo: implement zoom to selected
-            pass
-
-        pass
-
-    def flashFeatureIds(self, layer, featureIds: List[int]):
-        for canvas in self.mapCanvases():
-            canvas: QgsMapCanvas
-            canvas.flashFeatureIds(layer, featureIds)
-
-    def zoomToExtent(self, extent: SpatialExtent):
-        """
-        Zooms the current map canvas to a requested extent
-        """
-        canvas = self.currentMapCanvas()
-        if not isinstance(canvas, QgsMapCanvas):
-            debugLog('zoomToExtent: no current map canvas')
-            return
-
-        if isinstance(extent, SpatialExtent):
-            ext = extent.toCrs(canvas.mapSettings().destinationCrs())
-            if isinstance(ext, SpatialExtent):
-                canvas.setExtent(ext)
-                canvas.refresh()
-        else:
-            debugLog(f'zoomToExtent problem: extent={extent} currentMapCanvas={canvas}')
-
-    def panToPoint(self, point: SpatialPoint):
-        """
-        pans the current map canvas to the provided point
-        """
-        canvas = self.currentMapCanvas()
-        if isinstance(canvas, QgsMapCanvas) and isinstance(point, SpatialPoint):
-            p = point.toCrs(canvas.mapSettings().destinationCrs())
-            if isinstance(p, SpatialPoint):
-                canvas.setCenter(p)
-                canvas.refresh()
-
-    def panToSelected(self):
-        """
-        Pans the current map canvas to the selected features in a current map canvas
-        :return:
-        """
-        canvas = self.currentMapCanvas()
-        lyr = self.currentLayer()
-        if isinstance(lyr, QgsVectorLayer) and isinstance(canvas, QgsMapCanvas):
-            s = ""
-
-    # ---------------- API Mock for QgsInterface follows -------------------
-
-    def zoomFull(self):
-        """Zooms the current map canvas to its full extent"""
-        canvas = self.currentMapCanvas()
-        if isinstance(canvas, QgsMapCanvas):
-            canvas.zoomToFullExtent()
-
-    def zoomToPrevious(self):
-        """Zoom to previous view extent."""
-        pass
-
-    def zoomToNext(self):
-        """Zoom to next view extent."""
-        pass
-
-    def zoomToActiveLayer(self):
-        """Zoom to extent of active layer."""
-        pass
-
-    def addVectorLayer(self, path, base_name, provider_key):
-        """Add a vector layer.
-
-        :param path: Path to layer.
-        :type path: str
-
-        :param base_name: Base name for layer.
-        :type base_name: str
-
-        :param provider_key: Provider key e.g. 'ogr'
-        :type provider_key: str
-        """
-        pass
-
-    def addRasterLayer(self, path, base_name, key=None):
-        """Add a raster layer given a raster layer file name
-
-        :param path: Path to layer.
-        :type path: str
-
-        :param base_name: Base name for layer.
-        :type base_name: str
-        """
-        lyr = QgsRasterLayer(path, base_name, key)
-
-        self.addSource(lyr, base_name)
-
-    def currentMapDock(self) -> Optional[MapDock]:
-        """Return map dock associated with the current map canvas."""
-        mapCanvas = self.currentMapCanvas()
-        for mapDock in self.docks(DockTypes.MapDock):
-            if mapDock.mapCanvas() is mapCanvas:
-                return mapDock
-
-    def currentMapCanvas(self) -> Optional[MapCanvas]:
-        """
-        Returns the active map canvas, i.e. the MapCanvas that was clicked last.
-        :return: MapCanvas
-        """
-        return self.dockTreeView().currentMapCanvas()
-
-    def setCurrentMapCanvas(self, mapCanvas: MapCanvas) -> bool:
-        """
-        Sets the active map canvas
-        :param mapCanvas: MapCanvas
-        :return: bool, True, if mapCanvas exists in the EnMAP-Box, False otherwise
-        """
-        return self.dockTreeView().setCurrentMapCanvas(mapCanvas)
-
-    def setActiveLayer(self, mapLayer: QgsMapLayer) -> bool:
-        return self.setCurrentLayer(mapLayer)
-
-    def activeLayer(self):
-        return self.currentLayer()
-
-    def setCurrentLayer(self, mapLayer: QgsMapLayer) -> bool:
-        """
-        Set the active layer (layer gets selected in the Data View legend).
-        :param mapLayer: QgsMapLayer
-        :return: bool. True, if mapLayer exists, False otherwise.
-        """
-        self.dockTreeView().setCurrentLayer(mapLayer)
-        return isinstance(mapLayer, QgsMapLayer)
-
-    def currentLayer(self) -> QgsMapLayer:
-        """
-        Returns the current layer of the active map canvas
-        :return: QgsMapLayer
-        """
-        return self.ui.dockPanel.dockTreeView.currentLayer()
-
-    def addToolBarIcon(self, action):
-        """Add an icon to the plugins toolbar.
-
-        :param action: Action to add to the toolbar.
-        :type action: QAction
-        """
-
-        pass
-
-    def removeToolBarIcon(self, action):
-        """Remove an action (icon) from the plugin toolbar.
-
-        :param action: Action to add to the toolbar.
-        :type action: QAction
-        """
-        pass
-
-    def addToolBar(self, name):
-        """Add toolbar with specified name.
-
-        :param name: Name for the toolbar.
-        :type name: str
-        """
-        pass
+# -*- coding: utf-8 -*-
+
+"""
+***************************************************************************
+    enmapboxgui.py
+    ---------------------
+    Date                 : August 2017
+    Copyright            : (C) 2017 by Benjamin Jakimow
+    Email                : benjamin.jakimow@geo.hu-berlin.de
+***************************************************************************
+*                                                                         *
+*   This program is free software; you can redistribute it and/or modify  *
+*   it under the terms of the GNU General Public License as published by  *
+*   the Free Software Foundation; either version 3 of the License, or     *
+*   (at your option) any later version.                                   *
+*                                                                         *
+***************************************************************************
+"""
+import os
+import pathlib
+import re
+import sys
+import traceback
+import typing
+import warnings
+from typing import Optional, Dict, Union, Any, List
+
+import enmapbox
+import enmapbox.gui.datasources.manager
+import qgis.utils
+from enmapbox import messageLog, debugLog, DEBUG
+from enmapbox.algorithmprovider import EnMAPBoxProcessingProvider
+from enmapbox.gui.dataviews.dockmanager import DockManagerTreeModel, MapDockTreeNode
+from enmapbox.gui.dataviews.docks import SpectralLibraryDock, Dock, AttributeTableDock, MapDock
+from enmapbox.qgispluginsupport.qps.cursorlocationvalue import CursorLocationInfoDock
+from enmapbox.qgispluginsupport.qps.layerproperties import showLayerPropertiesDialog
+from enmapbox.qgispluginsupport.qps.maptools import QgsMapToolSelectionHandler, MapTools
+from enmapbox.qgispluginsupport.qps.speclib.core import is_spectral_library
+from enmapbox.qgispluginsupport.qps.speclib.gui.spectrallibrarywidget import SpectralLibraryWidget
+from enmapbox.qgispluginsupport.qps.speclib.gui.spectralprofilesources import SpectralProfileSourcePanel, \
+    MapCanvasLayerProfileSource
+from enmapbox.qgispluginsupport.qps.subdatasets import SubDatasetSelectionDialog
+from enmapbox.qgispluginsupport.qps.utils import SpatialPoint, loadUi, SpatialExtent, file_search
+from enmapboxprocessing.algorithm.importdesisl1balgorithm import ImportDesisL1BAlgorithm
+from enmapboxprocessing.algorithm.importdesisl1calgorithm import ImportDesisL1CAlgorithm
+from enmapboxprocessing.algorithm.importdesisl2aalgorithm import ImportDesisL2AAlgorithm
+from enmapboxprocessing.algorithm.importenmapl1balgorithm import ImportEnmapL1BAlgorithm
+from enmapboxprocessing.algorithm.importenmapl1calgorithm import ImportEnmapL1CAlgorithm
+from enmapboxprocessing.algorithm.importenmapl2aalgorithm import ImportEnmapL2AAlgorithm
+from enmapboxprocessing.algorithm.importlandsatl2algorithm import ImportLandsatL2Algorithm
+from enmapboxprocessing.algorithm.importprismal1algorithm import ImportPrismaL1Algorithm
+from enmapboxprocessing.algorithm.importprismal2balgorithm import ImportPrismaL2BAlgorithm
+from enmapboxprocessing.algorithm.importprismal2calgorithm import ImportPrismaL2CAlgorithm
+from enmapboxprocessing.algorithm.importprismal2dalgorithm import ImportPrismaL2DAlgorithm
+from enmapboxprocessing.algorithm.importsentinel2l2aalgorithm import ImportSentinel2L2AAlgorithm
+from enmapboxprocessing.enmapalgorithm import EnMAPProcessingAlgorithm
+from processing.ProcessingPlugin import ProcessingPlugin
+from processing.gui.AlgorithmDialog import AlgorithmDialog
+from processing.gui.ProcessingToolbox import ProcessingToolbox
+from qgis import utils as qgsUtils
+from qgis.PyQt.QtCore import pyqtSignal, Qt, QObject, QModelIndex, pyqtSlot, QEventLoop, QRect, QSize, QFile
+from qgis.PyQt.QtGui import QDragEnterEvent, QDragMoveEvent, QDragLeaveEvent, QDropEvent, QPixmap, QColor, QIcon, \
+    QKeyEvent, \
+    QCloseEvent, QGuiApplication
+from qgis.PyQt.QtWidgets import QFrame, QToolBar, QToolButton, QAction, QMenu, QSplashScreen, QGraphicsDropShadowEffect, \
+    QMainWindow, QApplication, QSizePolicy, QWidget, QDockWidget, QStyle, QFileDialog, QDialog, QStatusBar, \
+    QProgressBar, QMessageBox
+from qgis.PyQt.QtXml import QDomDocument
+from qgis.core import QgsExpressionContextGenerator, QgsExpressionContext, QgsProcessingContext, \
+    QgsExpressionContextUtils
+from qgis.core import QgsMapLayer, QgsVectorLayer, QgsRasterLayer, QgsProject, \
+    QgsProcessingAlgorithm, Qgis, QgsCoordinateReferenceSystem, QgsWkbTypes, \
+    QgsPointXY, QgsLayerTree, QgsLayerTreeLayer, QgsVectorLayerTools, \
+    QgsZipUtils, QgsProjectArchive, QgsSettings, \
+    QgsStyle, QgsSymbolLegendNode, QgsSymbol, QgsTaskManager, QgsApplication, QgsProcessingAlgRunnerTask
+from qgis.core import QgsRectangle
+from qgis.gui import QgsMapCanvas, QgisInterface, QgsMessageBar, QgsMessageViewer, QgsMessageBarItem, \
+    QgsMapLayerConfigWidgetFactory, QgsAttributeTableFilterModel, QgsSymbolSelectorDialog, \
+    QgsSymbolWidgetContext
+from qgis.gui import QgsProcessingAlgorithmDialogBase, QgsNewGeoPackageLayerDialog, QgsNewMemoryLayerDialog, \
+    QgsNewVectorLayerDialog, QgsProcessingContextGenerator
+from typeguard import typechecked
+from .datasources.datasources import DataSource, RasterDataSource, VectorDataSource, SpatialDataSource
+from .dataviews.docks import DockTypes
+from .mapcanvas import MapCanvas
+from .utils import enmapboxUiPath
+from ..settings import EnMAPBoxSettings
+
+MAX_MISSING_DEPENDENCY_WARNINGS = 3
+KEY_MISSING_DEPENDENCY_VERSION = 'MISSING_PACKAGE_WARNING_VERSION'
+
+
+class CentralFrame(QFrame):
+    sigDragEnterEvent = pyqtSignal(QDragEnterEvent)
+    sigDragMoveEvent = pyqtSignal(QDragMoveEvent)
+    sigDragLeaveEvent = pyqtSignal(QDragLeaveEvent)
+    sigDropEvent = pyqtSignal(QDropEvent)
+
+    def __init__(self, *args, **kwds):
+        super(CentralFrame, self).__init__(*args, **kwds)
+        self.setAcceptDrops(True)
+
+    def dragEnterEvent(self, event):
+        pass
+        # self.sigDragEnterEvent.emit(event)
+
+    def dragMoveEvent(self, event):
+        pass
+        # self.sigDragMoveEvent.emit(event)
+
+    def dragLeaveEvent(self, event):
+        pass
+        # self.sigDragLeaveEvent(event)
+
+    def dropEvent(self, event):
+        pass
+        # self.sigDropEvent.emit(event)
+
+
+class EnMAPBoxSplashScreen(QSplashScreen):
+    """
+    Thr EnMAP-Box Splash Screen
+    """
+
+    def __init__(self, parent=None):
+        pm = QPixmap(':/enmapbox/gui/ui/logo/splashscreen.png')
+        super(EnMAPBoxSplashScreen, self).__init__(parent, pixmap=pm)
+
+        effect = QGraphicsDropShadowEffect()
+        effect.setBlurRadius(5)
+        effect.setColor(QColor('white'))
+        self.setGraphicsEffect(effect)
+
+        css = "" \
+              ""
+
+    def showMessage(self, text: str, alignment: Qt.Alignment = None, color: QColor = None):
+        """
+        Shows a message
+        :param text:
+        :param alignment:
+        :param color:
+        :return:
+        """
+        if alignment is None:
+            alignment = int(Qt.AlignLeft | Qt.AlignBottom)
+        if color is None:
+            color = QColor('black')
+        super(EnMAPBoxSplashScreen, self).showMessage(text, alignment, color)
+        QApplication.processEvents()
+
+    """
+    def drawContents(self, painter: QPainter) -> None:
+        # color = QColor('black')
+        color = QColor('white')
+        color.setAlpha(125)
+
+        painter.setBrush(color)
+        painter.setPen(color)
+        size = self.size()
+        h = 25
+        d = 10
+        rect = QRect(QRect(0, size.height()-h-d, size.width(), size.height()-d) )
+        painter.drawRect(rect)
+        #painter.setPen(QColor('white'))
+        super().drawContents(painter)
+    """
+
+
+class EnMAPBoxUI(QMainWindow):
+    mStatusBar: QStatusBar
+    mActionProcessingToolbox: QAction
+    menuAdd_Product: QMenu
+
+    def __init__(self, *args, **kwds):
+        """Constructor."""
+        super().__init__(*args, **kwds)
+        loadUi(enmapboxUiPath('enmapbox_gui.ui'), self)
+        self.setCentralWidget(self.centralFrame)
+        import enmapbox
+        self.setWindowIcon(enmapbox.icon())
+        self.menuAdd_Product.setIcon(QIcon(':/enmapbox/gui/ui/icons/sensor.png'))
+        self.setVisible(False)
+
+        self.dataSourcePanel: QDockWidget = None
+        self.dockPanel: QDockWidget = None
+        self.cursorLocationValuePanel: QDockWidget = None
+        self.spectralProfileSourcePanel: QDockWidget = None
+        self.processingPanel: QDockWidget = None
+
+        # add widgets to toolbar
+        self.mStatusBar.setFixedHeight(25)
+        self.mStatusBar.layout().setContentsMargins(0, 0, 0, 0)
+        self.mProgressBarRendering = EnMAPBoxMapCanvasRenderProgressBar()
+        self.mProgressBarRendering.setRange(0, 0)
+        self.mProgressBarRendering.setTextVisible(False)
+        self.mProgressBarRendering.hide()
+        self.mStatusBar.addWidget(self.mProgressBarRendering, 1)
+
+        if sys.platform == 'darwin':
+            self.menuBar().setNativeMenuBar(False)
+        # self.showMaximized()
+        self.setAcceptDrops(True)
+
+        self.setWindowTitle('EnMAP-Box 3 ({})'.format(enmapbox.__version__))
+
+        # add a toolbar for EO4Q apps
+        self.mEo4qToolbar = QToolBar('Earth Observation for QGIS (EO4Q)')
+        self.addToolBar(self.mEo4qToolbar)
+
+    def addDockWidget(self, *args, **kwds):
+        super(EnMAPBoxUI, self).addDockWidget(*args, **kwds)
+
+    def menusWithTitle(self, title: str):
+        """
+        Returns the QMenu with title `title`
+        :param title: str
+        :return: QMenu
+        """
+        assert isinstance(title, str)
+        return [m for m in self.findChildren(QMenu) if m.title() == title]
+
+    def closeEvent(event):
+        pass
+
+
+def getIcon() -> QIcon:
+    """
+    Returns the EnMAP icon
+    :return: QIcon
+    """
+    warnings.warn(DeprecationWarning('Use enmapbox.icon() instead to return the EnMAP-Box icon'), stacklevel=2)
+    return enmapbox.icon()
+
+
+@typechecked
+class EnMAPBoxMapCanvasRenderProgressBar(QProgressBar):
+
+    def __init__(self, parent=None):
+        QProgressBar.__init__(self, parent)
+
+    def toggleVisibility(self):
+        from enmapbox import EnMAPBox
+        enmapBox = EnMAPBox.instance()
+        if enmapBox is None:
+            return
+        mapDock: MapDock
+        for mapDock in enmapBox.docks(DockTypes.MapDock):
+            if mapDock.isRendering():
+                self.show()
+                return
+        self.hide()
+
+
+class EnMAPBoxLayerTreeLayer(QgsLayerTreeLayer):
+
+    def __init__(self, *args, **kwds):
+
+        widget = None
+        if 'widget' in kwds.keys():
+            widget = kwds.pop('widget')
+
+        # assert isinstance(canvas, QgsMapCanvas)
+        super().__init__(*args, **kwds)
+        self.setUseLayerName(False)
+
+        self.mWidget: QWidget = None
+        lyr = self.layer()
+        if isinstance(lyr, QgsMapLayer):
+            lyr.nameChanged.connect(self.updateLayerTitle)
+        self.setWidget(widget)
+
+        self.updateLayerTitle()
+
+    def updateLayerTitle(self, *args):
+        """
+        Updates node name and layer title (not name) to: [<location in enmapbox>] <layer name>
+        """
+        location = '[EnMAP-Box]'
+        name = '<not connected>'
+        if isinstance(self.mWidget, QWidget):
+            location = '[{}]'.format(self.mWidget.windowTitle())
+
+        lyr = self.layer()
+        if isinstance(lyr, QgsMapLayer):
+            name = lyr.name()
+
+        title = '{} {}'.format(location, name)
+        if isinstance(lyr, QgsMapLayer):
+            lyr.setTitle(title)
+
+        self.setName(title)
+
+    def setWidget(self, widget: QWidget):
+        if isinstance(self.mWidget, QWidget):
+            try:
+                self.mWidget.windowTitleChanged.disconnect(self.updateLayerTitle)
+            except Exception as ex:
+                pass
+        self.mWidget = widget
+        if isinstance(self.mWidget, QgsMapCanvas):
+            self.mWidget.windowTitleChanged.connect(self.updateLayerTitle)
+        self.updateLayerTitle()
+
+
+class EnMAPBoxProject(QgsProject):
+
+    def __init__(self, *args, **kwds):
+        super().__init__(*args, **kwds)
+        self.setTitle('EnMAP-Box')
+        self.mLayerRefs: list[QgsMapLayer] = []
+
+    def __repr__(self):
+        return f'<{self.__class__.__name__}: "{self.title()}">'
+
+    def removeAllMapLayers(self):
+        self.mLayerRefs.clear()
+        super().removeMapLayers()
+        self.mLayerRefs.clear()
+
+    def addMapLayer(self, mapLayer: QgsMapLayer, *args, **kwds) -> QgsMapLayer:
+        # self.debugPrint('addMapLayer')
+        lyr = super().addMapLayer(mapLayer, *args, **kwds)
+        if isinstance(lyr, QgsMapLayer) and lyr not in self.mLayerRefs:
+            self.mLayerRefs.append(lyr)
+        return lyr
+
+    def addMapLayers(self, mapLayers: QgsMapLayer, *args, **kwargs):
+        # self.debugPrint(f'addMapLayers {mapLayers}')
+        added_layers = super().addMapLayers(mapLayers)
+        for lyr in added_layers:
+            if lyr not in self.mLayerRefs:
+                self.mLayerRefs.append(lyr)
+        return added_layers
+
+    def removeMapLayers(self, layers):
+        # self.debugPrint(f'removeMapLayers {layers}')
+        result = super().removeMapLayers(layers)
+
+        for lyr in layers:
+            if isinstance(lyr, str):
+                lyr = self.mapLayer(lyr)
+            if lyr in self.mLayerRefs:
+                self.mLayerRefs.remove(lyr)
+        # self.debugPrint('removeMapLayers')
+        return result
+
+    def takeMapLayer(self, layer: QgsMapLayer) -> QgsMapLayer:
+        if layer in self.mLayerRefs:
+            self.mLayerRefs.remove(layer)
+        return super().takeMapLayer(layer)
+
+    def debugPrint(self, msg: str = ''):
+
+        keysE = list(self.mapLayers().keys())
+        if len(keysE) != len(self.mLayerRefs):
+            print('Warning: differing layer refs')
+        keysQ = list(QgsProject.instance().mapLayers().keys())
+
+        rows = [['EnMAPBox', 'QGIS', 'Layer ID']]
+        for k in sorted(set(keysE + keysQ)):
+            rows.append([str(k in keysE), str(k in keysQ), k])
+        info = '\n'.join(['{:<8}\t{:<4}\t{}'.format(*row) for row in rows])
+        if len(rows) == 1:
+            info += '\t - no map layers -'
+        print(info, flush=True)
+
+
+class EnMAPBox(QgisInterface, QObject, QgsExpressionContextGenerator, QgsProcessingContextGenerator):
+    _instance = None
+
+    @staticmethod
+    def instance() -> Optional['EnMAPBox']:
+        return EnMAPBox._instance
+
+    MAPTOOLACTION = 'enmapbox/maptoolkey'
+
+    sigDataSourcesAdded = pyqtSignal(list)
+    sigSpectralLibraryAdded = pyqtSignal([str], [VectorDataSource])
+    sigRasterSourceAdded = pyqtSignal([str], [RasterDataSource])
+    sigVectorSourceAdded = pyqtSignal([str], [VectorDataSource])
+
+    sigDataSourcesRemoved = pyqtSignal(list)
+    sigSpectralLibraryRemoved = pyqtSignal([str], [VectorDataSource])
+    sigRasterSourceRemoved = pyqtSignal([str], [RasterDataSource])
+    sigVectorSourceRemoved = pyqtSignal([str], [VectorDataSource])
+
+    sigMapLayersAdded = pyqtSignal([list], [list, MapCanvas])
+    sigMapLayersRemoved = pyqtSignal([list], [list, MapCanvas])
+
+    currentLayerChanged = pyqtSignal(QgsMapLayer)
+
+    sigClosed = pyqtSignal()
+
+    # see https://github.com/qgis/QGIS/issues/50893
+    # should be pyqtSignal([SpatialPoint], [SpatialPoint, QgsMapCanvas])
+    sigCurrentLocationChanged = pyqtSignal([object], [object, QgsMapCanvas])
+
+    sigCurrentSpectraChanged = pyqtSignal(list)
+
+    sigMapCanvasRemoved = pyqtSignal(MapCanvas)
+    sigMapCanvasAdded = pyqtSignal(MapCanvas)
+    sigMapCanvasKeyPressed = pyqtSignal(MapCanvas, QKeyEvent)
+
+    sigProjectWillBeSaved = pyqtSignal()
+
+    sigDockAdded = pyqtSignal(Dock)
+
+    """Main class that drives the EnMAPBox_GUI and all the magic behind"""
+
+    def __init__(self, *args,
+                 load_core_apps: bool = True,
+                 load_other_apps: bool = True):
+        assert EnMAPBox.instance() is None, 'EnMAPBox already started. Call EnMAPBox.instance() to get a handle to.'
+
+        settings: EnMAPBoxSettings = self.settings()
+
+        splash = EnMAPBoxSplashScreen(parent=None)
+        if not settings.value(EnMAPBoxSettings.SHOW_SPLASHSCREEN, defaultValue=True, type=bool):
+            splash.show()
+
+        splash.showMessage('Load UI')
+        QApplication.processEvents()
+
+        QObject.__init__(self)
+        QgisInterface.__init__(self)
+        QgsExpressionContextGenerator.__init__(self)
+        QgsProcessingContextGenerator.__init__(self)
+
+        # in future this might become an own EnMAP-Box Project
+        # QgsProject.instance()
+        self.mProject = EnMAPBoxProject()
+
+        self.ui = EnMAPBoxUI()
+        self.ui.closeEvent = self.closeEvent
+
+        self.iface = qgis.utils.iface
+        assert isinstance(self.iface, QgisInterface)
+
+        self.mMapToolKey = MapTools.Pan
+        self.mMapToolMode = None
+        self.mMessageBarItems = []
+
+        def removeItem(item):
+            if item in self.mMessageBarItems:
+                self.mMessageBarItems.remove(item)
+
+        self.messageBar().widgetRemoved.connect(removeItem)
+        self.mCurrentMapLayer: QgsMapLayer = None
+
+        self.initPanels()
+
+        if not DEBUG:
+            msgLog = QgsApplication.instance().messageLog()
+            msgLog.messageReceived.connect(self.onLogMessage)
+
+        assert isinstance(qgsUtils.iface, QgisInterface)
+
+        self.mCurrentMapLocation = None
+
+        # define managers
+        from enmapbox.gui.datasources.manager import DataSourceManager
+        from enmapbox.gui.dataviews.dockmanager import DockManager
+
+        splash.showMessage('Init DataSourceManager')
+        self.mDataSourceManager = DataSourceManager()
+        self.mDataSourceManager.sigDataSourcesRemoved.connect(self.onDataSourcesRemoved)
+        self.mDataSourceManager.sigDataSourcesAdded.connect(self.onDataSourcesAdded)
+        self.mDataSourceManager.setEnMAPBoxInstance(self)
+
+        QgsProject.instance().layersWillBeRemoved.connect(self.onLayersWillBeRemoved)
+
+        QgsProject.instance().writeProject.connect(self.onWriteProject)
+        QgsProject.instance().readProject.connect(self.onReadProject)
+
+        QgsApplication.taskManager().taskAdded.connect(self.onTaskAdded)
+
+        self.mDockManager = DockManager()
+        self.mDockManager.setMessageBar(self.messageBar())
+        self.mDockManager.connectDataSourceManager(self.mDataSourceManager)
+        self.mDockManager.connectDockArea(self.ui.dockArea)
+        self.ui.dataSourcePanel.connectDataSourceManager(self.mDataSourceManager)
+
+        self.ui.dockPanel.connectDockManager(self.mDockManager)
+        self.ui.dockPanel.dockTreeView.currentLayerChanged.connect(self.updateCurrentLayerActions)
+        self.ui.dockPanel.dockTreeView.doubleClicked.connect(self.onDockTreeViewDoubleClicked)
+        self.dockManagerTreeModel().setProject(self.project())
+
+        root = self.dockManagerTreeModel().rootGroup()
+        assert isinstance(root, QgsLayerTree)
+        root.addedChildren.connect(self.syncProjects)
+        root.removedChildren.connect(self.syncProjects)
+
+        #
+        self.updateCurrentLayerActions()
+        self.ui.centralFrame.sigDragEnterEvent.connect(
+            lambda event: self.mDockManager.onDockAreaDragDropEvent(self.ui.dockArea, event))
+        self.ui.centralFrame.sigDragMoveEvent.connect(
+            lambda event: self.mDockManager.onDockAreaDragDropEvent(self.ui.dockArea, event))
+        self.ui.centralFrame.sigDragLeaveEvent.connect(
+            lambda event: self.mDockManager.onDockAreaDragDropEvent(self.ui.dockArea, event))
+        self.ui.centralFrame.sigDropEvent.connect(
+            lambda event: self.mDockManager.onDockAreaDragDropEvent(self.ui.dockArea, event))
+
+        self.mDockManager.sigDockAdded.connect(self.onDockAdded)
+        self.mDockManager.sigDockRemoved.connect(self.onDockRemoved)
+
+        self.initActions()
+        self.initActionsAddProduct()
+
+        from enmapbox.qgispluginsupport.qps.vectorlayertools import VectorLayerTools
+        self.mVectorLayerTools = VectorLayerTools()
+        self.mVectorLayerTools.sigMessage.connect(lambda title, text, level:
+                                                  self.messageBar().pushItem(QgsMessageBarItem(title, text, level)))
+        self.mVectorLayerTools.sigFreezeCanvases.connect(self.freezeCanvases)
+        self.mVectorLayerTools.sigEditingStarted.connect(self.updateCurrentLayerActions)
+        self.mVectorLayerTools.sigZoomRequest[QgsCoordinateReferenceSystem, QgsRectangle].connect(
+            lambda crs, extent: self.zoomToExtent(SpatialExtent(crs, extent)))
+        self.mVectorLayerTools.sigPanRequest[QgsCoordinateReferenceSystem, QgsPointXY].connect(
+            lambda crs, pt: self.panToPoint(SpatialPoint(crs, pt)))
+        self.mVectorLayerTools.sigFlashFeatureRequest.connect(self.flashFeatureIds)
+        self.ui.cursorLocationValuePanel.sigLocationRequest.connect(lambda: self.setMapTool(MapTools.CursorLocation))
+
+        # Processing Toolbox
+        if Qgis.QGIS_VERSION_INT >= 32400:
+            self.processingToolbox().executeWithGui.connect(self.executeAlgorithm)
+
+        # load EnMAP-Box applications
+        splash.showMessage('Load EnMAPBoxApplications...')
+
+        debugLog('Load EnMAPBoxApplications...')
+        from enmapbox.gui.applications import ApplicationRegistry
+        self.applicationRegistry = ApplicationRegistry(self, parent=self)
+        self.applicationRegistry.sigLoadingInfo.connect(splash.showMessage)
+        self.applicationRegistry.sigLoadingFinished.connect(lambda success, msg:
+                                                            splash.showMessage(msg, color=QColor(
+                                                                'red') if not success else None)
+                                                            )
+
+        self.initEnMAPBoxApplications(load_core_apps=load_core_apps,
+                                      load_other_apps=load_other_apps)
+
+        # add developer tools to the Tools menu
+        debugLog('Modify menu...')
+        m = self.menu('Tools')
+        m.addSeparator()
+        m = m.addMenu('Developers')
+        m.addAction(self.ui.mActionAddMimeView)
+
+        self.ui.actionShowResourceBrowser.triggered.connect(self.showResourceBrowser)
+        m.addAction(self.ui.actionShowResourceBrowser)
+
+        a: QAction = m.addAction('Recource Gallery')
+        a.setIcon(QIcon())
+        a.triggered.connect(self.onRecourceGallery)
+
+        a: QAction = m.addAction('Remove non-EnMAP-Box layers from project')
+        a.setIcon(QIcon(':/images/themes/default/mActionRemoveLayer.svg'))
+        a.triggered.connect(self.onRemoveNoneEnMAPBoxLayerFromProject)
+
+        a: QAction = m.addAction('Open Python Console')
+        a.setIcon(QIcon(':/images/themes/default/console/mIconRunConsole.svg'))
+        a.triggered.connect(self.onOpenPythonConsole)
+
+        debugLog('Set ui visible...')
+        self.ui.setVisible(True)
+
+        # debugLog('Set pyqtgraph config')
+        # from ..externals.pyqtgraph import setConfigOption
+        # setConfigOption('background', 'k')
+        # setConfigOption('foreground', 'w')
+
+        # check missing packages and show a message
+        # see https://bitbucket.org/hu-geomatics/enmap-box/issues/366/start-enmap-box-in-standard-qgis
+        splash.showMessage('Check dependencies...')
+        debugLog('Run dependency checks...')
+
+        from ..dependencycheck import requiredPackages
+
+        if len([p for p in requiredPackages() if not p.isInstalled() and p.warnIfNotInstalled()]) > 0:
+            title = 'Missing Python Package(s)!'
+
+            a = QAction('Install missing')
+            btn = QToolButton()
+            btn.setStyleSheet("background-color: rgba(255, 255, 255, 0); color: black; text-decoration: underline;")
+            btn.setCursor(Qt.PointingHandCursor)
+            btn.setSizePolicy(QSizePolicy.Maximum, QSizePolicy.Preferred)
+            btn.addAction(a)
+            btn.setDefaultAction(a)
+            btn.triggered.connect(self.showPackageInstaller)
+            btn.triggered.connect(btn.deleteLater)
+            self.__btn = btn
+            item = QgsMessageBarItem(title, '', btn, Qgis.Warning, 200)
+            self.messageBar().pushItem(item)
+
+        self.sigMapLayersRemoved.connect(self.syncProjects)
+
+        # finally, let this be the EnMAP-Box Singleton
+        EnMAPBox._instance = self
+
+        splash.finish(self.ui)
+        splash.showMessage('Load project settings...')
+        debugLog('Load settings from QgsProject.instance()')
+
+        self.onReloadProject()
+
+    def executeAlgorithm(self, alg_id, parent, in_place=False, as_batch=False):
+
+        processingPlugin = qgis.utils.plugins.get('processing', ProcessingPlugin(self.iface))
+        processingPlugin.executeAlgorithm(alg_id, parent, in_place=in_place, as_batch=as_batch)
+
+    def createExpressionContext(self) -> QgsExpressionContext:
+        """
+        Creates an expression context that considers the current state of the EnMAP-Box, like the
+        current map, the current map layers, extent etc.
+
+        :return: QgsExpressionContext
+        """
+        context = QgsExpressionContext()
+        context.appendScope(QgsExpressionContextUtils.globalScope())
+        context.appendScope(QgsExpressionContextUtils.projectScope(self.project()))
+        context.appendScope(self.project().createExpressionContextScope())
+
+        canvas = self.currentMapCanvas()
+        if isinstance(canvas, QgsMapCanvas):
+            context.appendScope(QgsExpressionContextUtils.mapSettingsScope(canvas.mapSettings()))
+
+        lyr = self.currentLayer()
+        if isinstance(lyr, QgsMapLayer):
+            context.appendScopes(QgsExpressionContextUtils.globalProjectLayerScopes(lyr))
+
+        return context
+
+    def processingToolbox(self) -> ProcessingToolbox:
+        return self.ui.processingPanel
+
+    def processingContext(self) -> QgsProcessingContext:
+        """
+        Creates a QgsProcessingContext that considers the current state of the EnMAP-Box GUI
+        :return: QgsProcessingContext
+        """
+        processingContext = QgsProcessingContext()
+        processingContext.setExpressionContext(self.createExpressionContext())
+        processingContext.setProject(self.project())
+        processingContext.setTransformContext(self.project().transformContext())
+        return processingContext
+
+    def project(self) -> EnMAPBoxProject:
+        return self.mProject
+
+    def showMessage(self, msg: str, title: str = 'Message', html: bool = False):
+        viewer = QgsMessageViewer()
+        viewer.setWindowTitle(title)
+        if html:
+            viewer.setMessageAsHtml(msg)
+        else:
+            viewer.setMessageAsPlainText(msg)
+        viewer.showMessage(blocking=True)
+
+    def addMessageBarTextBoxItem(self, title: str, text: str,
+                                 level: Qgis.MessageLevel = Qgis.Info,
+                                 buttonTitle='Show more',
+                                 html=False):
+        """
+        Adds a message to the message bar that can be shown in detail using a text browser.
+        :param title:
+        :param text:
+        :param level:
+        :param buttonTitle:
+        :param html:
+        :return:
+        """
+        a = QAction(buttonTitle)
+        btn = QToolButton()
+        btn.setStyleSheet("background-color: rgba(255, 255, 255, 0); color: black; text-decoration: underline;")
+        btn.setCursor(Qt.PointingHandCursor)
+        btn.setSizePolicy(QSizePolicy.Maximum, QSizePolicy.Preferred)
+        btn.addAction(a)
+        btn.setDefaultAction(a)
+        btn.triggered.connect(lambda *args, msg=text, tit=title, showHTML=html:
+                              self.showMessage(msg, html=showHTML, title=tit))
+        btn.triggered.connect(btn.deleteLater)
+
+        item = QgsMessageBarItem(title, '', btn, level, 200)
+        item.__btn = btn
+        self.mMessageBarItems.append(item)
+        self.messageBar().pushItem(item)
+
+    def onDockTreeViewDoubleClicked(self, index: QModelIndex):
+        """
+        Reacts on double click events
+        :param index:
+        :type index:
+        :return:
+        :rtype:
+        """
+        # reimplementation of void QgisApp::layerTreeViewDoubleClicked( const QModelIndex &index )
+
+        settings = QgsSettings()
+        mode = int(settings.value('qgis/legendDoubleClickAction', '0'))
+
+        debugLog(f'Current MapCanvas: {self.currentMapCanvas()}')
+        debugLog(f'Current MapLayer: {self.currentLayer()}')
+
+        if mode == 0:
+            # open layer properties
+
+            node = self.dockTreeView().currentLegendNode()
+            if isinstance(node, QgsSymbolLegendNode):
+                originalSymbol = node.symbol()
+                if not isinstance(originalSymbol, QgsSymbol):
+                    return
+                symbol = originalSymbol.clone()
+                lyr = node.layerNode().layer()
+                dlg = QgsSymbolSelectorDialog(symbol, QgsStyle.defaultStyle(), lyr, self.ui)
+
+                context = QgsSymbolWidgetContext()
+                context.setMapCanvas(self.currentMapCanvas())
+                context.setMessageBar(self.messageBar())
+                dlg.setContext(context)
+                if dlg.exec():
+                    node.setSymbol(symbol)
+                return
+            else:
+                self.showLayerProperties(self.currentLayer())
+            pass
+        elif mode == 1:
+            # open attribute table
+            filterMode = settings.enumValue('qgis/attributeTableBehavior', QgsAttributeTableFilterModel.ShowAll)
+            self.showAttributeTable(self.currentLayer(), filterMode=filterMode)
+            pass
+        elif mode == 2:
+            # open layer styling dock
+            pass
+
+    def showAttributeTable(self, lyr: QgsVectorLayer,
+                           filerExpression: str = "",
+                           filterMode: QgsAttributeTableFilterModel.FilterMode = None):
+
+        if lyr is None:
+            lyr = self.currentLayer()
+        if is_spectral_library(lyr):
+            dock = self.createDock(SpectralLibraryDock, speclib=lyr)
+        elif isinstance(lyr, QgsVectorLayer):
+            dock = self.createDock(AttributeTableDock, layer=lyr)
+
+    def showPackageInstaller(self):
+        """
+        Opens a GUI to install missing PIP packages
+        """
+        from ..dependencycheck import PIPPackageInstaller, requiredPackages
+
+        w = PIPPackageInstaller()
+        w.addPackages(requiredPackages())
+        w.show()
+
+    def showResourceBrowser(self, *args):
+        """onDockTreeViewDoubleClicked
+        Opens a browser widget that lists all Qt Resources
+        """
+        from ..qgispluginsupport.qps.resources import showResources
+        browser = showResources()
+        browser.setWindowTitle('Resource Browser')
+        self._browser = browser
+
+    def onRecourceGallery(self):
+        from resourcegalleryapp.resourcegallery import ResourceGalleryDialog
+        self._resourceGalleryDialog = ResourceGalleryDialog()
+        self._resourceGalleryDialog.show()
+
+    def onRemoveNoneEnMAPBoxLayerFromProject(self):
+        """Remove non-EnMAP-Box layers from project (see #973)."""
+        enmapBoxLayers = self.mapLayers()
+        unwantedLayerIds = list()
+        for layerId, layer in QgsProject.instance().mapLayers().items():
+            if layer not in enmapBoxLayers:
+                unwantedLayerIds.append(layerId)
+
+        button = QMessageBox.question(
+            self.ui, 'Remove non-EnMAP-Box layers?',
+            f'Found {len(unwantedLayerIds)} non-EnMAP-Box layers.\nRemove layers?'
+        )
+        if button == QMessageBox.Yes:
+            QgsProject.instance().removeMapLayers(unwantedLayerIds)
+
+    def onOpenPythonConsole(self):
+        from enmapbox.qgispluginsupport.qps.pyqtgraph.pyqtgraph.console import ConsoleWidget
+        text = '# EnMAP-Box Python console.\n' \
+               '# Use enmapBox to access EnMAP-Box API interface.\n' \
+               '# Security warning: typing commands from an untrusted source can harm your computer.'
+
+        from enmapbox import EnMAPBox
+        enmapBox = EnMAPBox.instance()
+
+        window = QMainWindow(self.ui)
+        window.setWindowTitle('EnMAP-Box Python console')
+        window.setCentralWidget(ConsoleWidget(self.ui, {'enmapBox': enmapBox}, None, text))
+        window.show()
+
+    def disconnectQGISSignals(self):
+        try:
+            QgsProject.instance().layersAdded.disconnect(self.addMapLayers)
+        except TypeError:
+            pass
+        try:
+            QgsProject.instance().layersWillBeRemoved.disconnect(self.onLayersWillBeRemoved)
+        except TypeError:
+            pass
+
+    def dataSourceManager(self) -> enmapbox.gui.datasources.manager.DataSourceManager:
+        return self.mDataSourceManager
+
+    def dockManager(self) -> enmapbox.gui.dataviews.dockmanager.DockManager:
+        return self.mDockManager
+
+    def addMapLayer(self, layer: QgsMapLayer):
+        self.addMapLayers([layer])
+
+    def addMapLayers(self, layers: typing.List[QgsMapLayer]):
+        self.dataSourceManager().addDataSources(layers)
+
+    def onMapCanvasKeyPressed(self, mapCanvas: MapCanvas, e: QKeyEvent):
+
+        is_ctrl = bool(QApplication.keyboardModifiers() & Qt.ControlModifier)
+        if e.key() == Qt.Key_S and is_ctrl:
+            # add current profiles (if collected)
+            self.spectralProfileSourcePanel().addCurrentProfilesToSpeclib()
+
+    def onReloadProject(self, *args):
+        """
+        Reads project settings from the opened QGIS Project.
+        :param args:
+        :return:
+        """
+        proj: QgsProject = QgsProject.instance()
+        path = proj.fileName()
+        if os.path.isfile(path):
+            archive = None
+            if QgsZipUtils.isZipFile(path):
+                archive = QgsProjectArchive()
+                archive.unzip(path)
+                path = archive.projectFile()
+
+            file = QFile(path)
+
+            doc = QDomDocument('qgis')
+            doc.setContent(file)
+            self.onReadProject(doc)
+
+            if isinstance(archive, QgsProjectArchive):
+                archive.clearProjectFile()
+
+    def onWriteProject(self, dom: QDomDocument):
+
+        node = dom.createElement('ENMAPBOX')
+        root = dom.documentElement()
+
+        # save time series
+        # self.timeSeries().writeXml(node, dom)
+
+        # save map views
+        # self.mapWidget().writeXml(node, dom)
+        root.appendChild(node)
+
+    def onReadProject(self, doc: QDomDocument) -> bool:
+        """
+        Reads images and visualization settings from a QgsProject QDomDocument
+        :param doc: QDomDocument
+        :return: bool
+        """
+        if not isinstance(doc, QDomDocument):
+            return False
+
+        root = doc.documentElement()
+        node = root.firstChildElement('ENMAPBOX')
+        if node.nodeName() == 'ENMAPBOX':
+            pass
+
+        return True
+
+    def onLayersWillBeRemoved(self, layerIDs):
+        """
+        Reacts on
+        :param layerIDs:
+        :type layerIDs:
+        :return:
+        :rtype:
+        """
+        assert isinstance(layerIDs, list)
+
+        layers = [self.project().mapLayer(lid) for lid in layerIDs]
+        layers = [lyr for lyr in layers if isinstance(lyr, QgsMapLayer)]
+        self.removeMapLayers(layers)
+
+    def syncProjects(self):
+        """
+        Ensures that the layers in the EnMAP-Box are a subset of the QgsProject.instance() layers
+        :return:
+        """
+        SYNC_WITH_QGIS = True
+
+        # 1. sync own project to layer tree
+        EMB: EnMAPBoxProject = self.project()
+
+        emb_layers = self.mapLayers()
+        emb_layers.extend(self.dataSourceManager().sourceLayers())
+
+        QGIS: QgsProject = QgsProject.instance()
+        qgs_layers_old: typing.List[QgsMapLayer] = \
+            [lyr for lid, lyr in QGIS.mapLayers().items() if lyr.project() == EMB]
+
+        for lyr in emb_layers:
+            if lyr.project() is None:
+                self.project().addMapLayer(lyr)
+            elif lyr.project() != EMB:
+                s = ""
+
+        to_remove_lyrs = [lyr for lyr in EMB.mapLayers().values() if lyr not in emb_layers]
+
+        # prepare removal
+        for lyr in to_remove_lyrs:
+            # todo: cancel / rollback changes?
+            if lyr.project() == EMB and isinstance(lyr, QgsVectorLayer) and lyr.isEditable():
+                lyr.rollBack()
+                lyr.commitChanges()
+
+        if len(to_remove_lyrs) > 0:
+            for lyr in to_remove_lyrs:
+                # remove from project, but do not delete C++ object
+                # this is done by PyQt/SIP when loosing the last Python reference
+                EMB.takeMapLayer(lyr)
+                s = ""
+                # EMB.removeMapLayers(to_remove)
+
+        qgs_layers_new: typing.List[QgsMapLayer] = \
+            [lyr for lid, lyr in EMB.mapLayers().items() if lyr.project() == EMB]
+
+        to_remove = [lyr for lyr in qgs_layers_old if lyr not in qgs_layers_new]
+        to_add = [lyr for lyr in qgs_layers_new if lyr not in qgs_layers_old]
+
+        if SYNC_WITH_QGIS:
+            # QGIS.removeMapLayers([lyr.id() for lyr in to_remove])
+            for lyr in to_remove:
+                QGIS.takeMapLayer(lyr)
+
+            QGIS.addMapLayers(to_add, False)
+            for lyr in to_add:
+                assert lyr.project() == QGIS
+                lyr.setParent(EMB.layerStore())
+                assert lyr.project() == EMB
+
+        if os.environ.get('DEBUG', '').lower() in ['1', 'true']:
+            EMB.debugPrint('synProjects')
+
+    def removeMapLayer(self, layer: QgsMapLayer):
+        self.removeMapLayers([layer])
+
+    def removeMapLayers(self, layers: typing.List[QgsMapLayer]):
+        """
+        Removes layers from the EnMAP-Box
+        """
+        layers = [lyr for lyr in layers if isinstance(lyr, QgsMapLayer)]
+        layersTM = self.dockManagerTreeModel().mapLayers()
+        layersTM_ids = [lyr.id() for lyr in layers if isinstance(lyr, QgsMapLayer) and lyr in layersTM]
+        self.dockManagerTreeModel().removeLayers(layersTM_ids)
+        # self.project().removeMapLayers(layersTM_ids)
+        # self.syncProjects()
+
+    def updateCurrentLayerActions(self, *args):
+        """
+        Enables/disables actions and buttons that relate to the current layer and its current state
+        """
+        layer = self.currentLayer()
+        isVector = isinstance(layer, QgsVectorLayer)
+
+        hasSelectedFeatures = False
+
+        for lyr in self.dockTreeView().layerTreeModel().mapLayers():
+            if isinstance(lyr, QgsVectorLayer) and lyr.selectedFeatureCount() > 0:
+                hasSelectedFeatures = True
+                break
+
+        self.ui.mActionDeselectFeatures.setEnabled(hasSelectedFeatures)
+        self.ui.mActionSelectFeatures.setEnabled(isVector)
+        self.ui.mActionToggleEditing.setEnabled(isVector)
+        self.ui.mActionToggleEditing.setChecked(isVector and layer.isEditable())
+        self.ui.mActionAddFeature.setEnabled(isVector and layer.isEditable())
+
+        if isVector:
+            if layer.geometryType() == QgsWkbTypes.PointGeometry:
+                icon = QIcon(':/images/themes/default/mActionCapturePoint.svg')
+            elif layer.geometryType() == QgsWkbTypes.LineGeometry:
+                icon = QIcon(':/images/themes/default/mActionCaptureLine.svg')
+            elif layer.geometryType() == QgsWkbTypes.PolygonGeometry:
+                icon = QIcon(':/images/themes/default/mActionCapturePolygon.svg')
+            else:
+                icon = QIcon(':/images/themes/default/mActionCapturePolygon.svg')
+            self.ui.mActionAddFeature.setIcon(icon)
+
+        self.ui.mActionSaveEdits.setEnabled(isVector and layer.isEditable())
+
+        if isinstance(layer, (QgsRasterLayer, QgsVectorLayer)):
+            self.currentLayerChanged.emit(layer)
+
+    def processingProvider(self) -> EnMAPBoxProcessingProvider:
+        """
+        Returns the EnMAPBoxAlgorithmProvider or None, if it was not initialized
+        :return:
+        """
+        import enmapbox.algorithmprovider
+        return enmapbox.algorithmprovider.instance()
+
+    def loadCursorLocationValueInfo(self, spatialPoint: SpatialPoint, mapCanvas: MapCanvas):
+        """
+        Loads the cursor location info.
+        :param spatialPoint: SpatialPoint
+        :param mapCanvas: QgsMapCanvas
+        """
+        assert isinstance(spatialPoint, SpatialPoint)
+        assert isinstance(mapCanvas, QgsMapCanvas)
+        if not self.ui.cursorLocationValuePanel.isVisible():
+            self.ui.cursorLocationValuePanel.show()
+        self.ui.cursorLocationValuePanel.loadCursorLocation(spatialPoint, mapCanvas)
+
+    def mapLayers(self, canvas: QgsMapCanvas = None) -> typing.List[QgsMapLayer]:
+        """
+        Returns the list of map layers shown in the data view panel / layer tree View
+
+        :return: [list-of-QgsMapLayers]
+        """
+        if isinstance(canvas, QgsMapCanvas):
+            mapNode = self.layerTreeView().layerTreeModel().mapDockTreeNode(canvas)
+            if isinstance(mapNode, MapDockTreeNode):
+                layers = []
+                for node in mapNode.findLayers():
+                    node: QgsLayerTreeLayer
+                    lyr = node.layer()
+                    if isinstance(lyr, QgsMapLayer) and lyr not in layers:
+                        layers.append(lyr)
+                return layers
+        else:
+            return self.dockManagerTreeModel().mapLayers()
+
+    def addPanel(self, area: Qt.DockWidgetArea, panel: QDockWidget, show: bool = True):
+        """
+        shortcut to add a created panel and return it
+        :return: QDockWidget
+        """
+        self.addDockWidget(area, panel)
+        if not show:
+            panel.hide()
+        return panel
+
+    def initPanels(self):
+        # add & register panels
+        area = None
+
+        import enmapbox.gui.dataviews.dockmanager
+
+        area = Qt.LeftDockWidgetArea
+        self.ui.dataSourcePanel = self.addPanel(area,
+                                                enmapbox.gui.datasources.manager.DataSourceManagerPanelUI(self.ui))
+        self.ui.dockPanel = self.addPanel(area, enmapbox.gui.dataviews.dockmanager.DockPanelUI(self.ui))
+
+        area = Qt.RightDockWidgetArea
+
+        self.ui.cursorLocationValuePanel = self.addPanel(area, CursorLocationInfoDock(self.ui), show=False)
+        self.ui.cursorLocationValuePanel.mLocationInfoModel.setCountFromZero(False)
+
+        self.ui.spectralProfileSourcePanel: SpectralProfileSourcePanel = \
+            self.addPanel(area, SpectralProfileSourcePanel(self.ui), False)
+
+        sources = [
+            MapCanvasLayerProfileSource(mode=MapCanvasLayerProfileSource.MODE_FIRST_LAYER),
+            MapCanvasLayerProfileSource(mode=MapCanvasLayerProfileSource.MODE_LAST_LAYER)
+        ]
+
+        self.ui.spectralProfileSourcePanel.addSources(sources)
+        self.ui.spectralProfileSourcePanel.setDefaultSource(sources[0])
+        self.sigMapCanvasKeyPressed.connect(self.onMapCanvasKeyPressed)
+
+        import processing.gui.ProcessingToolbox
+        if processing.gui.ProcessingToolbox.iface is None:
+            processing.gui.ProcessingToolbox.iface = qgis.utils.iface
+        self.ui.processingPanel = self.addPanel(area, ProcessingToolbox(), False)
+
+        self.ui.resizeDocks([self.ui.dataSourcePanel, self.ui.dockPanel, self.ui.spectralProfileSourcePanel],
+                            [40, 50, 10], Qt.Vertical)
+
+    def addApplication(self, app):
+        """
+        Adds an EnMAPBoxApplication
+        :param app: EnMAPBoxApplication or string to EnMAPBoxApplication folder or file with EnMAPBoxApplication listing.
+        """
+        from enmapbox.gui.applications import EnMAPBoxApplication
+        if isinstance(app, EnMAPBoxApplication):
+            self.applicationRegistry.addApplication(app)
+        elif isinstance(app, str):
+            if os.path.isfile(app):
+                self.applicationRegistry.addApplicationListing(app)
+            elif os.path.isdir(app):
+                self.applicationRegistry.addApplicationFolder(app)
+            else:
+                raise Exception('Unable to load EnMAPBoxApplication from "{}"'.format(app))
+        else:
+            raise Exception('argument "app" has unknown type: {}. '.format(str(app)))
+
+    def freezeCanvases(self, b: bool):
+        """
+        Freezes/releases the map canvases
+        """
+        for c in self.mapCanvases():
+            c.freeze(b)
+
+    def openAddDataSourceDialog(self):
+        """
+        Shows a fileOpen dialog to select new data sources
+        :return:
+        """
+
+        from enmapbox import enmapboxSettings
+        SETTINGS = enmapboxSettings()
+        lastDataSourceDir = SETTINGS.value('lastsourcedir', None)
+
+        if lastDataSourceDir is None:
+            lastDataSourceDir = enmapbox.DIR_EXAMPLEDATA
+
+        if not os.path.exists(lastDataSourceDir):
+            lastDataSourceDir = None
+
+        uris, filter = QFileDialog.getOpenFileNames(None, "Open a data source(s)", lastDataSourceDir)
+        self.addSources(uris)
+
+        if len(uris) > 0:
+            SETTINGS.setValue('lastsourcedir', os.path.dirname(uris[-1]))
+
+    def openSubDatasetsDialog(self, *args, title: str = 'Add Sub-Datasets', filter: str = 'All files (*.*)'):
+
+        SETTINGS = enmapbox.enmapboxSettings()
+        defaultRoot = SETTINGS.value('lastsourcedir', None)
+
+        if defaultRoot is None:
+            defaultRoot = enmapbox.DIR_EXAMPLEDATA
+
+        if not os.path.exists(defaultRoot):
+            defaultRoot = None
+
+        d = SubDatasetSelectionDialog(parent=self.ui)
+        d.setWindowTitle(title)
+        d.setFileFilter(filter)
+        d.setDefaultRoot(defaultRoot)
+        result = d.exec_()
+
+        if result == QDialog.Accepted:
+            subdatasets = d.selectedSubDatasets()
+            layers = []
+            loptions = QgsRasterLayer.LayerOptions(loadDefaultStyle=False)
+            for i, s in enumerate(subdatasets):
+                path = pathlib.Path(s)
+                name = f'{path.parent.name}/{path.name}'
+                lyr = QgsRasterLayer(s, name=name, options=loptions)
+                if i == 0:
+                    paths = d.fileWidget.splitFilePaths(d.fileWidget.filePath())
+                    SETTINGS.setValue('lastsourcedir', os.path.dirname(paths[0]))
+
+                layers.append(lyr)
+            self.addSources(layers)
+
+    def initActions(self):
+        # link action to managers
+        self.ui.mActionAddDataSource.triggered.connect(self.openAddDataSourceDialog)
+        self.ui.mActionAddSubDatasets.triggered.connect(self.openSubDatasetsDialog)
+
+        self.ui.mActionAddMapView.triggered.connect(lambda: self.mDockManager.createDock(DockTypes.MapDock))
+        self.ui.mActionAddTextView.triggered.connect(lambda: self.mDockManager.createDock(DockTypes.TextDock))
+        self.ui.mActionAddWebView.triggered.connect(lambda: self.mDockManager.createDock(DockTypes.WebViewDock))
+        self.ui.mActionAddMimeView.triggered.connect(lambda: self.mDockManager.createDock(DockTypes.MimeDataDock))
+        self.ui.mActionAddSpeclibView.triggered.connect(
+            lambda: self.mDockManager.createDock(DockTypes.SpectralLibraryDock))
+        self.ui.mActionLoadExampleData.triggered.connect(lambda: self.openExampleData(
+            mapWindows=1 if len(self.mDockManager.docks(MapDock)) == 0 else 0))
+
+        # create new datasets
+        self.ui.mActionCreateNewMemoryLayer.triggered.connect(lambda *args: self.createNewLayer('memory'))
+        self.ui.mActionCreateNewGeoPackageLayer.triggered.connect(lambda *args: self.createNewLayer('gpkg'))
+        self.ui.mActionCreateNewShapefileLayer.triggered.connect(lambda *args: self.createNewLayer('shapefile'))
+
+        # activate map tools
+
+        def initMapToolAction(action, key):
+            assert isinstance(action, QAction)
+            assert isinstance(key, MapTools)
+            action.triggered.connect(lambda: self.setMapTool(key))
+            # action.toggled.connect(lambda b, a=action : self.onMapToolActionToggled(a))
+            action.setProperty(EnMAPBox.MAPTOOLACTION, key)
+
+        initMapToolAction(self.ui.mActionPan, MapTools.Pan)
+        initMapToolAction(self.ui.mActionZoomIn, MapTools.ZoomIn)
+        initMapToolAction(self.ui.mActionZoomOut, MapTools.ZoomOut)
+        initMapToolAction(self.ui.mActionZoomPixelScale, MapTools.ZoomPixelScale)
+        initMapToolAction(self.ui.mActionZoomFullExtent, MapTools.ZoomFull)
+        initMapToolAction(self.ui.mActionIdentify, MapTools.CursorLocation)
+        initMapToolAction(self.ui.mActionSelectFeatures, MapTools.SelectFeature)
+        initMapToolAction(self.ui.mActionAddFeature, MapTools.AddFeature)
+
+        def onEditingToggled(b: bool):
+            lyr = self.currentLayer()
+            if b:
+                self.mVectorLayerTools.startEditing(lyr)
+            else:
+                self.mVectorLayerTools.stopEditing(lyr, True)
+
+        self.ui.mActionToggleEditing.toggled.connect(onEditingToggled)
+
+        m = QMenu()
+        m.addAction(self.ui.optionSelectFeaturesRectangle)
+        m.addAction(self.ui.optionSelectFeaturesPolygon)
+        m.addAction(self.ui.optionSelectFeaturesFreehand)
+        m.addAction(self.ui.optionSelectFeaturesRadius)
+        self.ui.mActionSelectFeatures.setMenu(m)
+
+        self.ui.optionSelectFeaturesRectangle.triggered.connect(self.onSelectFeatureOptionTriggered)
+        self.ui.optionSelectFeaturesPolygon.triggered.connect(self.onSelectFeatureOptionTriggered)
+        self.ui.optionSelectFeaturesFreehand.triggered.connect(self.onSelectFeatureOptionTriggered)
+        self.ui.optionSelectFeaturesRadius.triggered.connect(self.onSelectFeatureOptionTriggered)
+        self.ui.mActionDeselectFeatures.triggered.connect(self.deselectFeatures)
+        # self.ui.mActionAddFeature.triggered.connect(self.onAddFeatureTriggered)
+        self.setMapTool(MapTools.CursorLocation)
+
+        self.ui.mActionSaveProject.triggered.connect(lambda: self.saveProject(False))
+        self.ui.mActionSaveProjectAs.triggered.connect(lambda: self.saveProject(True))
+
+        # re-enable if there is a proper connection
+        self.ui.mActionSaveProject.setVisible(False)
+        self.ui.mActionSaveProjectAs.setVisible(False)
+
+        from enmapbox.gui.mapcanvas import CanvasLinkDialog
+        self.ui.mActionMapLinking.triggered.connect(
+            lambda: CanvasLinkDialog.showDialog(parent=self.ui, canvases=self.mapCanvases()))
+        self.ui.mActionProcessingToolbox.triggered.connect(
+            lambda: self.ui.processingPanel.setVisible(self.ui.processingPanel.isHidden()))
+        from enmapbox.gui.about import AboutDialog
+        self.ui.mActionAbout.triggered.connect(lambda: AboutDialog(parent=self.ui).show())
+        # from enmapbox.gui.settings import showSettingsDialog
+        # self.ui.mActionProjectSettings.triggered.connect(lambda: showSettingsDialog(self.ui))
+        self.ui.mActionExit.triggered.connect(self.exit)
+
+        import webbrowser
+        self.ui.mActionOpenIssueReportPage.triggered.connect(lambda: webbrowser.open(enmapbox.CREATE_ISSUE))
+        self.ui.mActionOpenProjectPage.triggered.connect(lambda: webbrowser.open(enmapbox.REPOSITORY))
+        self.ui.mActionOpenOnlineDocumentation.triggered.connect(lambda: webbrowser.open(enmapbox.DOCUMENTATION))
+
+        self.ui.mActionShowPackageInstaller.triggered.connect(self.showPackageInstaller)
+
+        # finally, fix the popup mode of menus
+        for toolBar in self.ui.findChildren(QToolBar):
+            toolBar: QToolBar
+            for toolButton in toolBar.findChildren(QToolButton):
+                assert isinstance(toolButton, QToolButton)
+                if isinstance(toolButton.defaultAction(), QAction) and isinstance(toolButton.defaultAction().menu(),
+                                                                                  QMenu):
+                    toolButton.setPopupMode(QToolButton.MenuButtonPopup)
+
+            # add toolbar to menu
+            if len(toolBar.windowTitle()) > 0:
+                self.ui.menuToolBars.addAction(toolBar.toggleViewAction())
+
+    def createNewLayer(self, layertype: str = 'gpkg'):
+
+        defaultCrs = self.project().crs()
+
+        layertype = layertype.lower()
+        layers = []
+        assert layertype in ['gpkg', 'memory', 'shapefile']
+        if layertype == 'gpkg':
+            d = QgsNewGeoPackageLayerDialog(self.ui)
+            d.setCrs(defaultCrs)
+            d.setAddToProject(False)
+            if d.exec_() == QDialog.Accepted:
+                layers.append(QgsVectorLayer(d.databasePath()))
+
+        elif layertype == 'memory':
+            lyr = QgsNewMemoryLayerDialog.runAndCreateLayer(parent=self.ui, defaultCrs=defaultCrs)
+            self.project().addMapLayer(lyr, False)
+            layers.append(lyr)
+
+        elif layertype == 'shapefile':
+            path, error, encoding = QgsNewVectorLayerDialog.execAndCreateLayer(parent=self.ui, crs=defaultCrs)
+            if error == '':
+                lyr = QgsVectorLayer(path)
+                if isinstance(lyr, QgsVectorLayer) and lyr.isValid():
+                    layers.append(lyr)
+
+        for lyr in layers:
+            if lyr.name() == '':
+                lyr.setName(os.path.basename(lyr.source()))
+
+        self.addSources(layers)
+
+    def initActionsAddProduct(self):
+        """
+        Initializes the product loaders under <menu> Project -> Add Product
+        """
+        menu: QMenu = self.ui.menuAdd_Product
+        # separator = self.ui.mActionAddSentinel2  # outdated
+
+        menu.addSeparator()
+
+        # add more product import actions hereafter
+        algs = [
+            ImportDesisL1BAlgorithm(),
+            ImportDesisL1CAlgorithm(),
+            ImportDesisL2AAlgorithm(),
+            ImportEnmapL1BAlgorithm(),
+            ImportEnmapL1CAlgorithm(),
+            ImportEnmapL2AAlgorithm(),
+            ImportLandsatL2Algorithm(),
+            ImportPrismaL1Algorithm(),
+            ImportPrismaL2BAlgorithm(),
+            ImportPrismaL2CAlgorithm(),
+            ImportPrismaL2DAlgorithm(),
+            ImportSentinel2L2AAlgorithm(),
+        ]
+
+        for alg in algs:
+            name = alg.displayName()[7:-8]  # remove "Import " and " product" parts
+            tooltip = alg.shortDescription()
+            a = QAction(name, parent=menu)
+            a.setToolTip(tooltip)
+            a.alg = alg
+            a.triggered.connect(self.onActionAddProductTriggered)
+            menu.addAction(a)
+
+    def onActionAddProductTriggered(self):
+        a = self.sender()
+        alg: EnMAPProcessingAlgorithm = a.alg
+        self.showProcessingAlgorithmDialog(alg)
+
+    def _mapToolButton(self, action) -> Optional[QToolButton]:
+        for toolBar in self.ui.findChildren(QToolBar):
+            for toolButton in toolBar.findChildren(QToolButton):
+                if toolButton.defaultAction() == action:
+                    return toolButton
+        return None
+
+    def _mapToolActions(self) -> list:
+        """
+        Returns a list of all QActions that can activate a map tools
+        :return: [list-of-QActions]
+        """
+        return [a for a in self.ui.findChildren(QAction) if a.property(EnMAPBox.MAPTOOLACTION)]
+
+    def onSelectFeatureOptionTriggered(self):
+
+        a = self.sender()
+        m = self.ui.mActionSelectFeatures.menu()
+        if isinstance(a, QAction) and isinstance(m, QMenu) and a in m.actions():
+            for ca in m.actions():
+                assert isinstance(ca, QAction)
+                if ca == a:
+                    self.ui.mActionSelectFeatures.setIcon(a.icon())
+                    self.ui.mActionSelectFeatures.setToolTip(a.toolTip())
+                ca.setChecked(ca == a)
+        self.setMapTool(MapTools.SelectFeature)
+
+    def deselectFeatures(self):
+        """
+        Removes all feature selections (across all map canvases)
+        """
+
+        for canvas in self.mapCanvases():
+            assert isinstance(canvas, QgsMapCanvas)
+            for vl in [lyr for lyr in canvas.layers() if isinstance(lyr, QgsVectorLayer)]:
+                assert isinstance(vl, QgsVectorLayer)
+                vl.removeSelection()
+
+    def onCrosshairPositionChanged(self, spatialPoint: SpatialPoint):
+        """
+        Synchronizes all crosshair positions. Takes care of CRS differences.
+        :param spatialPoint: SpatialPoint of the new Crosshair position
+        """
+        sender = self.sender()
+        for mapCanvas in self.mapCanvases():
+            if isinstance(mapCanvas, MapCanvas) and mapCanvas != sender:
+                mapCanvas.setCrosshairPosition(spatialPoint, emitSignal=False)
+
+    def spectralProfileSourcePanel(self) -> SpectralProfileSourcePanel:
+        return self.ui.spectralProfileSourcePanel
+
+    def onTaskAdded(self, taskID: int):
+        """
+        Connects QgsTasks that have been added to the QgsTaskManager with signales, e.g. to react in outputs.
+        :param taskID:
+        :return:
+        """
+        tm: QgsTaskManager = QgsApplication.taskManager()
+        task = tm.task(taskID)
+        if isinstance(task, QgsProcessingAlgRunnerTask):
+            task.executed.connect(self.onProcessingAlgTaskCompleted)
+
+    def onProcessingAlgTaskCompleted(self, ok: bool, results: dict):
+        """
+        Handles results of QgsProcessingAlgRunnerTasks that have been processed with the QgsTaskManager
+        :param ok:
+        :param results:
+        :return:
+        """
+        if ok:
+            if isinstance(results, dict):
+                self.addSources(list(results.values()))
+
+    def onDockAdded(self, dock):
+        assert isinstance(dock, Dock)
+
+        if isinstance(dock, SpectralLibraryDock):
+            dock.sigLoadFromMapRequest.connect(lambda: self.setMapTool(MapTools.SpectralProfile))
+            slw = dock.speclibWidget()
+            assert isinstance(slw, SpectralLibraryWidget)
+            slw.plotWidget().backgroundBrush().setColor(QColor('black'))
+            self.spectralProfileSourcePanel().addSpectralLibraryWidgets(slw)
+            slw.sigFilesCreated.connect(self.addSources)
+            # self.dataSourceManager().addSource(slw.speclib())
+            # self.mapLayerStore().addMapLayer(slw.speclib(), addToLegend=False)
+
+        if isinstance(dock, MapDock):
+            canvas = dock.mapCanvas()
+
+            assert isinstance(canvas, MapCanvas)
+            canvas.setProject(self.project())
+            canvas.sigCrosshairPositionChanged.connect(self.onCrosshairPositionChanged)
+            canvas.setCrosshairVisibility(True)
+            canvas.keyPressed.connect(lambda e, c=canvas: self.sigMapCanvasKeyPressed.emit(canvas, e))
+            canvas.mapTools().setVectorLayerTools(self.mVectorLayerTools)
+
+            self.setMapTool(self.mMapToolKey, canvases=[canvas])
+            canvas.mapTools().mtCursorLocation.sigLocationRequest[QgsCoordinateReferenceSystem, QgsPointXY].connect(
+                lambda crs, pt, c=canvas: self.setCurrentLocation(SpatialPoint(crs, pt), canvas)
+            )
+
+            node = self.dockManagerTreeModel().mapDockTreeNode(canvas)
+            assert isinstance(node, MapDockTreeNode)
+            node.sigAddedLayers.connect(self.sigMapLayersAdded[list].emit)
+            node.sigRemovedLayers.connect(self.sigMapLayersRemoved[list].emit)
+            self.sigMapCanvasAdded.emit(canvas)
+
+            if len(self.docks()) == 1:
+                # dirty hack for #488 (zoom to full extent does not work if map dock is the first of all docks)
+                QApplication.processEvents(QEventLoop.ExcludeUserInputEvents | QEventLoop.ExcludeSocketNotifiers)
+                # QTimer.singleShot(1000, lambda *args, mc=dock.mapCanvas(): mc.zoomToFullExtent())
+
+        if isinstance(dock, AttributeTableDock):
+            dock.attributeTableWidget.setVectorLayerTools(self.mVectorLayerTools)
+
+        if isinstance(dock, SpectralLibraryDock):
+            dock.speclibWidget().setVectorLayerTools(self.mVectorLayerTools)
+
+        self.sigDockAdded.emit(dock)
+
+    def vectorLayerTools(self) -> QgsVectorLayerTools:
+        return self.mVectorLayerTools
+
+    def onDockRemoved(self, dock):
+        if isinstance(dock, MapDock):
+            self.sigMapCanvasRemoved.emit(dock.mapCanvas())
+
+        if isinstance(dock, SpectralLibraryDock):
+            self.spectralProfileSourcePanel().removeSpectralLibraryWidgets(dock.speclibWidget())
+        self.syncProjects()
+
+        # lid = dock.speclib().id()
+        # if self.mapLayerStore().mapLayer(lid):
+        #     self.mapLayerStore().removeMapLayer(lid)
+
+    @pyqtSlot(SpatialPoint, QgsMapCanvas)
+    def loadCurrentMapSpectra(self, spatialPoint: SpatialPoint, mapCanvas: QgsMapCanvas = None, runAsync: bool = None):
+        """
+        Loads SpectralProfiles from a location defined by `spatialPoint`
+        :param spatialPoint: SpatialPoint
+        :param mapCanvas: QgsMapCanvas
+        """
+
+        panel: SpectralProfileSourcePanel = self.spectralProfileSourcePanel()
+        if not panel.property('has_been_shown_once'):
+            panel.setUserVisible(True)
+            panel.setProperty('has_been_shown_once', True)
+
+        if len(self.docks(SpectralLibraryDock)) == 0:
+            dock = self.createDock(SpectralLibraryDock)
+            if isinstance(dock, SpectralLibraryDock):
+                slw: SpectralLibraryWidget = dock.speclibWidget()
+                slw.setViewVisibility(SpectralLibraryWidget.ViewType.ProfileView)
+
+        if len(panel.mBridge) == 0:
+            panel.createRelation()
+
+        panel.loadCurrentMapSpectra(spatialPoint, mapCanvas=mapCanvas, runAsync=runAsync)
+
+    def setMapTool(self,
+                   mapToolKey: MapTools,
+                   *args,
+                   canvases: List[QgsMapCanvas] = None,
+                   **kwds):
+        """
+        Sets the active QgsMapTool for all canvases know to the EnMAP-Box.
+        :param canvases:
+        :param mapToolKey: str, see MapTools documentation
+        :param args:
+        :param kwds:
+        :return:
+        """
+        assert isinstance(mapToolKey, MapTools)
+        mode = None
+
+        for btnSelectFeature in self.ui.toolBarVectorTools.findChildren(QToolButton):
+            if btnSelectFeature.defaultAction() == self.ui.mActionSelectFeatures:
+                break
+
+        if mapToolKey == MapTools.SelectFeature:
+            if self.ui.optionSelectFeaturesRectangle.isChecked():
+                mode = QgsMapToolSelectionHandler.SelectionMode.SelectSimple
+            elif self.ui.optionSelectFeaturesPolygon.isChecked():
+                mode = QgsMapToolSelectionHandler.SelectionMode.SelectPolygon
+            elif self.ui.optionSelectFeaturesFreehand.isChecked():
+                mode = QgsMapToolSelectionHandler.SelectionMode.SelectFreehand
+            elif self.ui.optionSelectFeaturesRadius.isChecked():
+                mode = QgsMapToolSelectionHandler.SelectionMode.SelectRadius
+            else:
+                mode = QgsMapToolSelectionHandler.SelectionMode.SelectSimple
+            btnSelectFeature.setChecked(True)
+        else:
+            btnSelectFeature.setChecked(False)
+
+        if mapToolKey == MapTools.SpectralProfile:
+            # SpectralProfile is a shortcut for Identify CursorLocation + return with profile option
+            self.ui.optionIdentifyProfile.setChecked(True)
+            self.ui.mActionIdentify.setChecked(True)
+            mapToolKey = MapTools.CursorLocation
+
+        if mapToolKey == MapTools.AddFeature:
+            s = ""
+
+        self.mMapToolKey = mapToolKey
+        self.mMapToolMode = mode
+
+        results = []
+        if canvases is None:
+            canvases = self.mapCanvases()
+        elif isinstance(canvases, MapCanvas):
+            canvases = [canvases]
+
+        assert isinstance(canvases, list)
+        for canvas in canvases:
+            assert isinstance(canvas, MapCanvas)
+            mapTools = canvas.mapTools()
+
+            if mapToolKey == MapTools.SelectFeature:
+                mapTools.mtSelectFeature.setSelectionMode(self.mMapToolMode)
+
+            mapTools.activate(mapToolKey)
+            results.append(canvas.mapTool())
+
+        for action in self._mapToolActions():
+            key = action.property(EnMAPBox.MAPTOOLACTION)
+            if key == mapToolKey:
+                action.setChecked(True)
+            else:
+                action.setChecked(False)
+
+        b = self.ui.mActionIdentify.isChecked()
+        self.ui.optionIdentifyCursorLocation.setEnabled(b)
+        self.ui.optionIdentifyProfile.setEnabled(b)
+        self.ui.optionMoveCenter.setEnabled(b)
+        return results
+
+    def settings(self) -> EnMAPBoxSettings:
+        """
+        Returns the EnMAP-Box user settings
+        """
+        return EnMAPBoxSettings()
+
+    def initEnMAPBoxApplications(self,
+                                 load_core_apps: bool = True,
+                                 load_other_apps: bool = True):
+        """
+        Initialized EnMAPBoxApplications
+        """
+        listingBasename = 'enmapboxapplications.txt'
+
+        DIR_ENMAPBOX = pathlib.Path(enmapbox.DIR_ENMAPBOX)
+        INTERNAL_APPS = DIR_ENMAPBOX / 'coreapps'
+        EO4Q_APPS = DIR_ENMAPBOX / 'eo4qapps'
+        EXTERNAL_APPS = DIR_ENMAPBOX / 'apps'
+
+        # load internal "core" apps
+        if load_core_apps:
+            self.applicationRegistry.addApplicationFolder(INTERNAL_APPS)
+            self.applicationRegistry.addApplicationFolder(EO4Q_APPS)
+
+        # check for listing file
+        p = INTERNAL_APPS / listingBasename
+        if os.path.isfile(p):
+            self.applicationRegistry.addApplicationListing(p)
+
+        # load external / standard apps
+        if load_other_apps:
+            self.applicationRegistry.addApplicationFolder(EXTERNAL_APPS)
+
+        # check for listing file
+        p = EXTERNAL_APPS / listingBasename
+        if os.path.isfile(p):
+            self.applicationRegistry.addApplicationListing(p)
+
+        # check for listing file in root
+        p = DIR_ENMAPBOX / listingBasename
+        if os.path.isfile(p):
+            self.applicationRegistry.addApplicationListing(p)
+
+        # find other app-folders or listing files folders
+        from enmapbox.settings import enmapboxSettings
+        settings = enmapboxSettings()
+        for appPath in re.split('[;\n]', settings.value('EMB_APPLICATION_PATH', '')):
+            if os.path.isdir(appPath):
+                self.applicationRegistry.addApplicationFolder(appPath)
+            elif os.path.isfile(p):
+                self.applicationRegistry.addApplicationListing(p)
+            else:
+                print('Unable to load EnMAPBoxApplication(s) from path: "{}"'.format(p), file=sys.stderr)
+
+        errorApps = [app for app, v in self.applicationRegistry.mAppInitializationMessages.items()
+                     if v not in [None, True]]
+        settings = self.settings()
+
+        KEY_COUNTS = 'APP_ERROR_COUNTS'
+        if settings.value(KEY_MISSING_DEPENDENCY_VERSION, None) != self.version():
+            settings.setValue(KEY_COUNTS, {})
+
+        counts = settings.value(KEY_COUNTS, {})
+
+        if len(errorApps) > 0:
+            title = 'EnMAPBoxApplication error(s)'
+            info = [title + ':']
+            to_remove = [app for app in counts.keys() if app not in errorApps]
+            for app in to_remove:
+                counts.pop(app)
+
+            n_errors_to_show = 0
+            for app in errorApps:
+
+                v = self.applicationRegistry.mAppInitializationMessages[app]
+
+                n_counts = counts.get(app, 0)
+                if n_counts < MAX_MISSING_DEPENDENCY_WARNINGS:
+                    n_errors_to_show += 1
+                    counts[app] = n_counts + 1
+
+                info.append(r'<br /><b>{}:</b>'.format(app))
+                info.append('<p>')
+                if v is False:
+                    info.append(r'"{}" did not return any EnMAPBoxApplication\n'.format(v))
+                elif isinstance(v, str):
+                    info.append('<code>{}</code>'.format(v.replace('\n', '<br />\n')))
+                info.append('</p>')
+
+            info = '\n'.join(info)
+            if n_errors_to_show > 0:
+                self.addMessageBarTextBoxItem(title, info, level=Qgis.Warning, html=True)
+            else:
+                QgsApplication.instance().messageLog().logMessage(info, 'EnMAP-Box',
+                                                                  level=Qgis.Warning,
+                                                                  notifyUser=False)
+
+        settings.setValue(KEY_COUNTS, counts)
+
+    def exit(self):
+        """Closes the EnMAP-Box"""
+        self.ui.setParent(None)
+        self.ui.close()
+        self.deleteLater()
+
+    def onLogMessage(self, message: str, tag: str, level):
+        """
+        Receives log messages and, if tag=EnMAP-Box, displays them in the EnMAP-Box message bar.
+        :param message:
+        :type message:
+        :param tag:
+        :type tag:
+        :param level:
+        :type level:
+        :return:
+        :rtype:
+        """
+        msgLines = message.split('\n')
+        if '' in message.split('\n'):
+            msgLines = msgLines[0:msgLines.index('')]
+
+        # use only messages relevant to "EnMAP-Box"
+        if not re.search(r'enmap-?box', tag, re.I):
+            return
+
+        mbar = self.ui.messageBar
+        assert isinstance(mbar, QgsMessageBar)
+        line1 = msgLines[0]
+        showMore = '' if len(msgLines) == 1 else '\n'.join(msgLines[1:])
+
+        if level == Qgis.Critical:
+            duration = 200
+        else:
+            duration = 50
+        # self.showMessage()
+        # mbar.pushMessage(tag, line1, showMore, level, duration)
+        contains_html = re.search(r'<(html|br|a|p/?>)', message) is not None
+        self.addMessageBarTextBoxItem(line1, message, level=level, html=contains_html)
+
+    def onDataDropped(self, droppedData: Any, mapDock: MapDock = None) -> MapDock:
+        assert isinstance(droppedData, list)
+        if mapDock is None:
+            mapDock = self.createDock('MAP')
+        from enmapbox.gui.datasources.datasources import SpatialDataSource
+        for dataItem in droppedData:
+            if isinstance(dataItem, SpatialDataSource):
+                dataSources = self.mDataSourceManager.addDataSources(dataItem)
+                mapDock.addLayers([ds.createRegisteredMapLayer() for ds in dataSources])
+            elif isinstance(dataItem, QgsMapLayer):
+                mapDock.addLayers([dataItem])
+            else:
+                raise TypeError(f'unexpected data item: {dataItem} ({type(dataItem)})')
+        return mapDock
+
+    def _dropObject(self, obj: Any) -> MapDock:
+        """Drop any object into the EnMAP-Box. Hopefully we can figure out what to do with it :-)"""
+        return self.onDataDropped([obj])
+
+    def openExampleData(self, mapWindows: int = 0, testData: bool = False):
+        """
+
+        :param mapWindows: number of new MapDocks to be opened
+        :param testData: load additional test data (if available)
+        :return:
+        """
+
+        from enmapbox.dependencycheck import missingTestData, installTestData
+        if missingTestData():
+            installTestData()
+
+        rx = re.compile('.*(bsq|bil|bip|tif|gpkg|sli|img|shp|pkl)$', re.I)
+        if not missingTestData():
+            import enmapbox.exampledata
+            dir_exampledata = os.path.dirname(enmapbox.exampledata.__file__)
+            files = list(pathlib.Path(f).as_posix() for f in file_search(dir_exampledata, rx, recursive=True))
+
+            self.addSources(files)
+            exampleSources = [s for s in self.dataSourceManager().dataSources()
+                              if isinstance(s, SpatialDataSource) and s.source() in files]
+
+            for n in range(mapWindows):
+                dock: MapDock = self.createDock('MAP')
+                assert isinstance(dock, MapDock)
+                lyrs = []
+                for src in exampleSources:
+                    if isinstance(src, SpatialDataSource):
+                        lyr = src.asMapLayer()
+                        if isinstance(lyr, QgsVectorLayer):
+                            lyr.updateExtents()
+
+                        if isinstance(lyr, QgsMapLayer):
+                            ext = lyr.extent()
+                            if not ext.isNull() and ext.width() > 0:
+                                lyrs.append(lyr)
+
+                # sort layers by type and spatial extent (to not hide vectors by rasters etc.)
+                canvas = dock.mapCanvas()
+
+                def niceLayerOrder(lyr: QgsMapLayer) -> (int, int):
+                    oType = 0
+                    area = 0
+
+                    if isinstance(lyr, QgsVectorLayer):
+                        gt = lyr.geometryType()
+                        if gt == QgsWkbTypes.LineGeometry:
+                            oType = 1
+                        elif gt == QgsWkbTypes.PolygonGeometry:
+                            oType = 2
+                        else:
+                            oType = 0
+
+                    elif isinstance(lyr, QgsRasterLayer):
+                        oType = 3
+                    try:
+                        area = SpatialExtent.fromLayer(lyr).toCrs(canvas.mapSettings().destinationCrs()).area()
+                    except Exception as ex:
+                        pass
+                    return oType, area
+
+                for lyr in sorted(lyrs, key=niceLayerOrder):
+                    dock.layerTree().addLayer(lyr)
+
+        if testData:
+            from enmapbox import DIR_REPO
+            dir_testdata = pathlib.Path(DIR_REPO) / 'tests' / 'testdata'
+
+            if dir_testdata.is_dir():
+                files = list(pathlib.Path(f).as_posix() for f in file_search(dir_testdata, rx, recursive=True))
+                self.addSources(files)
+
+    def onDataSourcesRemoved(self, dataSources: typing.List[DataSource]):
+        """
+        Reacts on removed data sources
+        :param dataSource: DataSource
+        """
+
+        # remove where we can remove lists of data sources
+        self.spectralProfileSourcePanel().removeSources([ds.source() for ds in dataSources])
+        self.dockManagerTreeModel().removeDataSources(dataSources)
+
+        # emit signals that are connected to single datasource types
+        for dataSource in dataSources:
+            if isinstance(dataSource, RasterDataSource):
+                self.sigRasterSourceRemoved[str].emit(dataSource.source())
+                self.sigRasterSourceRemoved[RasterDataSource].emit(dataSource)
+
+            if isinstance(dataSource, VectorDataSource):
+                self.sigVectorSourceRemoved[str].emit(dataSource.source())
+                self.sigVectorSourceRemoved[VectorDataSource].emit(dataSource)
+
+                if dataSource.isSpectralLibrary():
+                    self.sigSpectralLibraryRemoved[str].emit(dataSource.source())
+                    self.sigSpectralLibraryRemoved[VectorDataSource].emit(dataSource)
+
+        self.syncProjects()
+
+        self.sigDataSourcesRemoved[list].emit(dataSources)
+
+    def onDataSourcesAdded(self, dataSources: typing.List[DataSource]):
+
+        self.sigDataSourcesAdded[list].emit(dataSources)
+
+        for dataSource in dataSources:
+            if isinstance(dataSource, RasterDataSource):
+                self.sigRasterSourceAdded[str].emit(dataSource.source())
+                self.sigRasterSourceAdded[RasterDataSource].emit(dataSource)
+
+                self.spectralProfileSourcePanel().addSources(dataSource.asMapLayer())
+
+            if isinstance(dataSource, VectorDataSource):
+                self.sigVectorSourceAdded[str].emit(dataSource.source())
+                self.sigVectorSourceAdded[VectorDataSource].emit(dataSource)
+
+                if dataSource.isSpectralLibrary():
+                    self.sigSpectralLibraryAdded[str].emit(dataSource.source())
+                    self.sigSpectralLibraryAdded[VectorDataSource].emit(dataSource)
+
+        self.syncProjects()
+
+    def restoreProject(self):
+        raise NotImplementedError()
+
+    def setCurrentLocation(self,
+                           spatialPoint: SpatialPoint,
+                           mapCanvas: QgsMapCanvas = None,
+                           emitSignal: bool = True):
+        """
+        Sets the current "last selected" location, for which different properties might get derived,
+        like cursor location values and SpectraProfiles.
+        :param emitSignal:
+        :type emitSignal:
+        :param spatialPoint: SpatialPoint
+        :param mapCanvas: QgsMapCanvas (optional), the canvas on which the location got selected
+        """
+        assert isinstance(spatialPoint, SpatialPoint)
+
+        bCLV = self.ui.optionIdentifyCursorLocation.isChecked()
+        bSP = self.ui.optionIdentifyProfile.isChecked()
+        bCenter = self.ui.optionMoveCenter.isChecked()
+
+        self.mCurrentMapLocation = spatialPoint
+
+        if emitSignal:
+            self.sigCurrentLocationChanged[object].emit(self.mCurrentMapLocation)
+            if isinstance(mapCanvas, QgsMapCanvas):
+                self.sigCurrentLocationChanged[object, QgsMapCanvas].emit(self.mCurrentMapLocation, mapCanvas)
+
+        if isinstance(mapCanvas, QgsMapCanvas):
+            if bCLV:
+                self.loadCursorLocationValueInfo(spatialPoint, mapCanvas)
+
+            if bCenter:
+                pt = spatialPoint.toCrs(mapCanvas.mapSettings().destinationCrs())
+                if isinstance(pt, SpatialPoint):
+                    mapCanvas.setCenter(pt)
+                    mapCanvas.refresh()
+
+        if bSP:
+            self.loadCurrentMapSpectra(spatialPoint, mapCanvas)
+            s = ""
+
+    def currentLocation(self) -> Optional[SpatialPoint]:
+        """
+        Returns the current location, which is a SpatialPoint last clicked by a user on a map canvas.
+        :return: SpatialPoint
+        """
+        return self.mCurrentMapLocation
+
+    def currentSpectra(self) -> list:
+        """
+        Returns the spectra currently selected using the profile tool.
+
+        :return: [list-of-spectra]
+        """
+        return self.spectralProfileSourcePanel().currentProfiles()
+
+    def version(self) -> str:
+        """
+        Returns the version string
+        """
+        return enmapbox.__version__
+
+    def dataSourceTreeView(self):
+        warnings.warn('Use .dataSourceManagerTreeView()', DeprecationWarning, stacklevel=2)
+        return self.dataSourceManagerTreeView()
+
+    def dataSourceManagerTreeView(self):
+        return self.ui.dataSourcePanel.dataSourceManagerTreeView()
+
+    def dataSources(self, sourceType='ALL', onlyUri: bool = True) -> Union[str, DataSource]:
+        """
+        Returns a list of URIs to the data sources of type "sourceType" opened in the EnMAP-Box
+        :param sourceType: ['ALL', 'RASTER', 'VECTOR', 'MODEL'],
+        :param onlyUri: bool, set on False to return the DataSource object instead of the uri only.
+        :return: [list-of-datasource-URIs (str)] or [list-of-DataSource instance] if onlyUri=False
+        """
+        if sourceType == 'ALL':
+            sourceType = None
+        sources = self.mDataSourceManager.dataSources(filter=sourceType)
+        if onlyUri:
+            sources = [s.source() for s in sources]
+        return sources
+
+    def createDock(self, *args, **kwds) -> Dock:
+        """
+        Create and returns a new Dock
+        :param args:
+        :param kwds:
+        :return:
+        """
+        return self.mDockManager.createDock(*args, **kwds)
+
+    def removeDock(self, *args, **kwds):
+        """
+        Removes a Dock instance.
+        See `enmapbox/gui/dockmanager.py` for details
+        :param args:
+        :param kwds:
+        """
+        self.mDockManager.removeDock(*args, **kwds)
+
+    def dockTreeView(self) -> enmapbox.gui.dataviews.dockmanager.DockTreeView:
+        """
+        Returns the DockTreeView
+        """
+        return self.ui.dockPanel.dockTreeView
+
+    def findDockTreeNode(self, *args, **kwds):
+        """
+        Returns the first DockNode that contains the object given in the argument.
+        QgsMapCanvas or MapCanvas -> MapDock
+        QgsRasterLayer or QgsVectorLayer -> MapDockTreeNode
+        QgsVectorLayer which is a spectral library -> SpeclibDockTreeNode. If none exists -> MapDockTreeNode
+        SpectralLibraryWidget -> SpeclibDockTreeNode
+
+        :return: DockTreeNode
+        """
+        model: DockManagerTreeModel = self.dockManagerTreeModel()
+        return model.findDockNode(*args, **kwds)
+
+    def dockManagerTreeModel(self) -> DockManagerTreeModel:
+        """
+        Returns the DockManagerTreeModel
+        :return: DockManagerTreeModel
+        """
+        return self.dockTreeView().layerTreeModel()
+
+    def docks(self, dockType=None):
+        """
+        Returns dock widgets
+        :param dockType: optional, specifies the type of dock widgets to return
+        :return: [list-of-DockWidgets]
+        """
+        return self.mDockManager.docks(dockType=dockType)
+
+    def addSources(self, sourceList):
+        """
+        :param sourceList:
+        :return: Returns a list of added DataSources or the list of DataSources that were derived from a single data source uri.
+        """
+        assert isinstance(sourceList, list)
+        return self.mDataSourceManager.addDataSources(sourceList)
+
+    def addSource(self, source, name=None):
+        """
+        Returns a list of added DataSources or the list of DataSources that were derived from a single data source uri.
+        :param source:
+        :param name:
+        :return: [list-of-dataSources]
+        """
+        return self.mDataSourceManager.addDataSources(source, name=name)
+
+    def removeSources(self, dataSourceList: list = None):
+        """
+        Removes data sources.
+        Removes all sources available if `dataSourceList` remains unspecified.
+        :param dataSourceList:[list-of-data-sources]
+        """
+        if dataSourceList is None:
+            dataSourceList = self.mDataSourceManager.dataSources()
+        self.mDataSourceManager.removeDataSources(dataSourceList)
+
+    def removeSource(self, source):
+        """
+        Removes a single datasource
+        :param source: DataSource or str
+        """
+        self.mDataSourceManager.removeDataSources(source)
+
+    def menu(self, title) -> QMenu:
+        """
+        Returns the QMenu with name "title"
+        :param title: str
+        :return: QMenu
+        """
+        for menu in self.ui.menuBar().findChildren(QMenu):
+            if menu.title() == title:
+                return menu
+        return None
+
+    def menusWithTitle(self, title):
+        """
+        Returns the QMenu(s) with title `title`.
+        :param title: str
+        :return: QMenu
+        """
+        return self.ui.menusWithTitle(title)
+
+    def showLayerProperties(self, mapLayer: QgsMapLayer):
+        """
+        Show a map layer property dialog
+        :param mapLayer:
+        :return:
+        """
+        if mapLayer is None:
+            mapLayer = self.currentLayer()
+
+        if isinstance(mapLayer, (QgsVectorLayer, QgsRasterLayer)):
+
+            # 1. find the map canvas
+            mapCanvas = None
+            for canvas in self.mapCanvases():
+                if mapLayer in canvas.layers():
+                    mapCanvas = canvas
+                    break
+            # 2.
+            showLayerPropertiesDialog(mapLayer,
+                                      canvas=mapCanvas,
+                                      messageBar=self.messageBar(),
+                                      modal=True,
+                                      parent=self.ui)
+
+    @staticmethod
+    def getIcon():
+        """
+        Returns the EnMAP-Box icon.
+        :return: QIcon
+        """
+        warnings.warn('Use EnMAPBoxicon() instead', DeprecationWarning, stacklevel=2)
+        return EnMAPBox.icon()
+
+    @staticmethod
+    def icon() -> QIcon:
+        return enmapbox.icon()
+
+    def run(self):
+        """
+        Shows the EnMAP-Box GUI and centers it to the middle of the primary screen.
+        """
+        self.ui.show()
+        screen = QGuiApplication.primaryScreen()
+        rect = screen.geometry()
+        assert isinstance(rect, QRect)
+        f = 0.8
+        newSize = QSize(int(f * rect.width()), int(f * rect.height()))
+
+        geom = QStyle.alignedRect(Qt.LeftToRight, Qt.AlignCenter,
+                                  newSize, QApplication.instance().desktop().availableGeometry())
+        self.ui.setGeometry(geom)
+
+    def closeEvent(self, event: QCloseEvent):
+        assert isinstance(event, QCloseEvent)
+
+        try:
+            # remove all hidden layers
+            self.dockManager().clear()
+            self.dataSourceManager().clear()
+            self.spectralProfileSourcePanel().mBridge.removeAllSources()
+
+        except Exception as ex:
+            messageLog(str(ex), Qgis.Critical)
+        # de-refer the EnMAP-Box Singleton
+        EnMAPBox._instance = None
+        self.sigClosed.emit()
+        self.disconnectQGISSignals()
+        try:
+            import gc
+            gc.collect()
+        except Exception as ex:
+            print(f'Errors when closing the EnMAP-Box: {ex}', file=sys.stderr)
+            pass
+        EnMAPBox._instance = None
+        event.accept()
+
+    def close(self):
+        self.disconnectQGISSignals()
+        self.ui.close()
+
+    def layerTreeView(self) -> enmapbox.gui.dataviews.dockmanager.DockTreeView:
+        """
+        Returns the Dock Panel Tree View
+        :return: enmapbox.gui.dataviews.dockmanager.DockTreeView
+        """
+        return self.dockTreeView()
+
+    initializationCompleted = pyqtSignal()
+    layerSavedAs = pyqtSignal(QgsMapLayer, str)
+    currentLayerChanged = pyqtSignal(QgsMapLayer)
+
+    def actionAddSubDatasets(self) -> QAction:
+        return self.ui.mActionAddSubDatasets
+
+    def actionAbout(self) -> QAction:
+        return self.ui.mActionAbout
+
+    def actionAddAfsLayer(self):
+        return self.ui.mActionAddDataSource
+
+    def actionAddAllToOverview(self):
+        return self.ui.mActionAddDataSource
+
+    def actionAddAmsLayer(self):
+        return self.ui.mActionAddDataSource
+
+    def actionAddFeature(self):
+        return self.ui.mActionAddDataSource
+
+    def actionAddOgrLayer(self):
+        return self.ui.mActionAddDataSource
+
+    # def actionAddPart(self): pass
+    def actionAddPgLayer(self):
+        return self.ui.mActionAddDataSource
+
+    def addProject(self, project: str):
+        # 1- clear everything
+        # restore
+        if isinstance(project, str):
+            self.addProject(pathlib.Path(project))
+        elif isinstance(project, pathlib.Path) and project.is_file():
+            p = QgsProject()
+            p.read(project.as_posix())
+            self.addProject(p)
+        elif isinstance(project, QgsProject):
+            scope = 'HU-Berlin'
+            key = 'EnMAP-Box'
+
+            self.onReloadProject()
+
+    def actionAddRasterLayer(self):
+        return self.ui.mActionAddDataSource
+
+    # def actionAddRing(self):
+    # def actionAddToOverview(self):
+    def actionAddWmsLayer(self):
+        return self.ui.mActionAddDataSource
+
+    def actionExit(self):
+        return self.ui.mActionExit()
+
+    def actionIdentify(self):
+        return self.ui.mActionIdentify
+
+    def openProject(self, project):
+        if isinstance(project, str):
+            project = pathlib.Path(project)
+        if isinstance(project, pathlib.Path):
+            p = QgsProject()
+            p.read(project.as_posix())
+            self.openProject(project)
+        elif isinstance(project, QgsProject):
+            self.addProject(project)
+
+    def actionPan(self):
+        return self.ui.mActionPan
+
+    def actionSaveProject(self) -> QAction:
+        return self.mActionSaveProject
+
+    def actionSaveProjectAs(self) -> QAction:
+        return self.mActionSaveProjectAs
+
+    def saveProject(self, saveAs: bool):
+        """
+        Call to save EnMAP-Box settings in a QgsProject file
+        :param saveAs: bool, if True, opens a dialog to save the project into another file
+        """
+
+        # todo: save EnMAP Project settings
+        # 1. save data sources
+
+        # 2. save docks / map canvases
+
+        # inform others that the project will be saves
+        self.sigProjectWillBeSaved.emit()
+
+        # call QGIS standard functionality
+        from qgis.utils import iface
+        if saveAs:
+            iface.actionSaveProjectAs().trigger()
+        else:
+            iface.actionSaveProject().trigger()
+
+    def actionZoomActualSize(self):
+        return self.ui.mActionZoomPixelScale
+
+    def actionZoomFullExtent(self):
+        return self.ui.mActionZoomFullExtent
+
+    def actionZoomIn(self):
+        return self.ui.mActionZoomIn
+
+    def actionZoomOut(self):
+        return self.ui.mActionZoomOut
+
+    @staticmethod
+    def showProcessingAlgorithmDialog(
+            algorithmName: Union[str, QgsProcessingAlgorithm], parameters: Dict = None, show: bool = True,
+            modal: bool = False, wrapper: type = None, autoRun: bool = False, parent: QWidget = None
+    ) -> AlgorithmDialog:
+        """
+        Create an algorithm dialog.
+
+        Optionally, provide a wrapper class to get full control over individual components like the feedback or results.
+        E.g. to get a handle on the results do something like that:
+
+        .. code-block:: python
+
+            class Wrapper(AlgorithmDialog):
+                def finish(self, successful, result, context, feedback, in_place=False):
+                    super().finish(successful, result, context, feedback, in_place=False)
+                    if successful:
+                        # do something useful
+
+        """
+        if parent is None:
+            from enmapbox import EnMAPBox
+            if EnMAPBox.instance() is not None:
+                parent = EnMAPBox.instance().ui
+
+        if parent is None:
+            from qgis.utils import iface
+            if iface is not None:
+                parent = iface.mapCanvas()
+
+        if parent is None:
+            raise ValueError()
+
+        algorithm = None
+        all_names = []
+        for alg in QgsApplication.processingRegistry().algorithms():
+            assert isinstance(alg, QgsProcessingAlgorithm)
+            all_names.append(alg.id())
+            if isinstance(algorithmName, QgsProcessingAlgorithm):
+                algorithmId = algorithmName.id()
+            elif isinstance(algorithmName, str):
+                algorithmId = algorithmName
+            else:
+                raise ValueError(algorithmName)
+
+            algId = alg.id().split(':')[1]  # remove provider prefix
+            if algorithmId == alg.id() or algorithmId == algId:
+                algorithm = alg
+                break
+
+        if not isinstance(algorithm, QgsProcessingAlgorithm):
+            raise Exception('Algorithm {} not found in QGIS Processing Registry'.format(algorithmName))
+
+        dlg = algorithm.createCustomParametersWidget(parent)
+        if not dlg:
+            if wrapper is None:
+                dlg = AlgorithmDialog(algorithm.create(), parent=parent)
+            else:
+                dlg = wrapper(algorithm.create(), parent=parent)
+        else:
+            assert wrapper is None  # todo: dialog wrapper for custom parameter widget
+        assert isinstance(dlg, QgsProcessingAlgorithmDialogBase)
+
+        dlg.setModal(modal)
+
+        if parameters is not None:
+            dlg.setParameters(parameters)
+
+        # auto-running the algorithm is useful, if all required parameters are filled in
+        if autoRun:
+            dlg.runButton().animateClick(500)
+
+        if show and not modal:
+            dlg.show()
+        if show and modal:
+            dlg.exec_()
+        return dlg
+
+    def addLayerMenu(self):
+        pass
+
+    def mainWindow(self) -> EnMAPBoxUI:
+        return self.ui
+
+    def messageBar(self) -> QgsMessageBar:
+        return self.ui.messageBar
+
+    def iconSize(self, dockedToolbar=False):
+        # return self.ui.mActionAddDataSource.icon().availableSizes()[0]
+        return QSize(16, 16)
+
+    def spectralLibraryWidgets(self) -> typing.List[SpectralLibraryWidget]:
+        """
+        Returns a list with SpectralLibraryWidgets known to the EnMAP-Box.
+        :return: [list-of-SpectralLibraryWidget]
+        """
+        return [d.speclibWidget() for d in self.docks() if isinstance(d, SpectralLibraryDock)]
+
+    def mapCanvases(self) -> typing.List[MapCanvas]:
+        """
+        Returns all MapCanvas(QgsMapCanvas) objects known to the EnMAP-Box
+        :return: [list-of-MapCanvases]
+        """
+        return self.dockTreeView().mapCanvases()
+
+    def mapCanvas(self) -> MapCanvas:
+        return self.currentMapCanvas()
+
+    def firstRightStandardMenu(self) -> QMenu:
+        return self.ui.menuApplications
+
+    def registerMainWindowAction(self, action, defaultShortcut):
+        self.ui.addAction(action)
+
+    def registerMapLayerConfigWidgetFactory(self, factory: QgsMapLayerConfigWidgetFactory):
+        self.iface.registerMapLayerConfigWidgetFactory(factory)
+
+    def unregisterMapLayerConfigWidgetFactory(self, factory):
+        self.iface.unregisterMapLayerConfigWidgetFactory(factory)
+
+    def vectorMenu(self):
+        return QMenu()
+
+    def addDockWidget(self, area, dockwidget: QDockWidget, orientation=None):
+
+        self.ui.addDockWidget(area, dockwidget)
+        self.ui.setCorner(Qt.TopLeftCorner, Qt.LeftDockWidgetArea)
+        self.ui.setCorner(Qt.BottomLeftCorner, Qt.LeftDockWidgetArea)
+        self.ui.setCorner(Qt.TopRightCorner, Qt.RightDockWidgetArea)
+        self.ui.setCorner(Qt.BottomRightCorner, Qt.RightDockWidgetArea)
+
+        self.ui.menuPanels.addAction(dockwidget.toggleViewAction())
+
+    def createNewMapCanvas(self, name: str = 'New Map') -> MapCanvas:
+
+        dock = self.createDock(MapDock, name=name)
+        assert isinstance(dock, MapDock)
+        return dock.mapCanvas()
+
+    def createNewSpectralLibrary(self, name: str = 'New Spectral Library') -> QgsVectorLayer:
+
+        dock = self.createDock(SpectralLibraryDock, name=name)
+        assert isinstance(dock, SpectralLibraryDock)
+        return dock.speclib()
+
+    def loadExampleData(self):
+        """
+        Loads the EnMAP-Box example data
+        """
+        mapWindows = 1 if len(self.mDockManager.docks(MapDock)) == 0 else 0
+        self.openExampleData(mapWindows=mapWindows)
+
+    def legendInterface(self):
+        """DockManager implements legend interface"""
+        return self.mDockManager
+
+    def refreshLayerSymbology(self, layerId):
+        pass
+
+    def openMessageLog(self):
+
+        pass
+
+    def zoomToSelected(self):
+        """
+        Zooms the current map canvas to the selected features of the current map layer
+        :return:
+        """
+        lyr = self.currentLayer()
+        canvas = self.currentMapCanvas()
+
+        if isinstance(lyr, QgsVectorLayer) and lyr.selectedFeatureCount() > 0 and isinstance(canvas, QgsMapCanvas):
+            # todo: implement zoom to selected
+            pass
+
+        pass
+
+    def flashFeatureIds(self, layer, featureIds: List[int]):
+        for canvas in self.mapCanvases():
+            canvas: QgsMapCanvas
+            canvas.flashFeatureIds(layer, featureIds)
+
+    def zoomToExtent(self, extent: SpatialExtent):
+        """
+        Zooms the current map canvas to a requested extent
+        """
+        canvas = self.currentMapCanvas()
+        if not isinstance(canvas, QgsMapCanvas):
+            debugLog('zoomToExtent: no current map canvas')
+            return
+
+        if isinstance(extent, SpatialExtent):
+            ext = extent.toCrs(canvas.mapSettings().destinationCrs())
+            if isinstance(ext, SpatialExtent):
+                canvas.setExtent(ext)
+                canvas.refresh()
+        else:
+            debugLog(f'zoomToExtent problem: extent={extent} currentMapCanvas={canvas}')
+
+    def panToPoint(self, point: SpatialPoint):
+        """
+        pans the current map canvas to the provided point
+        """
+        canvas = self.currentMapCanvas()
+        if isinstance(canvas, QgsMapCanvas) and isinstance(point, SpatialPoint):
+            p = point.toCrs(canvas.mapSettings().destinationCrs())
+            if isinstance(p, SpatialPoint):
+                canvas.setCenter(p)
+                canvas.refresh()
+
+    def panToSelected(self):
+        """
+        Pans the current map canvas to the selected features in a current map canvas
+        :return:
+        """
+        canvas = self.currentMapCanvas()
+        lyr = self.currentLayer()
+        if isinstance(lyr, QgsVectorLayer) and isinstance(canvas, QgsMapCanvas):
+            s = ""
+
+    # ---------------- API Mock for QgsInterface follows -------------------
+
+    def zoomFull(self):
+        """Zooms the current map canvas to its full extent"""
+        canvas = self.currentMapCanvas()
+        if isinstance(canvas, QgsMapCanvas):
+            canvas.zoomToFullExtent()
+
+    def zoomToPrevious(self):
+        """Zoom to previous view extent."""
+        pass
+
+    def zoomToNext(self):
+        """Zoom to next view extent."""
+        pass
+
+    def zoomToActiveLayer(self):
+        """Zoom to extent of active layer."""
+        pass
+
+    def addVectorLayer(self, path, base_name, provider_key):
+        """Add a vector layer.
+
+        :param path: Path to layer.
+        :type path: str
+
+        :param base_name: Base name for layer.
+        :type base_name: str
+
+        :param provider_key: Provider key e.g. 'ogr'
+        :type provider_key: str
+        """
+        pass
+
+    def addRasterLayer(self, path, base_name, key=None):
+        """Add a raster layer given a raster layer file name
+
+        :param path: Path to layer.
+        :type path: str
+
+        :param base_name: Base name for layer.
+        :type base_name: str
+        """
+        lyr = QgsRasterLayer(path, base_name, key)
+
+        self.addSource(lyr, base_name)
+
+    def currentMapDock(self) -> Optional[MapDock]:
+        """Return map dock associated with the current map canvas."""
+        mapCanvas = self.currentMapCanvas()
+        for mapDock in self.docks(DockTypes.MapDock):
+            if mapDock.mapCanvas() is mapCanvas:
+                return mapDock
+
+    def currentMapCanvas(self) -> Optional[MapCanvas]:
+        """
+        Returns the active map canvas, i.e. the MapCanvas that was clicked last.
+        :return: MapCanvas
+        """
+        return self.dockTreeView().currentMapCanvas()
+
+    def setCurrentMapCanvas(self, mapCanvas: MapCanvas) -> bool:
+        """
+        Sets the active map canvas
+        :param mapCanvas: MapCanvas
+        :return: bool, True, if mapCanvas exists in the EnMAP-Box, False otherwise
+        """
+        return self.dockTreeView().setCurrentMapCanvas(mapCanvas)
+
+    def setActiveLayer(self, mapLayer: QgsMapLayer) -> bool:
+        return self.setCurrentLayer(mapLayer)
+
+    def activeLayer(self):
+        return self.currentLayer()
+
+    def setCurrentLayer(self, mapLayer: QgsMapLayer) -> bool:
+        """
+        Set the active layer (layer gets selected in the Data View legend).
+        :param mapLayer: QgsMapLayer
+        :return: bool. True, if mapLayer exists, False otherwise.
+        """
+        self.dockTreeView().setCurrentLayer(mapLayer)
+        return isinstance(mapLayer, QgsMapLayer)
+
+    def currentLayer(self) -> QgsMapLayer:
+        """
+        Returns the current layer of the active map canvas
+        :return: QgsMapLayer
+        """
+        return self.ui.dockPanel.dockTreeView.currentLayer()
+
+    def addToolBarIcon(self, action):
+        """Add an icon to the plugins toolbar.
+
+        :param action: Action to add to the toolbar.
+        :type action: QAction
+        """
+
+        pass
+
+    def removeToolBarIcon(self, action):
+        """Remove an action (icon) from the plugin toolbar.
+
+        :param action: Action to add to the toolbar.
+        :type action: QAction
+        """
+        pass
+
+    def addToolBar(self, name):
+        """Add toolbar with specified name.
+
+        :param name: Name for the toolbar.
+        :type name: str
+        """
+        pass