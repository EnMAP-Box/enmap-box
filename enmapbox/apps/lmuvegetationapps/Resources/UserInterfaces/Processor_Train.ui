<?xml version="1.0" encoding="UTF-8"?>
<ui version="4.0">
 <class>QDialog</class>
 <widget class="QDialog" name="QDialog">
  <property name="geometry">
   <rect>
    <x>0</x>
    <y>0</y>
    <width>621</width>
    <height>816</height>
   </rect>
  </property>
  <property name="sizePolicy">
   <sizepolicy hsizetype="Preferred" vsizetype="Preferred">
    <horstretch>0</horstretch>
    <verstretch>0</verstretch>
   </sizepolicy>
  </property>
  <property name="minimumSize">
   <size>
    <width>0</width>
    <height>0</height>
   </size>
  </property>
  <property name="maximumSize">
   <size>
    <width>16777215</width>
    <height>16777215</height>
   </size>
  </property>
  <property name="windowTitle">
   <string>Train Machine Learning Model</string>
  </property>
  <layout class="QGridLayout" name="gridLayout_3">
   <item row="0" column="0" colspan="3">
    <widget class="QGroupBox" name="groupBox">
     <property name="sizePolicy">
      <sizepolicy hsizetype="Preferred" vsizetype="Maximum">
       <horstretch>0</horstretch>
       <verstretch>0</verstretch>
      </sizepolicy>
     </property>
     <property name="title">
      <string>Lookup-Table (LUT) / Training Database (TDB)</string>
     </property>
     <layout class="QGridLayout" name="gridLayout">
      <item row="0" column="4">
       <spacer name="horizontalSpacer_3">
        <property name="orientation">
         <enum>Qt::Horizontal</enum>
        </property>
        <property name="sizeType">
         <enum>QSizePolicy::Maximum</enum>
        </property>
        <property name="sizeHint" stdset="0">
         <size>
          <width>20</width>
          <height>20</height>
         </size>
        </property>
       </spacer>
      </item>
      <item row="1" column="4" colspan="2">
       <widget class="QCheckBox" name="chkRetrain">
        <property name="sizePolicy">
         <sizepolicy hsizetype="Minimum" vsizetype="Preferred">
          <horstretch>0</horstretch>
          <verstretch>23</verstretch>
         </sizepolicy>
        </property>
        <property name="minimumSize">
         <size>
          <width>0</width>
          <height>23</height>
         </size>
        </property>
        <property name="focusPolicy">
         <enum>Qt::NoFocus</enum>
        </property>
        <property name="toolTip">
         <string>load original LUT. AL selected training features are saved in modelspecs.-file (.proc) of previous run.</string>
        </property>
        <property name="text">
         <string>Retraining Mode</string>
        </property>
       </widget>
      </item>
      <item row="1" column="3">
       <widget class="QToolButton" name="cmdInputModel">
        <property name="enabled">
         <bool>false</bool>
        </property>
        <property name="text">
         <string>...</string>
        </property>
       </widget>
      </item>
      <item row="0" column="0">
       <widget class="QLabel" name="lblSelectLUT">
        <property name="sizePolicy">
         <sizepolicy hsizetype="Minimum" vsizetype="Preferred">
          <horstretch>0</horstretch>
          <verstretch>0</verstretch>
         </sizepolicy>
        </property>
        <property name="maximumSize">
         <size>
          <width>16777215</width>
          <height>16777215</height>
         </size>
        </property>
        <property name="lineWidth">
         <number>0</number>
        </property>
        <property name="text">
         <string>Select LUT (*.lut):</string>
        </property>
       </widget>
      </item>
      <item row="1" column="1">
       <widget class="QLabel" name="lblInputModel">
        <property name="enabled">
         <bool>false</bool>
        </property>
        <property name="sizePolicy">
         <sizepolicy hsizetype="Expanding" vsizetype="Preferred">
          <horstretch>0</horstretch>
          <verstretch>0</verstretch>
         </sizepolicy>
        </property>
        <property name="frameShape">
         <enum>QFrame::Panel</enum>
        </property>
        <property name="frameShadow">
         <enum>QFrame::Sunken</enum>
        </property>
        <property name="lineWidth">
         <number>2</number>
        </property>
        <property name="text">
         <string/>
        </property>
       </widget>
      </item>
      <item row="0" column="5">
       <widget class="QPushButton" name="pushCreateLUT">
        <property name="sizePolicy">
         <sizepolicy hsizetype="Minimum" vsizetype="Minimum">
          <horstretch>0</horstretch>
          <verstretch>0</verstretch>
         </sizepolicy>
        </property>
        <property name="focusPolicy">
         <enum>Qt::NoFocus</enum>
        </property>
        <property name="text">
         <string>Create LUT...</string>
        </property>
       </widget>
      </item>
      <item row="0" column="3">
       <widget class="QToolButton" name="cmdInputLUT">
        <property name="text">
         <string>...</string>
        </property>
       </widget>
      </item>
      <item row="0" column="1">
       <widget class="QLabel" name="lblInputLUT">
        <property name="enabled">
         <bool>true</bool>
        </property>
        <property name="sizePolicy">
         <sizepolicy hsizetype="Expanding" vsizetype="Preferred">
          <horstretch>0</horstretch>
          <verstretch>0</verstretch>
         </sizepolicy>
        </property>
        <property name="minimumSize">
         <size>
          <width>0</width>
          <height>0</height>
         </size>
        </property>
        <property name="frameShape">
         <enum>QFrame::Panel</enum>
        </property>
        <property name="frameShadow">
         <enum>QFrame::Sunken</enum>
        </property>
        <property name="lineWidth">
         <number>2</number>
        </property>
        <property name="midLineWidth">
         <number>0</number>
        </property>
        <property name="text">
         <string/>
        </property>
       </widget>
      </item>
      <item row="1" column="0">
       <widget class="QLabel" name="lblSelectModel">
        <property name="enabled">
         <bool>false</bool>
        </property>
        <property name="sizePolicy">
         <sizepolicy hsizetype="Minimum" vsizetype="Preferred">
          <horstretch>0</horstretch>
          <verstretch>0</verstretch>
         </sizepolicy>
        </property>
        <property name="text">
         <string>Select Modelspecs. (*.proc)</string>
        </property>
       </widget>
      </item>
     </layout>
    </widget>
   </item>
   <item row="6" column="0" colspan="3">
    <widget class="QGroupBox" name="Perf_Box">
     <property name="enabled">
      <bool>false</bool>
     </property>
     <property name="title">
      <string>Model Performance Evaluation</string>
     </property>
     <layout class="QGridLayout" name="gridLayout_10">
      <property name="rightMargin">
       <number>9</number>
      </property>
      <item row="1" column="0" rowspan="2">
       <widget class="QFrame" name="frame_4">
        <property name="sizePolicy">
         <sizepolicy hsizetype="Maximum" vsizetype="Preferred">
          <horstretch>0</horstretch>
          <verstretch>0</verstretch>
         </sizepolicy>
        </property>
        <property name="frameShape">
         <enum>QFrame::NoFrame</enum>
        </property>
        <property name="frameShadow">
         <enum>QFrame::Plain</enum>
        </property>
        <property name="lineWidth">
         <number>0</number>
        </property>
        <layout class="QGridLayout" name="gridLayout_12">
         <property name="leftMargin">
          <number>0</number>
         </property>
         <property name="topMargin">
          <number>0</number>
         </property>
         <property name="rightMargin">
          <number>0</number>
         </property>
         <property name="bottomMargin">
          <number>0</number>
         </property>
         <item row="1" column="0">
          <widget class="QRadioButton" name="radPerf">
           <property name="text">
            <string>Perform Evaluation</string>
           </property>
           <attribute name="buttonGroup">
            <string notr="true">rad_group_eval</string>
           </attribute>
          </widget>
         </item>
         <item row="0" column="0">
          <widget class="QRadioButton" name="radNoPerf">
           <property name="text">
            <string>Off</string>
           </property>
           <property name="checked">
            <bool>true</bool>
           </property>
           <attribute name="buttonGroup">
            <string notr="true">rad_group_eval</string>
           </attribute>
          </widget>
         </item>
        </layout>
       </widget>
      </item>
      <item row="1" column="2">
       <widget class="QLabel" name="label_3">
        <property name="text">
         <string/>
        </property>
       </widget>
      </item>
      <item row="3" column="0">
       <widget class="QLabel" name="label_4">
        <property name="text">
         <string/>
        </property>
       </widget>
      </item>
      <item row="2" column="2" rowspan="2">
       <widget class="QFrame" name="frame_PerfEvalOptions">
        <property name="sizePolicy">
         <sizepolicy hsizetype="Maximum" vsizetype="Preferred">
          <horstretch>0</horstretch>
          <verstretch>0</verstretch>
         </sizepolicy>
        </property>
        <property name="frameShape">
         <enum>QFrame::NoFrame</enum>
        </property>
        <property name="frameShadow">
         <enum>QFrame::Plain</enum>
        </property>
        <property name="lineWidth">
         <number>0</number>
        </property>
        <layout class="QGridLayout" name="gridLayout_11">
         <property name="leftMargin">
          <number>0</number>
         </property>
         <property name="topMargin">
          <number>0</number>
         </property>
         <property name="rightMargin">
          <number>0</number>
         </property>
         <property name="bottomMargin">
          <number>0</number>
         </property>
         <property name="horizontalSpacing">
          <number>3</number>
         </property>
         <property name="verticalSpacing">
          <number>9</number>
         </property>
         <item row="2" column="6">
          <widget class="QPushButton" name="pushImportValinsitu">
           <property name="enabled">
            <bool>false</bool>
           </property>
           <property name="text">
            <string>Import...</string>
           </property>
          </widget>
         </item>
         <item row="2" column="2">
          <widget class="QLabel" name="lblFolds">
           <property name="enabled">
            <bool>false</bool>
           </property>
           <property name="text">
            <string>k-Folds:</string>
           </property>
           <property name="alignment">
            <set>Qt::AlignRight|Qt::AlignTrailing|Qt::AlignVCenter</set>
           </property>
          </widget>
         </item>
         <item row="1" column="6">
          <widget class="QRadioButton" name="radValinsitu">
           <property name="enabled">
            <bool>false</bool>
           </property>
           <property name="text">
            <string>On insitu data:</string>
           </property>
           <attribute name="buttonGroup">
            <string notr="true">rad_group_splitstrat</string>
           </attribute>
          </widget>
         </item>
         <item row="1" column="0">
          <widget class="QRadioButton" name="radTrainTest">
           <property name="enabled">
            <bool>false</bool>
           </property>
           <property name="text">
            <string>Train-Test Split</string>
           </property>
           <property name="checked">
            <bool>true</bool>
           </property>
           <attribute name="buttonGroup">
            <string notr="true">rad_group_splitstrat</string>
           </attribute>
          </widget>
         </item>
         <item row="2" column="1">
          <widget class="QLineEdit" name="txtTrainSize">
           <property name="enabled">
            <bool>false</bool>
           </property>
           <property name="sizePolicy">
            <sizepolicy hsizetype="Maximum" vsizetype="Fixed">
             <horstretch>0</horstretch>
             <verstretch>0</verstretch>
            </sizepolicy>
           </property>
           <property name="maximumSize">
            <size>
             <width>16777215</width>
             <height>16777215</height>
            </size>
           </property>
           <property name="inputMethodHints">
            <set>Qt::ImhDigitsOnly</set>
           </property>
           <property name="maxLength">
            <number>3</number>
           </property>
           <property name="alignment">
            <set>Qt::AlignCenter</set>
           </property>
           <property name="placeholderText">
            <string/>
           </property>
          </widget>
         </item>
         <item row="2" column="0">
          <widget class="QLabel" name="lblTrainSize">
           <property name="enabled">
            <bool>false</bool>
           </property>
           <property name="text">
            <string>Training set size [%]:</string>
           </property>
           <property name="alignment">
            <set>Qt::AlignRight|Qt::AlignTrailing|Qt::AlignVCenter</set>
           </property>
          </widget>
         </item>
         <item row="1" column="2">
          <widget class="QRadioButton" name="radCrossVal">
           <property name="enabled">
            <bool>false</bool>
           </property>
           <property name="text">
            <string>Cross Validation</string>
           </property>
           <attribute name="buttonGroup">
            <string notr="true">rad_group_splitstrat</string>
           </attribute>
          </widget>
         </item>
         <item row="2" column="4">
          <widget class="QLineEdit" name="txtFolds">
           <property name="enabled">
            <bool>false</bool>
           </property>
           <property name="sizePolicy">
            <sizepolicy hsizetype="Maximum" vsizetype="Fixed">
             <horstretch>0</horstretch>
             <verstretch>0</verstretch>
            </sizepolicy>
           </property>
           <property name="maximumSize">
            <size>
             <width>16777215</width>
             <height>16777215</height>
            </size>
           </property>
           <property name="inputMethodHints">
            <set>Qt::ImhDigitsOnly</set>
           </property>
           <property name="maxLength">
            <number>2</number>
           </property>
           <property name="alignment">
            <set>Qt::AlignCenter</set>
           </property>
           <property name="placeholderText">
            <string/>
           </property>
          </widget>
         </item>
         <item row="2" column="5">
          <spacer name="horizontalSpacer_6">
           <property name="orientation">
            <enum>Qt::Horizontal</enum>
           </property>
           <property name="sizeType">
            <enum>QSizePolicy::Expanding</enum>
           </property>
           <property name="sizeHint" stdset="0">
            <size>
             <width>80</width>
             <height>20</height>
            </size>
           </property>
          </spacer>
         </item>
        </layout>
       </widget>
      </item>
     </layout>
    </widget>
   </item>
   <item row="2" column="0" colspan="3">
    <widget class="QGroupBox" name="Exclusions_Box">
     <property name="enabled">
      <bool>false</bool>
     </property>
     <property name="sizePolicy">
      <sizepolicy hsizetype="Preferred" vsizetype="Maximum">
       <horstretch>0</horstretch>
       <verstretch>0</verstretch>
      </sizepolicy>
     </property>
     <property name="title">
      <string>Exclusions</string>
     </property>
     <property name="flat">
      <bool>false</bool>
     </property>
     <layout class="QHBoxLayout" name="horizontalLayout">
      <item>
       <widget class="QLabel" name="label_15">
        <property name="sizePolicy">
         <sizepolicy hsizetype="Minimum" vsizetype="Preferred">
          <horstretch>0</horstretch>
          <verstretch>0</verstretch>
         </sizepolicy>
        </property>
        <property name="maximumSize">
         <size>
          <width>100</width>
          <height>16777215</height>
         </size>
        </property>
        <property name="lineWidth">
         <number>0</number>
        </property>
        <property name="text">
         <string>&lt;html&gt;&lt;head/&gt;&lt;body&gt;&lt;p&gt;Exclude Bands:&lt;span style=&quot; color:#f0f0f0;&quot;&gt;xx&lt;/span&gt;&lt;/p&gt;&lt;/body&gt;&lt;/html&gt;</string>
        </property>
       </widget>
      </item>
      <item>
       <widget class="QLineEdit" name="txtExclude">
        <property name="sizePolicy">
         <sizepolicy hsizetype="Expanding" vsizetype="Fixed">
          <horstretch>0</horstretch>
          <verstretch>0</verstretch>
         </sizepolicy>
        </property>
        <property name="minimumSize">
         <size>
          <width>0</width>
          <height>0</height>
         </size>
        </property>
        <property name="whatsThis">
         <string>&lt;html&gt;&lt;head/&gt;&lt;body&gt;&lt;p&gt;Specify the bands that shall be excluded from the inversion. Separate band numbers with blanks or push the button on the right to select them manually. By default this is set to the water absorption bands of the selected sensor or other domains that may cause trouble.&lt;/p&gt;&lt;/body&gt;&lt;/html&gt;</string>
        </property>
       </widget>
      </item>
      <item>
       <widget class="QToolButton" name="cmdExcludeBands">
        <property name="text">
         <string>...</string>
        </property>
       </widget>
      </item>
     </layout>
    </widget>
   </item>
   <item row="3" column="1">
    <widget class="QGroupBox" name="Noise_Box">
     <property name="enabled">
      <bool>false</bool>
     </property>
     <property name="sizePolicy">
      <sizepolicy hsizetype="Maximum" vsizetype="Preferred">
       <horstretch>0</horstretch>
       <verstretch>0</verstretch>
      </sizepolicy>
     </property>
     <property name="title">
      <string>Artificial noise</string>
     </property>
     <layout class="QGridLayout" name="gridLayout_9">
      <item row="2" column="0">
       <widget class="QRadioButton" name="radNoiseGauss">
        <property name="text">
         <string>Gaussian noise    </string>
        </property>
        <attribute name="buttonGroup">
         <string notr="true">rad_group_noise</string>
        </attribute>
       </widget>
      </item>
      <item row="0" column="0">
       <widget class="QRadioButton" name="radNoiseOff">
        <property name="text">
         <string>No noise</string>
        </property>
        <attribute name="buttonGroup">
         <string notr="true">rad_group_noise</string>
        </attribute>
       </widget>
      </item>
      <item row="4" column="0">
       <widget class="QFrame" name="frame_3">
        <property name="frameShape">
         <enum>QFrame::NoFrame</enum>
        </property>
        <property name="frameShadow">
         <enum>QFrame::Plain</enum>
        </property>
        <property name="lineWidth">
         <number>0</number>
        </property>
        <layout class="QHBoxLayout" name="horizontalLayout_3">
         <property name="spacing">
          <number>3</number>
         </property>
         <property name="leftMargin">
          <number>0</number>
         </property>
         <property name="topMargin">
          <number>0</number>
         </property>
         <property name="rightMargin">
          <number>0</number>
         </property>
         <property name="bottomMargin">
          <number>0</number>
         </property>
         <item>
          <widget class="QLabel" name="lblNoiseLevel">
           <property name="text">
            <string>Noise level [%]:</string>
           </property>
          </widget>
         </item>
         <item>
          <widget class="QLineEdit" name="txtNoiseLevel">
           <property name="sizePolicy">
            <sizepolicy hsizetype="Ignored" vsizetype="Fixed">
             <horstretch>0</horstretch>
             <verstretch>0</verstretch>
            </sizepolicy>
           </property>
           <property name="layoutDirection">
            <enum>Qt::LeftToRight</enum>
           </property>
           <property name="inputMethodHints">
            <set>Qt::ImhDigitsOnly</set>
           </property>
           <property name="inputMask">
            <string/>
           </property>
           <property name="text">
            <string>4</string>
           </property>
           <property name="maxLength">
            <number>1</number>
           </property>
           <property name="alignment">
            <set>Qt::AlignCenter</set>
           </property>
          </widget>
         </item>
        </layout>
       </widget>
      </item>
      <item row="1" column="0">
       <widget class="QRadioButton" name="radNoiseAdd">
        <property name="text">
         <string>Additive noise</string>
        </property>
        <property name="checked">
         <bool>true</bool>
        </property>
        <attribute name="buttonGroup">
         <string notr="true">rad_group_noise</string>
        </attribute>
       </widget>
      </item>
     </layout>
    </widget>
   </item>
   <item row="3" column="2">
    <widget class="QGroupBox" name="Paras_Box">
     <property name="enabled">
      <bool>false</bool>
     </property>
     <property name="title">
      <string>RTM parameters (*derived)</string>
     </property>
     <layout class="QGridLayout" name="gridLayout_8">
      <item row="1" column="1">
       <widget class="QCheckBox" name="chkCp">
        <property name="toolTip">
         <string>Leaf protein content</string>
        </property>
        <property name="text">
         <string>Cp</string>
        </property>
       </widget>
      </item>
      <item row="2" column="2">
       <widget class="QCheckBox" name="chkAGBfresh">
        <property name="toolTip">
         <string>Above-ground fresh biomass: (Cp + CBC + Cw) * LAI * 10,000 [g/m²]</string>
        </property>
        <property name="text">
         <string>AGBfresh*</string>
        </property>
       </widget>
      </item>
      <item row="0" column="1">
       <widget class="QCheckBox" name="chkCcx">
        <property name="toolTip">
         <string>Leaf carotenoid content</string>
        </property>
        <property name="text">
         <string>Ccx</string>
        </property>
       </widget>
      </item>
      <item row="0" column="2">
       <widget class="QCheckBox" name="chkCanth">
        <property name="toolTip">
         <string>Leaf anthocyanin content</string>
        </property>
        <property name="text">
         <string>Canth</string>
        </property>
       </widget>
      </item>
      <item row="2" column="0">
       <widget class="QCheckBox" name="chkLAI">
        <property name="toolTip">
         <string>Leaf area index</string>
        </property>
        <property name="text">
         <string>LAI</string>
        </property>
        <property name="checked">
         <bool>false</bool>
        </property>
       </widget>
      </item>
      <item row="1" column="2">
       <widget class="QCheckBox" name="chkCBC">
        <property name="toolTip">
         <string>Carbon-based constituents</string>
        </property>
        <property name="text">
         <string>CBC</string>
        </property>
       </widget>
      </item>
      <item row="3" column="0">
       <widget class="QCheckBox" name="chkCWC">
        <property name="toolTip">
         <string>Canopy Water Content: Cw x LAI [g/cm²]</string>
        </property>
        <property name="text">
         <string>CWC*</string>
        </property>
       </widget>
      </item>
      <item row="1" column="0">
       <widget class="QCheckBox" name="chkCw">
        <property name="toolTip">
         <string>Leaf water content</string>
        </property>
        <property name="text">
         <string>Cw</string>
        </property>
       </widget>
      </item>
      <item row="3" column="2">
       <widget class="QCheckBox" name="chkCarbon">
        <property name="toolTip">
         <string>Carbon content: (CBC x LAI x 10,000) / 2.31 [g/m²]</string>
        </property>
        <property name="text">
         <string>Carbon*</string>
        </property>
       </widget>
      </item>
      <item row="3" column="1">
       <widget class="QCheckBox" name="chkNitrogen">
        <property name="toolTip">
         <string>Nitrogen content: (LAI x Cp x 10,000) / 4.43 [g/m²]</string>
        </property>
        <property name="text">
         <string>Nitrogen*</string>
        </property>
       </widget>
      </item>
      <item row="0" column="0">
       <widget class="QCheckBox" name="chkCab">
        <property name="toolTip">
         <string>Leaf chlorophyll content</string>
        </property>
        <property name="text">
         <string>Cab</string>
        </property>
        <property name="checked">
         <bool>false</bool>
        </property>
       </widget>
      </item>
      <item row="2" column="1">
       <widget class="QCheckBox" name="chkAGBdry">
        <property name="toolTip">
         <string>Above-ground dry biomass / Non-photosyntetic vegetation: (Cp + CBC) * LAI * 10,000 [g/m²]</string>
        </property>
        <property name="text">
         <string>AGBdry (NPV)*</string>
        </property>
       </widget>
      </item>
     </layout>
    </widget>
   </item>
   <item row="3" column="0">
    <widget class="QGroupBox" name="PCA_Box">
     <property name="sizePolicy">
      <sizepolicy hsizetype="Maximum" vsizetype="Minimum">
       <horstretch>0</horstretch>
       <verstretch>0</verstretch>
      </sizepolicy>
     </property>
     <property name="title">
      <string>Dimensionality Reduction</string>
     </property>
     <layout class="QGridLayout" name="gridLayout_2">
      <item row="1" column="1">
       <widget class="QLabel" name="label_2">
        <property name="palette">
         <palette>
          <active>
           <colorrole role="WindowText">
            <brush brushstyle="SolidPattern">
             <color alpha="255">
              <red>0</red>
              <green>0</green>
              <blue>0</blue>
             </color>
            </brush>
           </colorrole>
           <colorrole role="Button">
            <brush brushstyle="SolidPattern">
             <color alpha="255">
              <red>140</red>
              <green>140</green>
              <blue>140</blue>
             </color>
            </brush>
           </colorrole>
           <colorrole role="Light">
            <brush brushstyle="SolidPattern">
             <color alpha="255">
              <red>210</red>
              <green>210</green>
              <blue>210</blue>
             </color>
            </brush>
           </colorrole>
           <colorrole role="Midlight">
            <brush brushstyle="SolidPattern">
             <color alpha="255">
              <red>175</red>
              <green>175</green>
              <blue>175</blue>
             </color>
            </brush>
           </colorrole>
           <colorrole role="Dark">
            <brush brushstyle="SolidPattern">
             <color alpha="255">
              <red>70</red>
              <green>70</green>
              <blue>70</blue>
             </color>
            </brush>
           </colorrole>
           <colorrole role="Mid">
            <brush brushstyle="SolidPattern">
             <color alpha="255">
              <red>93</red>
              <green>93</green>
              <blue>93</blue>
             </color>
            </brush>
           </colorrole>
           <colorrole role="Text">
            <brush brushstyle="SolidPattern">
             <color alpha="255">
              <red>0</red>
              <green>0</green>
              <blue>0</blue>
             </color>
            </brush>
           </colorrole>
           <colorrole role="BrightText">
            <brush brushstyle="SolidPattern">
             <color alpha="255">
              <red>255</red>
              <green>255</green>
              <blue>255</blue>
             </color>
            </brush>
           </colorrole>
           <colorrole role="ButtonText">
            <brush brushstyle="SolidPattern">
             <color alpha="255">
              <red>0</red>
              <green>0</green>
              <blue>0</blue>
             </color>
            </brush>
           </colorrole>
           <colorrole role="Base">
            <brush brushstyle="SolidPattern">
             <color alpha="255">
              <red>255</red>
              <green>255</green>
              <blue>255</blue>
             </color>
            </brush>
           </colorrole>
           <colorrole role="Window">
            <brush brushstyle="SolidPattern">
             <color alpha="255">
              <red>140</red>
              <green>140</green>
              <blue>140</blue>
             </color>
            </brush>
           </colorrole>
           <colorrole role="Shadow">
            <brush brushstyle="SolidPattern">
             <color alpha="255">
              <red>0</red>
              <green>0</green>
              <blue>0</blue>
             </color>
            </brush>
           </colorrole>
           <colorrole role="AlternateBase">
            <brush brushstyle="SolidPattern">
             <color alpha="255">
              <red>197</red>
              <green>197</green>
              <blue>197</blue>
             </color>
            </brush>
           </colorrole>
           <colorrole role="ToolTipBase">
            <brush brushstyle="SolidPattern">
             <color alpha="255">
              <red>255</red>
              <green>255</green>
              <blue>220</blue>
             </color>
            </brush>
           </colorrole>
           <colorrole role="ToolTipText">
            <brush brushstyle="SolidPattern">
             <color alpha="255">
              <red>0</red>
              <green>0</green>
              <blue>0</blue>
             </color>
            </brush>
           </colorrole>
           <colorrole role="PlaceholderText">
            <brush brushstyle="NoBrush">
             <color alpha="128">
              <red>0</red>
              <green>0</green>
              <blue>0</blue>
             </color>
            </brush>
           </colorrole>
          </active>
          <inactive>
           <colorrole role="WindowText">
            <brush brushstyle="SolidPattern">
             <color alpha="255">
              <red>0</red>
              <green>0</green>
              <blue>0</blue>
             </color>
            </brush>
           </colorrole>
           <colorrole role="Button">
            <brush brushstyle="SolidPattern">
             <color alpha="255">
              <red>140</red>
              <green>140</green>
              <blue>140</blue>
             </color>
            </brush>
           </colorrole>
           <colorrole role="Light">
            <brush brushstyle="SolidPattern">
             <color alpha="255">
              <red>210</red>
              <green>210</green>
              <blue>210</blue>
             </color>
            </brush>
           </colorrole>
           <colorrole role="Midlight">
            <brush brushstyle="SolidPattern">
             <color alpha="255">
              <red>175</red>
              <green>175</green>
              <blue>175</blue>
             </color>
            </brush>
           </colorrole>
           <colorrole role="Dark">
            <brush brushstyle="SolidPattern">
             <color alpha="255">
              <red>70</red>
              <green>70</green>
              <blue>70</blue>
             </color>
            </brush>
           </colorrole>
           <colorrole role="Mid">
            <brush brushstyle="SolidPattern">
             <color alpha="255">
              <red>93</red>
              <green>93</green>
              <blue>93</blue>
             </color>
            </brush>
           </colorrole>
           <colorrole role="Text">
            <brush brushstyle="SolidPattern">
             <color alpha="255">
              <red>0</red>
              <green>0</green>
              <blue>0</blue>
             </color>
            </brush>
           </colorrole>
           <colorrole role="BrightText">
            <brush brushstyle="SolidPattern">
             <color alpha="255">
              <red>255</red>
              <green>255</green>
              <blue>255</blue>
             </color>
            </brush>
           </colorrole>
           <colorrole role="ButtonText">
            <brush brushstyle="SolidPattern">
             <color alpha="255">
              <red>0</red>
              <green>0</green>
              <blue>0</blue>
             </color>
            </brush>
           </colorrole>
           <colorrole role="Base">
            <brush brushstyle="SolidPattern">
             <color alpha="255">
              <red>255</red>
              <green>255</green>
              <blue>255</blue>
             </color>
            </brush>
           </colorrole>
           <colorrole role="Window">
            <brush brushstyle="SolidPattern">
             <color alpha="255">
              <red>140</red>
              <green>140</green>
              <blue>140</blue>
             </color>
            </brush>
           </colorrole>
           <colorrole role="Shadow">
            <brush brushstyle="SolidPattern">
             <color alpha="255">
              <red>0</red>
              <green>0</green>
              <blue>0</blue>
             </color>
            </brush>
           </colorrole>
           <colorrole role="AlternateBase">
            <brush brushstyle="SolidPattern">
             <color alpha="255">
              <red>197</red>
              <green>197</green>
              <blue>197</blue>
             </color>
            </brush>
           </colorrole>
           <colorrole role="ToolTipBase">
            <brush brushstyle="SolidPattern">
             <color alpha="255">
              <red>255</red>
              <green>255</green>
              <blue>220</blue>
             </color>
            </brush>
           </colorrole>
           <colorrole role="ToolTipText">
            <brush brushstyle="SolidPattern">
             <color alpha="255">
              <red>0</red>
              <green>0</green>
              <blue>0</blue>
             </color>
            </brush>
           </colorrole>
           <colorrole role="PlaceholderText">
            <brush brushstyle="NoBrush">
             <color alpha="128">
              <red>0</red>
              <green>0</green>
              <blue>0</blue>
             </color>
            </brush>
           </colorrole>
          </inactive>
          <disabled>
           <colorrole role="WindowText">
            <brush brushstyle="SolidPattern">
             <color alpha="255">
              <red>70</red>
              <green>70</green>
              <blue>70</blue>
             </color>
            </brush>
           </colorrole>
           <colorrole role="Button">
            <brush brushstyle="SolidPattern">
             <color alpha="255">
              <red>140</red>
              <green>140</green>
              <blue>140</blue>
             </color>
            </brush>
           </colorrole>
           <colorrole role="Light">
            <brush brushstyle="SolidPattern">
             <color alpha="255">
              <red>210</red>
              <green>210</green>
              <blue>210</blue>
             </color>
            </brush>
           </colorrole>
           <colorrole role="Midlight">
            <brush brushstyle="SolidPattern">
             <color alpha="255">
              <red>175</red>
              <green>175</green>
              <blue>175</blue>
             </color>
            </brush>
           </colorrole>
           <colorrole role="Dark">
            <brush brushstyle="SolidPattern">
             <color alpha="255">
              <red>70</red>
              <green>70</green>
              <blue>70</blue>
             </color>
            </brush>
           </colorrole>
           <colorrole role="Mid">
            <brush brushstyle="SolidPattern">
             <color alpha="255">
              <red>93</red>
              <green>93</green>
              <blue>93</blue>
             </color>
            </brush>
           </colorrole>
           <colorrole role="Text">
            <brush brushstyle="SolidPattern">
             <color alpha="255">
              <red>70</red>
              <green>70</green>
              <blue>70</blue>
             </color>
            </brush>
           </colorrole>
           <colorrole role="BrightText">
            <brush brushstyle="SolidPattern">
             <color alpha="255">
              <red>255</red>
              <green>255</green>
              <blue>255</blue>
             </color>
            </brush>
           </colorrole>
           <colorrole role="ButtonText">
            <brush brushstyle="SolidPattern">
             <color alpha="255">
              <red>70</red>
              <green>70</green>
              <blue>70</blue>
             </color>
            </brush>
           </colorrole>
           <colorrole role="Base">
            <brush brushstyle="SolidPattern">
             <color alpha="255">
              <red>140</red>
              <green>140</green>
              <blue>140</blue>
             </color>
            </brush>
           </colorrole>
           <colorrole role="Window">
            <brush brushstyle="SolidPattern">
             <color alpha="255">
              <red>140</red>
              <green>140</green>
              <blue>140</blue>
             </color>
            </brush>
           </colorrole>
           <colorrole role="Shadow">
            <brush brushstyle="SolidPattern">
             <color alpha="255">
              <red>0</red>
              <green>0</green>
              <blue>0</blue>
             </color>
            </brush>
           </colorrole>
           <colorrole role="AlternateBase">
            <brush brushstyle="SolidPattern">
             <color alpha="255">
              <red>140</red>
              <green>140</green>
              <blue>140</blue>
             </color>
            </brush>
           </colorrole>
           <colorrole role="ToolTipBase">
            <brush brushstyle="SolidPattern">
             <color alpha="255">
              <red>255</red>
              <green>255</green>
              <blue>220</blue>
             </color>
            </brush>
           </colorrole>
           <colorrole role="ToolTipText">
            <brush brushstyle="SolidPattern">
             <color alpha="255">
              <red>0</red>
              <green>0</green>
              <blue>0</blue>
             </color>
            </brush>
           </colorrole>
           <colorrole role="PlaceholderText">
            <brush brushstyle="NoBrush">
             <color alpha="128">
              <red>0</red>
              <green>0</green>
              <blue>0</blue>
             </color>
            </brush>
           </colorrole>
          </disabled>
         </palette>
        </property>
        <property name="lineWidth">
         <number>0</number>
        </property>
        <property name="text">
         <string># components</string>
        </property>
       </widget>
      </item>
      <item row="0" column="0" colspan="2">
       <widget class="QCheckBox" name="cmbPCA">
        <property name="enabled">
         <bool>false</bool>
        </property>
        <property name="sizePolicy">
         <sizepolicy hsizetype="Maximum" vsizetype="Fixed">
          <horstretch>0</horstretch>
          <verstretch>0</verstretch>
         </sizepolicy>
        </property>
        <property name="text">
         <string>Perform PCA</string>
        </property>
        <property name="checked">
         <bool>false</bool>
        </property>
       </widget>
      </item>
      <item row="1" column="0">
       <widget class="QSpinBox" name="spnPCA">
        <property name="enabled">
         <bool>false</bool>
        </property>
        <property name="sizePolicy">
         <sizepolicy hsizetype="Maximum" vsizetype="Fixed">
          <horstretch>0</horstretch>
          <verstretch>0</verstretch>
         </sizepolicy>
        </property>
        <property name="maximum">
         <number>100</number>
        </property>
       </widget>
      </item>
      <item row="2" column="0">
       <widget class="QLabel" name="label_5">
        <property name="text">
         <string>&lt;html&gt;&lt;head/&gt;&lt;body&gt;&lt;p&gt;&lt;span style=&quot; color:#f0f0f0;&quot;&gt;xxxxxx&lt;/span&gt;&lt;/p&gt;&lt;/body&gt;&lt;/html&gt;</string>
        </property>
       </widget>
      </item>
     </layout>
    </widget>
   </item>
   <item row="7" column="0" colspan="3">
    <widget class="QGroupBox" name="groupBox_2">
     <property name="sizePolicy">
      <sizepolicy hsizetype="Preferred" vsizetype="Maximum">
       <horstretch>0</horstretch>
       <verstretch>0</verstretch>
      </sizepolicy>
     </property>
     <property name="title">
      <string>Model Outputs</string>
     </property>
     <layout class="QGridLayout" name="gridLayout_5">
      <item row="1" column="0">
       <widget class="QLabel" name="label">
        <property name="sizePolicy">
         <sizepolicy hsizetype="Minimum" vsizetype="Preferred">
          <horstretch>0</horstretch>
          <verstretch>0</verstretch>
         </sizepolicy>
        </property>
        <property name="maximumSize">
         <size>
          <width>100</width>
          <height>16777215</height>
         </size>
        </property>
        <property name="lineWidth">
         <number>0</number>
        </property>
        <property name="text">
         <string>Model base name:</string>
        </property>
       </widget>
      </item>
      <item row="0" column="0">
       <widget class="QLabel" name="label_7">
        <property name="sizePolicy">
         <sizepolicy hsizetype="Minimum" vsizetype="Preferred">
          <horstretch>0</horstretch>
          <verstretch>0</verstretch>
         </sizepolicy>
        </property>
        <property name="maximumSize">
         <size>
          <width>100</width>
          <height>16777215</height>
         </size>
        </property>
        <property name="lineWidth">
         <number>0</number>
        </property>
        <property name="text">
         <string>&lt;html&gt;&lt;head/&gt;&lt;body&gt;&lt;p&gt;Directory:&lt;span style=&quot; color:#f0f0f0;&quot;&gt;xxxxxxx&lt;/span&gt;&lt;/p&gt;&lt;/body&gt;&lt;/html&gt;</string>
        </property>
       </widget>
      </item>
      <item row="0" column="1">
       <widget class="QLineEdit" name="txtModelDir">
        <property name="sizePolicy">
         <sizepolicy hsizetype="Expanding" vsizetype="Fixed">
          <horstretch>0</horstretch>
          <verstretch>0</verstretch>
         </sizepolicy>
        </property>
        <property name="minimumSize">
         <size>
          <width>0</width>
          <height>0</height>
         </size>
        </property>
        <property name="frame">
         <bool>true</bool>
        </property>
       </widget>
      </item>
      <item row="0" column="2">
       <widget class="QToolButton" name="cmdModelDir">
        <property name="text">
         <string>...</string>
        </property>
       </widget>
      </item>
      <item row="1" column="1" colspan="2">
       <widget class="QLineEdit" name="txtModelName">
        <property name="sizePolicy">
         <sizepolicy hsizetype="Expanding" vsizetype="Fixed">
          <horstretch>0</horstretch>
          <verstretch>0</verstretch>
         </sizepolicy>
        </property>
        <property name="minimumSize">
         <size>
          <width>0</width>
          <height>0</height>
         </size>
        </property>
        <property name="frame">
         <bool>true</bool>
        </property>
       </widget>
      </item>
     </layout>
    </widget>
   </item>
   <item row="5" column="0" colspan="3">
    <widget class="QGroupBox" name="AL_Box">
     <property name="enabled">
      <bool>false</bool>
     </property>
     <property name="sizePolicy">
      <sizepolicy hsizetype="Preferred" vsizetype="Preferred">
       <horstretch>0</horstretch>
       <verstretch>0</verstretch>
      </sizepolicy>
     </property>
     <property name="title">
      <string>Active Learning (AL)</string>
     </property>
     <layout class="QGridLayout" name="gridLayout_4">
      <item row="2" column="1">
       <widget class="QSpinBox" name="sbInitSamples">
        <property name="enabled">
         <bool>false</bool>
        </property>
        <property name="maximum">
         <number>100</number>
        </property>
        <property name="value">
         <number>2</number>
        </property>
       </widget>
      </item>
      <item row="2" column="0">
       <widget class="QLabel" name="lblInitSamples">
        <property name="enabled">
         <bool>false</bool>
        </property>
        <property name="text">
         <string>AL initial sample size [%]:</string>
        </property>
       </widget>
      </item>
      <item row="2" column="2">
       <widget class="QFrame" name="frameQueryStrat">
        <property name="frameShape">
         <enum>QFrame::NoFrame</enum>
        </property>
        <property name="frameShadow">
         <enum>QFrame::Plain</enum>
        </property>
        <property name="lineWidth">
         <number>0</number>
        </property>
        <layout class="QHBoxLayout" name="horizontalLayout_5">
         <property name="spacing">
          <number>3</number>
         </property>
         <property name="leftMargin">
          <number>0</number>
         </property>
         <property name="topMargin">
          <number>0</number>
         </property>
         <property name="rightMargin">
          <number>0</number>
         </property>
         <property name="bottomMargin">
          <number>0</number>
         </property>
         <item>
          <spacer name="horizontalSpacer_4">
           <property name="orientation">
            <enum>Qt::Horizontal</enum>
           </property>
           <property name="sizeHint" stdset="0">
            <size>
             <width>40</width>
             <height>20</height>
            </size>
           </property>
          </spacer>
         </item>
         <item>
          <widget class="QLabel" name="lblQueryStrat">
           <property name="text">
            <string>Query strategy: </string>
           </property>
          </widget>
         </item>
         <item>
          <widget class="QRadioButton" name="radEBD">
           <property name="enabled">
            <bool>false</bool>
           </property>
           <property name="toolTip">
            <string>Diversity sampling: Euclidean distance based diversity</string>
           </property>
           <property name="text">
            <string>EBD</string>
           </property>
           <property name="checked">
            <bool>false</bool>
           </property>
           <attribute name="buttonGroup">
            <string notr="true">rad_group_al_strats</string>
           </attribute>
          </widget>
         </item>
         <item>
          <widget class="QRadioButton" name="radPAL">
           <property name="toolTip">
            <string>Uncertainty Sampling: Pool Active Learning</string>
           </property>
           <property name="text">
            <string>PAL</string>
           </property>
           <property name="checked">
            <bool>true</bool>
           </property>
           <attribute name="buttonGroup">
            <string notr="true">rad_group_al_strats</string>
           </attribute>
          </widget>
         </item>
         <item>
          <spacer name="horizontalSpacer_2">
           <property name="orientation">
            <enum>Qt::Horizontal</enum>
           </property>
           <property name="sizeHint" stdset="0">
            <size>
             <width>40</width>
             <height>20</height>
            </size>
           </property>
          </spacer>
         </item>
         <item>
          <widget class="QCheckBox" name="chkALsave">
           <property name="text">
            <string>Save AL selection</string>
           </property>
          </widget>
         </item>
        </layout>
       </widget>
      </item>
      <item row="1" column="2">
       <widget class="QFrame" name="AL_rbFrame">
        <property name="enabled">
         <bool>false</bool>
        </property>
        <property name="sizePolicy">
         <sizepolicy hsizetype="Maximum" vsizetype="Fixed">
          <horstretch>0</horstretch>
          <verstretch>0</verstretch>
         </sizepolicy>
        </property>
        <property name="frameShape">
         <enum>QFrame::NoFrame</enum>
        </property>
        <property name="frameShadow">
         <enum>QFrame::Plain</enum>
        </property>
        <property name="lineWidth">
         <number>0</number>
        </property>
        <layout class="QGridLayout" name="gridLayout_7">
         <property name="leftMargin">
          <number>0</number>
         </property>
         <property name="topMargin">
          <number>0</number>
         </property>
         <property name="rightMargin">
          <number>0</number>
         </property>
         <property name="bottomMargin">
          <number>0</number>
         </property>
         <property name="horizontalSpacing">
          <number>9</number>
         </property>
         <property name="verticalSpacing">
          <number>0</number>
         </property>
         <item row="0" column="5">
          <widget class="QPushButton" name="pushImportInsitu">
           <property name="sizePolicy">
            <sizepolicy hsizetype="Preferred" vsizetype="Fixed">
             <horstretch>0</horstretch>
             <verstretch>0</verstretch>
            </sizepolicy>
           </property>
           <property name="focusPolicy">
            <enum>Qt::TabFocus</enum>
           </property>
           <property name="text">
            <string>Import...</string>
           </property>
          </widget>
         </item>
         <item row="0" column="2">
          <widget class="QRadioButton" name="radInsitu">
           <property name="sizePolicy">
            <sizepolicy hsizetype="Preferred" vsizetype="Preferred">
             <horstretch>0</horstretch>
             <verstretch>0</verstretch>
            </sizepolicy>
           </property>
           <property name="layoutDirection">
            <enum>Qt::LeftToRight</enum>
           </property>
           <property name="text">
            <string>Use insitu data:</string>
           </property>
          </widget>
         </item>
         <item row="0" column="1">
          <widget class="QRadioButton" name="radInternal">
           <property name="sizePolicy">
            <sizepolicy hsizetype="Preferred" vsizetype="Preferred">
             <horstretch>0</horstretch>
             <verstretch>0</verstretch>
            </sizepolicy>
           </property>
           <property name="text">
            <string>TDB internal AL</string>
           </property>
           <property name="checked">
            <bool>true</bool>
           </property>
          </widget>
         </item>
         <item row="0" column="0">
          <spacer name="horizontalSpacer_7">
           <property name="orientation">
            <enum>Qt::Horizontal</enum>
           </property>
           <property name="sizeHint" stdset="0">
            <size>
             <width>40</width>
             <height>20</height>
            </size>
           </property>
          </spacer>
         </item>
        </layout>
       </widget>
      </item>
      <item row="0" column="0" rowspan="2" colspan="2">
       <widget class="QFrame" name="AL_frame">
        <property name="sizePolicy">
         <sizepolicy hsizetype="Preferred" vsizetype="Fixed">
          <horstretch>0</horstretch>
          <verstretch>0</verstretch>
         </sizepolicy>
        </property>
        <property name="frameShape">
         <enum>QFrame::NoFrame</enum>
        </property>
        <property name="frameShadow">
         <enum>QFrame::Plain</enum>
        </property>
        <property name="lineWidth">
         <number>0</number>
        </property>
        <layout class="QVBoxLayout" name="verticalLayout">
         <property name="spacing">
          <number>6</number>
         </property>
         <property name="leftMargin">
          <number>0</number>
         </property>
         <property name="topMargin">
          <number>0</number>
         </property>
         <property name="rightMargin">
          <number>0</number>
         </property>
         <property name="bottomMargin">
          <number>0</number>
         </property>
         <item>
          <widget class="QRadioButton" name="radNoAL">
           <property name="sizePolicy">
            <sizepolicy hsizetype="Minimum" vsizetype="Preferred">
             <horstretch>0</horstretch>
             <verstretch>0</verstretch>
            </sizepolicy>
           </property>
           <property name="text">
            <string>Off</string>
           </property>
           <property name="checked">
            <bool>true</bool>
           </property>
           <attribute name="buttonGroup">
            <string notr="true">rad_group_al</string>
           </attribute>
          </widget>
         </item>
         <item>
          <widget class="QRadioButton" name="radAL">
           <property name="sizePolicy">
            <sizepolicy hsizetype="Minimum" vsizetype="Preferred">
             <horstretch>0</horstretch>
             <verstretch>0</verstretch>
            </sizepolicy>
           </property>
           <property name="text">
            <string>Perform Active Learning</string>
           </property>
           <attribute name="buttonGroup">
            <string notr="true">rad_group_al</string>
           </attribute>
          </widget>
         </item>
        </layout>
       </widget>
      </item>
     </layout>
    </widget>
   </item>
   <item row="4" column="0" colspan="3">
    <widget class="QGroupBox" name="ML_Box">
     <property name="enabled">
      <bool>false</bool>
     </property>
     <property name="title">
      <string>Machine Learning Regression Algorithm</string>
     </property>
     <layout class="QGridLayout" name="gridLayout_6">
      <property name="bottomMargin">
       <number>6</number>
      </property>
      <property name="horizontalSpacing">
       <number>6</number>
      </property>
      <item row="3" column="0">
       <widget class="QFrame" name="Hyp_frame">
        <property name="frameShape">
         <enum>QFrame::NoFrame</enum>
        </property>
        <property name="frameShadow">
         <enum>QFrame::Plain</enum>
        </property>
        <property name="lineWidth">
         <number>0</number>
        </property>
        <layout class="QGridLayout" name="gridLayout_14">
         <property name="leftMargin">
          <number>0</number>
         </property>
         <property name="topMargin">
          <number>0</number>
         </property>
         <property name="rightMargin">
          <number>0</number>
         </property>
         <property name="bottomMargin">
          <number>0</number>
         </property>
         <property name="horizontalSpacing">
          <number>3</number>
         </property>
         <property name="verticalSpacing">
          <number>6</number>
         </property>
         <item row="1" column="5">
          <widget class="QToolButton" name="cmdLoadHyp">
           <property name="text">
            <string>...</string>
           </property>
          </widget>
         </item>
         <item row="1" column="0">
          <widget class="QCheckBox" name="chkHyptuning">
           <property name="toolTip">
            <string>If not checked default hyperparameters are used</string>
           </property>
           <property name="text">
            <string>Perform Hyperparameter tuning</string>
           </property>
          </widget>
         </item>
         <item row="1" column="4">
          <widget class="QLineEdit" name="txtInputHyp"/>
         </item>
         <item row="1" column="1">
          <spacer name="horizontalSpacer_5">
           <property name="orientation">
            <enum>Qt::Horizontal</enum>
           </property>
           <property name="sizeHint" stdset="0">
            <size>
             <width>40</width>
             <height>20</height>
            </size>
           </property>
          </spacer>
         </item>
         <item row="1" column="3">
          <widget class="QLabel" name="lblLoadHyp">
           <property name="text">
            <string>Load hyperparameters:</string>
           </property>
          </widget>
         </item>
        </layout>
       </widget>
      </item>
      <item row="0" column="0" rowspan="2">
       <widget class="QFrame" name="MLRA_frame">
        <property name="frameShape">
         <enum>QFrame::NoFrame</enum>
        </property>
        <property name="frameShadow">
         <enum>QFrame::Plain</enum>
        </property>
        <property name="lineWidth">
         <number>0</number>
        </property>
        <layout class="QGridLayout" name="gridLayout_13">
         <property name="leftMargin">
          <number>0</number>
         </property>
         <property name="topMargin">
          <number>0</number>
         </property>
         <property name="rightMargin">
          <number>0</number>
         </property>
         <property name="bottomMargin">
          <number>0</number>
         </property>
         <item row="0" column="0">
          <widget class="QRadioButton" name="rbANN">
           <property name="enabled">
            <bool>false</bool>
           </property>
           <property name="text">
            <string>Artificial Neural Network (ANN)</string>
           </property>
           <property name="checked">
            <bool>true</bool>
           </property>
           <attribute name="buttonGroup">
            <string notr="true">rad_group_ml</string>
           </attribute>
          </widget>
         </item>
         <item row="0" column="1">
          <widget class="QRadioButton" name="rbGPR">
           <property name="enabled">
            <bool>false</bool>
           </property>
           <property name="toolTip">
            <string/>
           </property>
           <property name="text">
            <string>Gaussian Process Regression (GPR)</string>
           </property>
           <property name="checked">
            <bool>false</bool>
           </property>
           <attribute name="buttonGroup">
            <string notr="true">rad_group_ml</string>
           </attribute>
          </widget>
         </item>
         <item row="1" column="2">
          <widget class="QRadioButton" name="rbGBR">
           <property name="text">
            <string>Gradient Boosting Regression (GBR)</string>
           </property>
           <attribute name="buttonGroup">
            <string notr="true">rad_group_ml</string>
           </attribute>
          </widget>
         </item>
         <item row="0" column="2">
          <widget class="QRadioButton" name="rbRFR">
           <property name="enabled">
            <bool>false</bool>
           </property>
           <property name="text">
            <string>Random Forest Regression (RFR)</string>
           </property>
           <attribute name="buttonGroup">
            <string notr="true">rad_group_ml</string>
           </attribute>
          </widget>
         </item>
         <item row="1" column="0">
          <widget class="QRadioButton" name="rbSVR">
           <property name="enabled">
            <bool>false</bool>
           </property>
           <property name="text">
            <string>Support Vector Regression (SVR)</string>
           </property>
           <attribute name="buttonGroup">
            <string notr="true">rad_group_ml</string>
           </attribute>
          </widget>
         </item>
         <item row="1" column="1">
          <widget class="QRadioButton" name="rbKRR">
           <property name="text">
            <string>Kernel Ridge Regression (KRR)</string>
           </property>
           <attribute name="buttonGroup">
            <string notr="true">rad_group_ml</string>
           </attribute>
          </widget>
         </item>
        </layout>
       </widget>
      </item>
     </layout>
    </widget>
   </item>
   <item row="8" column="0" colspan="3">
    <widget class="QFrame" name="frame_2">
     <property name="sizePolicy">
      <sizepolicy hsizetype="Preferred" vsizetype="Maximum">
       <horstretch>0</horstretch>
       <verstretch>0</verstretch>
      </sizepolicy>
     </property>
     <property name="frameShape">
      <enum>QFrame::NoFrame</enum>
     </property>
     <property name="frameShadow">
      <enum>QFrame::Plain</enum>
     </property>
     <property name="lineWidth">
      <number>0</number>
     </property>
     <layout class="QHBoxLayout" name="horizontalLayout_2">
      <item>
       <widget class="QLabel" name="label_13">
        <property name="layoutDirection">
         <enum>Qt::LeftToRight</enum>
        </property>
        <property name="text">
         <string>&lt;html&gt;&lt;head/&gt;&lt;body&gt;&lt;p&gt;&lt;a href=&quot;https://enmap-box-lmu-vegetation-apps.readthedocs.io/en/latest/apps/ANN_Processor.html#inversion-of-look-up-tables&quot;&gt;&lt;span style=&quot; text-decoration: underline; color:#0000ff;&quot;&gt;How to use this tool&lt;/span&gt;&lt;/a&gt;&lt;/p&gt;&lt;/body&gt;&lt;/html&gt;</string>
        </property>
        <property name="alignment">
         <set>Qt::AlignLeading|Qt::AlignLeft|Qt::AlignVCenter</set>
        </property>
        <property name="openExternalLinks">
         <bool>true</bool>
        </property>
       </widget>
      </item>
      <item>
       <spacer name="horizontalSpacer">
        <property name="orientation">
         <enum>Qt::Horizontal</enum>
        </property>
        <property name="sizeHint" stdset="0">
         <size>
          <width>40</width>
          <height>20</height>
         </size>
        </property>
       </spacer>
      </item>
      <item>
       <widget class="QPushButton" name="cmdRun">
        <property name="enabled">
         <bool>true</bool>
        </property>
        <property name="sizePolicy">
         <sizepolicy hsizetype="Preferred" vsizetype="Fixed">
          <horstretch>0</horstretch>
          <verstretch>0</verstretch>
         </sizepolicy>
        </property>
        <property name="maximumSize">
         <size>
          <width>16777215</width>
          <height>16777215</height>
         </size>
        </property>
        <property name="focusPolicy">
         <enum>Qt::TabFocus</enum>
        </property>
        <property name="text">
         <string>Start Training</string>
        </property>
        <property name="shortcut">
         <string>Ctrl+Shift+F10</string>
        </property>
       </widget>
      </item>
      <item>
       <widget class="QPushButton" name="cmdClose">
        <property name="sizePolicy">
         <sizepolicy hsizetype="Preferred" vsizetype="Fixed">
          <horstretch>0</horstretch>
          <verstretch>0</verstretch>
         </sizepolicy>
        </property>
        <property name="maximumSize">
         <size>
          <width>16777215</width>
          <height>16777215</height>
         </size>
        </property>
        <property name="focusPolicy">
         <enum>Qt::TabFocus</enum>
        </property>
        <property name="text">
         <string>Cancel</string>
        </property>
       </widget>
      </item>
     </layout>
    </widget>
   </item>
   <item row="1" column="0" colspan="3">
    <widget class="QGroupBox" name="groupBox_3">
     <property name="title">
      <string>Add Background Spectra (Optional)</string>
     </property>
     <layout class="QGridLayout" name="gridLayout_15">
      <item row="0" column="0">
       <widget class="QLabel" name="label_6">
        <property name="text">
         <string>Select Spectral Library
(*.gpkg *.sli):</string>
        </property>
       </widget>
      </item>
      <item row="0" column="1">
       <widget class="QgsMapLayerComboBox" name="mLayerSpeclib">
        <property name="sizePolicy">
         <sizepolicy hsizetype="Expanding" vsizetype="Fixed">
          <horstretch>0</horstretch>
          <verstretch>0</verstretch>
         </sizepolicy>
        </property>
       </widget>
      </item>
      <item row="0" column="2">
       <widget class="QToolButton" name="cmdLibSelect">
        <property name="text">
         <string>...</string>
        </property>
       </widget>
      </item>
     </layout>
    </widget>
   </item>
  </layout>
 </widget>
 <customwidgets>
  <customwidget>
   <class>QgsMapLayerComboBox</class>
   <extends>QComboBox</extends>
   <header>qgsmaplayercombobox.h</header>
  </customwidget>
 </customwidgets>
 <tabstops>
  <tabstop>cmdInputLUT</tabstop>
  <tabstop>txtExclude</tabstop>
  <tabstop>cmdExcludeBands</tabstop>
  <tabstop>cmbPCA</tabstop>
  <tabstop>spnPCA</tabstop>
  <tabstop>radNoiseOff</tabstop>
  <tabstop>radNoiseAdd</tabstop>
  <tabstop>radNoiseGauss</tabstop>
  <tabstop>txtNoiseLevel</tabstop>
  <tabstop>chkCab</tabstop>
  <tabstop>chkCcx</tabstop>
  <tabstop>chkCanth</tabstop>
  <tabstop>chkCw</tabstop>
  <tabstop>chkCp</tabstop>
  <tabstop>chkCBC</tabstop>
  <tabstop>chkLAI</tabstop>
  <tabstop>chkAGBdry</tabstop>
  <tabstop>chkAGBfresh</tabstop>
  <tabstop>chkCWC</tabstop>
  <tabstop>chkNitrogen</tabstop>
  <tabstop>chkCarbon</tabstop>
  <tabstop>radAL</tabstop>
  <tabstop>radInternal</tabstop>
  <tabstop>radInsitu</tabstop>
  <tabstop>radNoPerf</tabstop>
  <tabstop>txtTrainSize</tabstop>
  <tabstop>txtFolds</tabstop>
  <tabstop>txtModelDir</tabstop>
  <tabstop>cmdModelDir</tabstop>
  <tabstop>txtModelName</tabstop>
  <tabstop>cmdRun</tabstop>
  <tabstop>cmdClose</tabstop>
 </tabstops>
 <resources/>
 <connections/>
 <buttongroups>
<<<<<<< HEAD
  <buttongroup name="rad_group_splitstrat"/>
  <buttongroup name="rad_group_noise"/>
  <buttongroup name="rad_group_al"/>
  <buttongroup name="rad_group_ml"/>
  <buttongroup name="rad_group_al_strats"/>
  <buttongroup name="rad_group_eval"/>
=======
  <buttongroup name="rad_group_noise"/>
  <buttongroup name="rad_group_eval"/>
  <buttongroup name="rad_group_al_strats"/>
  <buttongroup name="rad_group_ml"/>
  <buttongroup name="rad_group_splitstrat"/>
  <buttongroup name="rad_group_al"/>
>>>>>>> 10bad563
 </buttongroups>
</ui><|MERGE_RESOLUTION|>--- conflicted
+++ resolved
@@ -2133,20 +2133,11 @@
  <resources/>
  <connections/>
  <buttongroups>
-<<<<<<< HEAD
   <buttongroup name="rad_group_splitstrat"/>
   <buttongroup name="rad_group_noise"/>
   <buttongroup name="rad_group_al"/>
   <buttongroup name="rad_group_ml"/>
   <buttongroup name="rad_group_al_strats"/>
   <buttongroup name="rad_group_eval"/>
-=======
-  <buttongroup name="rad_group_noise"/>
-  <buttongroup name="rad_group_eval"/>
-  <buttongroup name="rad_group_al_strats"/>
-  <buttongroup name="rad_group_ml"/>
-  <buttongroup name="rad_group_splitstrat"/>
-  <buttongroup name="rad_group_al"/>
->>>>>>> 10bad563
  </buttongroups>
 </ui>