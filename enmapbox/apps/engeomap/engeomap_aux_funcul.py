<<<<<<< HEAD
#!/usr/bin/env python3
# -*- coding: utf-8 -*-
"""
***************************************************************************
    engeomap.py

This is EnGeoMAP further information can be found in the following open acess publication:
Mielke, C.; Rogass, C.; Boesche, N.; Segl, K.; Altenberger, U. 
EnGeoMAP 2.0�Automated Hyperspectral Mineral Identification for the German EnMAP Space Mission. 
Remote Sens. 2016, 8, 127. 
    ---------------------
    Date                 : Juli 2019
    Copyright            : (C) 2019 by Christian Mielke
    Email                : christian.mielke@gfz-potsdam.de
***************************************************************************
*                                                                         *
*   This program is free software; you can redistribute it and/or modify  *
*   it under the terms of the GNU General Public License as published by  *
*   the Free Software Foundation; either version 2 of the License, or     *
*   (at your option) any later version.                                   *
*                                                                         *
***************************************************************************

Changelog
EnGeoMAP Version 3.2
Date: February 2023
Author: Helge L. C. Daempfling
Email: hdaemp@gfz-potsdam.de

The following modifications to the EnGeoMAP 3.1 release were realized:

- console output added and modified to indicate stage of
calculations of EnGeoMAP.

- data output names were changed for more clarity
(see algorithms.py)

"""

import copy
import os

import numpy
from osgeo import gdal
from osgeo import gdalnumeric
from scipy import interpolate
from scipy import ndimage
from scipy import optimize
from scipy import signal
from scipy import spatial

# from engeomap import APP_DIR


##### I need this to parse header inforation:
###########
def return_header(filename):
    with open(filename, 'r') as file:
        h = file.readlines()
    j = []
    g = ''
    for i in h:
        i = i.replace('\n', '')
        i = i.replace('\r\n', '')
        g = g + i
        if ('{' and '}' in g) or ('=' and '{' not in g):
            j.append(g)
            g = ''
    return j


def return_header_list(filename):
    with open(filename, 'r') as file:
        h = file.readlines()
    j = []
    g = ''
    for i in h:
        g = g + i
        if ('{' and '}' in g) or ('=' and '{' not in g):
            j.append(g)
            g = ''
    return j


def splitter_hd(liste):
    hd_liste = {}
    prp = []
    val = []
    for i in liste:
        if '=' in i:
            i = i.replace('{', '')
            i = i.replace('}', '')
            i = i.replace('\r', '')
            i = i.replace('\r\n', '')
            i = i.replace('\n', '')
            i = i.strip()
            i = i.split('=')
            i[0] = i[0].strip()
            i[1] = i[1].strip()
            prp.append(i[0])
            val.append(i[1])
            hd_liste.update({i[0]: i[1]})
    w = hd_liste.keys()
    return hd_liste, w, prp, val


def splitter_hd2(liste):
    hd_liste = {}
    prp = []
    val = []
    for i in liste:
        if '=' in i:
            i = i.replace('{', '')
            i = i.replace('}', '')
            i = i.replace('\r', '')
            i = i.replace('\r\n', '')
            i = i.replace('\n', '')
            i = i.strip()
            i = i.split('=')
            i[0] = i[0].strip()
            i[1] = i[1].strip()
            prp.append(i[0])
            try:
                val.append(float(i[1]))
            except(ValueError):
                val.append(i[1])
            hd_liste.update({i[0]: i[1]})
    w = hd_liste.keys()
    return hd_liste, w, prp, val


class read_hdr(object):
    def __init__(self, filename=None):
        if type(filename) == str:
            self.filename = filename
            self.r_h = return_header(self.filename)
            self.obj = splitter_hd(self.r_h)
            self.li = self.obj[1]
            self.di = self.obj[0]
            self.prp = self.obj[2]
            self.val = self.obj[3]
            for i in self.li:
                setattr(self, i.replace(' ', '_'), self.di.get(i))

    def make_liste_w(self):
        pass


def str2npar(string):
    ah = string.split(',')
    data = numpy.asarray(ah)
    data = data.astype(float)
    return data


class read_hdr_flt(object):  # Read in Header and give its values back as floats
    def __init__(self, filename=None):
        if type(filename) == str:
            self.filename = filename
            self.r_h = return_header(self.filename)
            self.obj = splitter_hd(self.r_h)
            self.li = self.obj[1]
            self.di = self.obj[0]
            self.prp = self.obj[2]
            self.val = self.obj[3]
            for i in self.li:
                try:
                    setattr(self, i.replace(' ', '_'), float(self.di.get(i)))
                except(ValueError):
                    setattr(self, i.replace(' ', '_'), self.di.get(i))
            try:
                self.wavelength
                if type(self.wavelength) == str:
                    self.wavelength = str2npar(self.wavelength)
            except(AttributeError):
                pass
            try:
                self.Wavelength
                if type(self.Wavelength) == str:
                    self.Wavelength = str2npar(self.Wavelength)
            except(AttributeError):
                pass
            try:
                self.fwhm
                if type(self.fwhm) == str:
                    self.fwhm = str2npar(self.fwhm)
            except(AttributeError):
                pass
            try:
                self.bbl
                if type(self.bbl) == str:
                    self.bbl = str2npar(self.bbl)
            except(AttributeError):
                pass

    def make_liste_w(self):
        pass


########################
############################
# Header Parsing FInished!
###############################

#########I need these functions to prepare the data
################


def check_load_data(bild):
    bildh = os.path.basename(bild)
    print('...loading '+bildh)
    try:
        data = gdalnumeric.LoadFile(bild)
    except Exception:
        print("No data load possible! Please check the Files and headers (.hdr)!")
        print("EnGeoMAP execution halted! Please restart the Application.")
    data = data.astype(float)
    if '.' in bild:
        bild = bild.split('.')[0]
    hdd = read_hdr_flt(bild + '.hdr')
    try:
        wavelength = hdd.wavelength
    except AttributeError:
        wavelength = hdd.Wavelength
    if numpy.max(wavelength) < 30:
        wavelength *= 1000
    if numpy.max(data) < 10:
        print("The image data will be scaled x10k for processing.")
        data *= 10000.0
    maxx = numpy.trunc(numpy.max(wavelength))
    minn = numpy.trunc(numpy.min(wavelength))
    nwav1nm = numpy.arange(minn, maxx, 1)
    return wavelength, nwav1nm, data

def compare_wavelengths(wvlib, wvbild):
    print('...comparing wavelengths...')
    minbild = wvbild.min()
    maxbild = wvbild.max()
    minlib = wvlib.min()
    maxlib = wvlib.max()
    if minlib <= minbild:
        minn = minbild
        minflag = 1
    else:
        minn = minlib
        minflag = 0
    if maxlib <= maxbild:
        maxx = maxbild
        maxflag = 0
    else:
        maxx = maxlib
        maxflag = 1
    if maxflag == 1 and minflag == 1:
        print('Spectral range of image data and library is matching: No clipping needed.')
    else:
        print('Spectral range of image data larger than the used library entries: Data must be be clipped!')
    return minn, maxx, minflag, maxflag


# returns shortest intersecting wvl rage for 1nm interpolation

def prep_1nm_interpol_intersect(minn, maxx, minflag, maxflag, w1nmlib, w1nmbild):
    print('...interpolating...')
    if minflag * maxflag == 1:
        maximum = numpy.max(w1nmbild)
        minimum = numpy.min(w1nmbild)
    elif minflag == 1 and maxflag == 0:
        minimum = numpy.min(w1nmbild)
        maximum = numpy.max(w1nmlib)
    elif minflag == 0 and maxflag == 1:
        minimum = numpy.max(w1nmbild)
        maximum = numpy.min(w1nmlib)
    elif minflag == 0 and maxflag == 0:
        maximum = numpy.max(w1nmlib)
        minimum = numpy.min(w1nmlib)
    return numpy.arange(minimum, maximum, 1)


#########
##########Data Preparation Finished
##################

###
# misc interpolation functions for the spectra:
#########

def interpolate_generic1nmlib(wv, data):
    neowave = numpy.arange(numpy.trunc(min(wv)), numpy.trunc(max(wv)), 1)
    arr = numpy.zeros([data.shape[0], len(neowave)])
    for j in numpy.arange(0, data.shape[0], 1):
        interpolator = interpolate.splrep(wv, data[j, :], s=0)
        arr[j, :] = interpolate.splev(neowave, interpolator, der=0)
    return arr, neowave


def interpolate_1nm_spectrum(wvto, wvfrom, data, flag=None):
    wvid = numpy.unique(wvfrom, return_index=True)
    wvfrom = wvfrom[wvid[1]]
    data = data[wvid[1]]
    if (flag == 1) & (numpy.max(wvto < 1290)):
        output = numpy.ones([len(wvto)], dtype='float')
        interpolator = interpolate.splrep(wvfrom, data, s=0)
        output = interpolate.splev(wvto, interpolator, der=0)
        return output  # ,wvto,wvfrom
    if (flag != 1) & (numpy.max(wvto < 1290)):
        output = numpy.ones([len(wvto)], dtype='float')
        interpolator = interpolate.splrep(wvfrom, data, s=0)
        output = interpolate.splev(wvto, interpolator, der=0)
        return output  # ,wvto,wvfrom
    elif (flag == 1):
        output = numpy.ones([len(wvto)], dtype='float')
        interpolator = interpolate.splrep(wvfrom, data, s=0)
        output = interpolate.splev(wvto, interpolator, der=0)
        return output  # ,wvto,wvfrom
    if (flag != 1) & (numpy.max(wvto > 2100)):
        output = numpy.ones([len(wvto)], dtype='float')
        # Wasserbanden:
        f1 = [1290, 1450]
        f2 = [1750, 2010]
        vnir = numpy.where(wvfrom < f1[0])[0]
        swir1 = numpy.where((wvfrom > f1[1]) & (wvfrom < f2[0]))[0]
        swir2 = numpy.where(wvfrom > f2[1])[0]
        gapwave1 = (wvfrom[swir1[0]] - wvfrom[vnir[-1]]) / 2 + wvfrom[vnir[-1]]
        gapwave2 = (wvfrom[swir2[0]] - wvfrom[swir1[-1]]) / 2 + wvfrom[swir1[-1]]
        gapref1 = (data[vnir[-1]] / 2 + data[swir1[0]] / 2) / 2
        gapref2 = (data[swir1[-1]] / 2 + data[swir2[0]] / 2) / 2
        wv_from_neo = numpy.concatenate(
            (wvfrom[vnir], numpy.insert(wvfrom[swir1], 0, gapwave1), numpy.insert(wvfrom[swir2], 0, gapwave2)))
        data_neo = numpy.concatenate(
            (data[vnir], numpy.insert(data[swir1], 0, gapref1), numpy.insert(data[swir2], 0, gapref2)))
        interpolator = interpolate.splrep(wv_from_neo, data_neo, s=0)
        output = interpolate.splev(wvto, interpolator, der=0)
        return output  # ,wvto,wv_from_neo
    if (flag != 1) & (numpy.max(wvto < 1750)):
        output = numpy.ones([len(wvto)], dtype='float')
        # Wasserbanden:
        f1 = [1290, 1450]
        vnir = numpy.where(wvfrom < f1[0])[0]
        swir1 = numpy.where((wvfrom > f1[1]))[0]
        gapwave1 = (wvfrom[swir1[0]] - wvfrom[vnir[-1]]) / 2 + wvfrom[vnir[-1]]
        gapref1 = (data[vnir[-1]] / 2 + data[swir1[0]] / 2) / 2
        wv_from_neo = numpy.concatenate((wvfrom[vnir], numpy.insert(wvfrom[swir1], 0, gapwave1)))
        data_neo = numpy.concatenate((data[vnir], numpy.insert(data[swir1], 0, gapref1)))
        interpolator = interpolate.splrep(wv_from_neo, data_neo, s=0)
        output = interpolate.splev(wvto, interpolator, der=0)
        return output  # ,wvto,wv_from_neo
    else:
        #print("Error expected spectral library data (2d mat)")
        return None


def interpolate_generic1nmlib_nwave(wv, data, neowave, flag=0):
    # neowave=numpy.arange(numpy.trunc(min(wv)),numpy.trunc(max(wv)),1)
    arr = numpy.zeros([data.shape[0], len(neowave)])
    for j in numpy.arange(0, data.shape[0], 1):
        arr[j, :] = interpolate_1nm_spectrum(neowave, wv, data[j, :], flag)
    return arr, neowave


def interpolate_generic1nmlib_unique(wv, data):
    wvid = numpy.unique(wv, return_index=True)
    # return wvid
    wv = wv[wvid[1]]
    data = data[:, wvid[1]]
    neowave = numpy.arange(numpy.trunc(min(wv)), numpy.trunc(max(wv)) + 1, 1)
    arr = numpy.zeros([data.shape[0], len(neowave)])
    for j in numpy.arange(0, data.shape[0], 1):
        interpolator = interpolate.splrep(wv, data[j, :], s=0)
        arr[j, :] = interpolate.splev(neowave, interpolator, der=0)
    return arr, neowave


def prephdr(hdrobj):
    fg = []
    fg.append('bbl={' + hdrobj.bbl + '}\n')
    try:
        fg.append('wavelength={' + hdrobj.Wavelength + '}\n')
    except AttributeError:
        fg.append('wavelength={' + hdrobj.wavelength + '}\n')
    return fg


########
# End Misc Interpolation Functions
####

####
######Cvx Hull
##########


def cvx_uhull2(spc, wv, cont_switch=0):
    aux = numpy.zeros([len(wv), 2])
    aux[:, 0] = wv
    aux[:, 1] = spc
    objec = spatial.ConvexHull(aux)
    vert = objec.vertices
    delta = numpy.unique(vert)
    punt = numpy.interp(wv[delta], [wv[0], wv[-1]], [spc[0], spc[-1]])
    minus = spc[delta] - punt
    avas = numpy.where(minus >= 0)  #
    a1 = spc[delta[avas]]
    a2 = wv[delta[avas]]
    hullfinal = numpy.interp(wv, a2, a1)
    rmrel = numpy.nan_to_num(spc / hullfinal)
    rmabs = numpy.nan_to_num(hullfinal - spc)
    numpy.place(rmrel, rmrel > 1, 1)
    numpy.place(rmrel, rmrel < 0, 0)
    numpy.place(rmabs, rmabs < 0, 0)
    if cont_switch == 1:
        return rmabs, rmrel, hullfinal
    if cont_switch == 0:
        return rmabs, rmrel


def cvx_uhull3(spc, wv):
    aux = numpy.zeros([len(wv), 2])
    aux[:, 0] = wv
    aux[:, 1] = spc
    objec = spatial.ConvexHull(aux)
    vert = objec.vertices
    delta = numpy.unique(vert)
    punt = numpy.interp(wv[delta], [wv[0], wv[-1]], [spc[0], spc[-1]])
    minus = spc[delta] - punt
    avas = numpy.where(minus >= 0)
    a1 = spc[delta[avas]]
    a2 = wv[delta[avas]]
    hullfinal = numpy.interp(wv, a2, a1)
    return hullfinal

def sortierer(wv, wve):
    if wv[0] > wve:
        return 0, 0
    else:
        minni = numpy.argmin(numpy.abs(numpy.abs((numpy.ones_like(wv) * wve) - wv)))
        minimum = wv[minni]
        return 1, minimum, minni
    return 0, 0


def getrange(wv):
    schulterliste = [1300, 1450, 1800, 2010]
    indices = []
    minima = []
    for j in enumerate(schulterliste):
        d = sortierer(wv, j[1])
        if len(d) == 2:
            continue
        if len(d) > 2:
            indices.append(d[2])
            minima.append(d[1])
    return numpy.asarray([indices, minima])

def generic_1nm_data_feat_grabber(lneo, rneo, spec, wave):
    ww = numpy.where((wave >= lneo) & (wave <= rneo))
    return ww, spec[ww], wave[ww]


def cvx_hull(daten, wv, cont_switch=0):
    wv1 = copy.deepcopy(wv)
    schp = getrange(wv)
    indices = schp[0, :]
    well = schp[1, :]
    if len(well) == 4:
        vnirds = generic_1nm_data_feat_grabber(wv[0], schp[1, 0], daten, wv1)
        swir1ds = generic_1nm_data_feat_grabber(schp[1, 1], schp[1, 2], daten, wv1)
        swir2ds = generic_1nm_data_feat_grabber(schp[1, 1], wv1[-1], daten, wv1)
        vnirhull = cvx_uhull3(vnirds[1], vnirds[2])
        swir1hull = cvx_uhull3(swir1ds[1], swir1ds[2])
        swir2hull = cvx_uhull3(swir2ds[1], swir2ds[2])
        wavv = numpy.concatenate([vnirds[2], swir1ds[2], swir2ds[2]])
        huell = numpy.concatenate([vnirhull, swir1hull, swir2hull])
        hullfinal = numpy.interp(wv, wavv, huell)
        rmrel = numpy.nan_to_num(daten / hullfinal)
        rmabs = numpy.nan_to_num(hullfinal - daten)
        numpy.place(rmrel, rmrel > 1, 1)
        numpy.place(rmrel, rmrel < 0, 0)
        numpy.place(rmabs, rmabs < 0, 0)
    else:
        print('we need the full spectrum with full swir and not only a part')
    if cont_switch == 1:
        return rmabs, rmrel, hullfinal
    if cont_switch == 0:
        return rmabs, rmrel


def cvx_hull_oclip(wv, daten):
    wv1 = copy.deepcopy(wv)
    schp = getrange(wv)
    indices = schp[0, :]
    well = schp[1, :]
    if len(well) == 4:
        vnirds = generic_1nm_data_feat_grabber(wv[0], schp[1, 0], daten, wv1)
        swir1ds = generic_1nm_data_feat_grabber(schp[1, 1], schp[1, 2], daten, wv1)
        swir2ds = generic_1nm_data_feat_grabber(schp[1, 1], wv1[-1], daten, wv1)
        vnirhull = cvx_uhull3(vnirds[1], vnirds[2])
        swir1hull = cvx_uhull3(swir1ds[1], swir1ds[2])
        swir2hull = cvx_uhull3(swir2ds[1], swir2ds[2])
        wavv = numpy.concatenate([vnirds[2], swir1ds[2], swir2ds[2]])
        huell = numpy.concatenate([vnirhull, swir1hull, swir2hull])
        outp = numpy.interp(wv, wavv, huell)
    return outp


#########
############
########


###
###Calculate Feature Weights for EnGEoMAP
##########

def weighting_lib2(rm_rel, wav):
    w = copy.deepcopy(rm_rel)
    ww = copy.deepcopy(rm_rel)
    fwhm = wav - numpy.roll(wav, 1)
    fwhm[0] = fwhm[1]
    if numpy.sum(w) == 0:
        ww *= 0
        return w, ww
    lbls, nlbl = ndimage.label(w)
    nlbl = numpy.arange(1, nlbl + 1, 1)
    flvec = []
    depthvec = []
    lenvec = []
    for i in enumerate(nlbl):
        indices = numpy.where(lbls == i[1])
        s = w[indices]
        t = fwhm[indices]
        lenvec.append(len(s))
        depthvec.append(numpy.max(s))
        flvec.append(numpy.sum(numpy.multiply(t, s)))
    lenvec = numpy.array(lenvec)
    depthvec = numpy.array(depthvec)
    flvec = numpy.array(flvec)
    ast = depthvec / lenvec
    lensum = numpy.sum(lenvec)  # neos
    astsum = numpy.sum(ast)
    ast /= astsum
    depthsum = numpy.sum(depthvec)
    flsum = numpy.sum(flvec)
    flvec /= flsum
    depthvec /= depthsum
    alles = (ast + flvec + depthvec) / 3.0
    allessum = numpy.sum(alles)
    alles /= allessum
    for j in enumerate(nlbl):
        ind = numpy.where(lbls == j[1])
        w[ind] = w[ind] * alles[j[0]]
        ww[ind] = ww[ind] * alles[j[0]]
    return w, ww, astsum, depthsum, flsum, allessum


# check features

def scrut_weigh3(rm_abs, rm_rel, wav, vnir_thr, swir_thr):
    r_abs = copy.deepcopy(rm_abs)
    r_rel = copy.deepcopy(rm_rel)
    r_abs_mod = copy.deepcopy(rm_abs)
    fwhm = wav - numpy.roll(wav, 1)
    fwhm[0] = fwhm[1]
    vnirmax = 0
    swirmax = 0
    if numpy.sum(r_rel) == 0:
        return r_rel, r_rel, vnirmax, swirmax
    lbls, nlbl = ndimage.label(r_abs)
    nlbl = numpy.arange(1, nlbl + 1, 1)
    for i in enumerate(nlbl):
        indices = numpy.where(lbls == i[1])
        s = r_abs[indices]
        t = wav[indices]
        if numpy.min(t) < 1000:
            threshold = vnir_thr * 10000
        if numpy.min(t) >= 1000:
            threshold = swir_thr * 10000
        maxi = numpy.max(s)
        wasserband1 = numpy.where((t >= 1290) & (t <= 1450))[0]
        wasserband2 = numpy.where((t >= 1750) & (t <= 2010))[0]
        if len(wasserband1) != 0:
            r_abs_mod[indices] = numpy.zeros([len(indices)])
            r_rel[indices] = numpy.ones([len(indices)])
        if len(wasserband2) != 0:
            r_abs_mod[indices] = numpy.zeros([len(indices)])
            r_rel[indices] = numpy.ones([len(indices)])
        if maxi <= threshold:
            r_abs_mod[indices] = numpy.zeros([len(indices)])
            r_rel[indices] = numpy.ones([len(indices)])
    r_rel = numpy.ones([len(r_rel)]) - r_rel
    if numpy.max(wav) <= 1250:
        r_abs_mod_vnir = numpy.where(wav < 1250)[0]
        vnirmax = numpy.max(r_abs_mod[r_abs_mod_vnir])
        vnirargmax = numpy.argmax(r_abs_mod[r_abs_mod_vnir])
        posvnirmax = wav[r_abs_mod_vnir][vnirargmax]
        posswirmax = 0
        swirargmax = 0
        swirmax = 0
    if numpy.max(wav) >= 1250:
        r_abs_mod_vnir = numpy.where(wav < 1250)[0]
        r_abs_mod_swir = numpy.where(wav >= 1250)[0]
        vnirmax = numpy.max(r_abs_mod[r_abs_mod_vnir])
        vnirargmax = numpy.argmax(r_abs_mod[r_abs_mod_vnir])
        swirmax = numpy.max(r_abs_mod[r_abs_mod_swir])
        swirargmax = numpy.argmax(r_abs_mod[r_abs_mod_swir])
        posvnirmax = wav[r_abs_mod_vnir][vnirargmax]
        posswirmax = wav[r_abs_mod_swir][swirargmax]
    return r_abs_mod, r_rel, vnirmax, swirmax, posvnirmax, posswirmax

def corr(libdat_rel_weighted, w_rel_scale):
    sz = numpy.corrcoef(numpy.concatenate((libdat_rel_weighted, w_rel_scale[numpy.newaxis, :])))
    correlate = sz[-1, :-1]
    correlate = numpy.nan_to_num(correlate)
    return correlate


def unmixxx(crmlib, spec, corrcoeffs, thresh=0.5):
    dff = numpy.zeros_like(corrcoeffs)
    dff = dff * -9999
    index = numpy.where(corrcoeffs >= thresh)
    index = index[0]
    dff[index], residuum = optimize.nnls(crmlib[index, :].T, spec)
    return dff, residuum


##########End Feature Weights
#############
#####
# input wavelength and spectrum in new resolution and abs weighted spectrum

def lo_hull(wv, spc, absolute, thr=0.0001):
    msk = numpy.where(absolute <= thr, 0, 1)
    absolute *= msk
    lbls, nlbl = ndimage.label(absolute)
    nlbl = numpy.arange(1, nlbl + 1, 1)
    dada = []
    wb = []
    dada.append(wv[0])
    wb.append(spc[0])
    for i in enumerate(nlbl):
        indices = numpy.where(lbls == i[1])
        s = absolute[indices]
        t = wv[indices]
        spp = spc[indices]
        sd = numpy.argmax(s)
        dada.append(t[sd])
        wb.append(spp[sd])
    dada.append(wv[-1])
    wb.append(spc[-1])
    dadan = numpy.asarray(dada)
    wbn = numpy.asarray(wb)
    hull = numpy.interp(wv, dadan, wbn)
    minn = spc - hull
    negmsk = numpy.where(minn < 0, 1, 0)
    minnn = minn * negmsk
    minnn = numpy.abs(minnn)
    lbls, nlbl = ndimage.label(minnn)
    nlbl = numpy.arange(1, nlbl + 1, 1)
    for i in enumerate(nlbl):
        indices = numpy.where(lbls == i[1])
        s = minnn[indices]
        t = wv[indices]
        spp = spc[indices]
        sd = numpy.argmax(s)
        dada.append(t[sd])
        wb.append(spp[sd])
    hullx = numpy.asarray(dada)
    hully = numpy.asarray(wb)
    argh1 = numpy.argsort(hullx)
    hullneox = hullx[argh1]
    hullneoy = hully[argh1]
    hulllfin = numpy.interp(wv, hullneox, hullneoy)
    feinalpos = numpy.nan_to_num(spc - hulllfin)  # absolute removal
    norms = numpy.nan_to_num(hulllfin / spc)  # relative removal
    numpy.place(norms, norms > 1, 1)
    numpy.place(norms, norms < 0, 0)
    numpy.place(feinalpos, feinalpos < 0, 0)
    relative = norms
    return wv, spc, hull, hulllfin, feinalpos, relative


def treat_library_cvx(wv, data, neowave, vnir_thr=0.01, swir_thr=0.02):
    arr, nwv = interpolate_generic1nmlib_nwave(wv, data, neowave, flag=0)
    cvxabs = numpy.zeros_like(arr)
    cvxrel = numpy.zeros_like(arr)
    cvxhull = numpy.zeros_like(arr)
    w_rel_chm_scale = numpy.zeros_like(arr)
    w_rel_scale = numpy.zeros_like(arr)
    cvxrel_mod = numpy.zeros_like(arr)
    cvxabs_mod = numpy.zeros_like(arr)
    posvnirmax = numpy.zeros((arr.shape[0]))
    posswirmax = numpy.zeros((arr.shape[0]))
    swirmax = numpy.zeros((arr.shape[0]))
    vnirmax = numpy.zeros((arr.shape[0]))
    for j in numpy.arange(0, arr.shape[0], 1):
        try:
            cvxabs[j, :], cvxrel[j, :], cvxhull[j, :] = cvx_uhull2(arr[j, :], nwv, cont_switch=1)
            cvxabs_mod[j, :], cvxrel_mod[j, :], vnirmax[j], swirmax, posvnirmax[j], posswirmax[j] = scrut_weigh3(
                cvxabs[j, :], cvxrel[j, :], nwv, vnir_thr, swir_thr)
            w_rel_scale[j, :], w_rel_chm_scale[j, :], a, b, c, d = weighting_lib2(cvxrel_mod[j, :], nwv)
        except Exception:
            #print('treat_library_cvx-->E')
            cvxabs_mod[j, :], cvxrel_mod[j, :], vnirmax[j], swirmax, posvnirmax[j], posswirmax[j] = numpy.zeros_like(
                arr[j, :]), numpy.ones_like(arr[j, :]), 0, 0, 0, 0
            continue
    return cvxabs_mod, cvxrel_mod, w_rel_scale, w_rel_chm_scale, vnirmax, swirmax


def treat_library_cvx_full_range(wv, data, neowave, vnir_thr=0.00, swir_thr=0.00):
    print('...calculating values for library endmembers...')
    arr, nwv = interpolate_generic1nmlib_nwave(wv, data, neowave, flag=0)
    # return arr,nwv
    cvxabs = numpy.zeros_like(arr)
    cvxrel = numpy.zeros_like(arr)
    cvxhull = numpy.zeros_like(arr)
    w_rel_chm_scale = numpy.zeros_like(arr)
    w_rel_scale = numpy.zeros_like(arr)
    cvxrel_mod = numpy.zeros_like(arr)
    cvxabs_mod = numpy.zeros_like(arr)
    posvnirmax = numpy.zeros((arr.shape[0]))
    posswirmax = numpy.zeros((arr.shape[0]))
    swirmax = numpy.zeros((arr.shape[0]))
    vnirmax = numpy.zeros((arr.shape[0]))
    for j in numpy.arange(0, arr.shape[0], 1):
        try:
            cvxabs[j, :], cvxrel[j, :], cvxhull[j, :] = cvx_hull(arr[j, :], nwv, cont_switch=1)
            cvxabs_mod[j, :], cvxrel_mod[j, :], vnirmax[j], swirmax, posvnirmax[j], posswirmax[j] = scrut_weigh3(
                cvxabs[j, :], cvxrel[j, :], nwv, vnir_thr, swir_thr)
            w_rel_scale[j, :], w_rel_chm_scale[j, :], a, b, c, d = weighting_lib2(cvxrel_mod[j, :], nwv)
        except Exception:
            #print('treat_library_cvx_full_range-->E')
            cvxabs[j, :], cvxrel[j, :], cvxhull[j, :] = numpy.zeros_like(arr[j, :]), numpy.ones_like(arr[j, :]), arr[j,
                                                                                                                 :]  # Please mind the colinearity!
    return cvxabs_mod, cvxrel_mod, w_rel_scale, w_rel_chm_scale, vnirmax, swirmax


# hull calculation Only!


def treat_library_cvx_full_range_lo(wv, data, neowave, vnir_thr=0.00, swir_thr=0.00):
    arr, nwv = interpolate_generic1nmlib_nwave(wv, data, neowave, flag=0)
    # return arr,nwv
    cvxabs = numpy.zeros_like(arr)
    cvxabsa = numpy.zeros_like(arr)  #
    cvxabsb = numpy.zeros_like(arr)  #
    cvxrel = numpy.zeros_like(arr)
    cvxhull = numpy.zeros_like(arr)
    cvxhullb = numpy.zeros_like(arr)  #
    cvxhullc = numpy.zeros_like(arr)  #
    w_rel_chm_scale = numpy.zeros_like(arr)
    w_rel_scale = numpy.zeros_like(arr)
    cvxrel_mod = numpy.zeros_like(arr)
    cvxabs_mod = numpy.zeros_like(arr)
    posvnirmax = numpy.zeros((arr.shape[0]))
    posswirmax = numpy.zeros((arr.shape[0]))
    swirmax = numpy.zeros((arr.shape[0]))
    vnirmax = numpy.zeros((arr.shape[0]))
    cvx_poshull = numpy.zeros_like(arr)
    for j in numpy.arange(0, arr.shape[0], 1):
        try:
            cvxabs[j, :], cvxrel[j, :], cvxhull[j, :] = cvx_hull(arr[j, :], nwv, cont_switch=1)
            cvxabs[j, :], cvxrel_mod[j, :], vnirmax[j], swirmax, posvnirmax[j], posswirmax[j] = scrut_weigh3(
                cvxabs[j, :], cvxrel[j, :], nwv, vnir_thr, swir_thr)  # cvxabsb
            w_rel_scale[j, :], w_rel_chm_scale[j, :], a, b, c, d = weighting_lib2(cvxrel_mod[j, :], nwv)
            wv1, spc1, hull1, hulllfin1, feinalpos1, relative1 = lo_hull(nwv, arr[j, :], w_rel_chm_scale[j,
                                                                                         :])  #####################NEU Reflectance Peaks
            # cvxhullb[j,:]=feinalpos1#
            # cvxhullc[j,:]=hulllfin1#
            cvxabs[j, :], cvxrel_mod[j, :], vnirmax[j], swirmax, posvnirmax[j], posswirmax[j] = scrut_weigh3(feinalpos1,
                                                                                                             relative1,
                                                                                                             nwv,
                                                                                                             vnir_thr,
                                                                                                             swir_thr)  #####################NEU Reflectance Peaks
            w_rel_scale[j, :], w_rel_chm_scale[j, :], a, b, c, d = weighting_lib2(cvxrel_mod[j, :],
                                                                                  nwv)  #####################NEU Reflectance Peaks
        except Exception:
            print('treat_library_cvx_full_range_lo-->E')
            cvxabs[j, :], cvxrel[j, :], cvxhull[j, :] = numpy.zeros_like(arr[j, :]), numpy.ones_like(arr[j, :]), arr[j,
                                                                                                                 :]  # Please mind the colinearity!
    return cvxabs_mod, cvxrel_mod, w_rel_scale, w_rel_chm_scale, vnirmax, swirmax  # ,cvxhull,cvxabsa,cvxabsb,cvxhullb,cvxhullc


#########
########Fitting Routines
###########


def fitting_cvx(wfrom, wto, data, libdat_rel_weighted, libdat_rel_chm_weighted, libdat_abs, vnir_thr=0.01,
                swir_thr=0.02, lib_flag=0, mix_minerals=6, fit_threshold=0.5):
    dshape2 = data.shape
    data = data.reshape(dshape2[0], dshape2[1] * dshape2[2])
    dshape = data.shape
    lshape = libdat_rel_weighted.shape
    correlat = numpy.zeros([lshape[0], dshape[1]])
    vnirdepthmat = numpy.zeros([dshape[1]])
    swirdepthmat = numpy.zeros([dshape[1]])
    vnirposmat = numpy.zeros([dshape[1]])
    swirposmat = numpy.zeros([dshape[1]])
    leastsquares = numpy.ones([lshape[0], dshape[1]]) * 0  # *-999
    bvlss = numpy.ones([lshape[0], dshape[1]]) * 0  # *-999
    bvlserr = numpy.ones([dshape[1]])  # *-999
    lsqerr = numpy.ones([dshape[1]])  # *-999
    astsum = numpy.zeros([dshape[1]])
    depthsum = numpy.zeros([dshape[1]])
    flsum = numpy.zeros([dshape[1]])
    allessum = numpy.zeros([dshape[1]])
    for j in numpy.arange(0, dshape[1], 1):
        output = interpolate_1nm_spectrum(wto, wfrom, data[:, j], flag=None)
        if numpy.sum(output == 0):
            rm_abs_dat = output
            rm_rel_dat = output
            hull_dat = output
            correlat[:, j] = numpy.zeros([lshape[0]])
            vnirdepthmat[j] = -1
            swirdepthmat[j] = -1
            vnirposmat[j] = -1
            swirposmat[j] = -1
            astsum[j] = -1
            depthsum[j] = -1
            flsum[j] = -1
            allessum[j] = -1
        else:
            try:
                rm_abs_dat, rm_rel_dat, hull_dat = cvx_uhull2(output, wto, cont_switch=1)
                absolutee, relativee, vnirdepthmat[j], swirdepthmat[j], vnirposmat[j], swirposmat[j] = scrut_weigh3(
                    rm_abs_dat, rm_rel_dat, wto, vnir_thr, swir_thr)
                w_rel_scale, w_rel_chm_scale, a, b, c, d = weighting_lib2(relativee, wto)
                astsum[j] = a
                depthsum[j] = b
                flsum[j] = c
                allessum[j] = d
                correlat[:, j] = corr(libdat_rel_weighted, w_rel_scale)
                numpy.nan_to_num(correlat[:, j])
                correlat[:, j][~numpy.isfinite(correlat[:, j])] = 0
                numpy.place(correlat[:, j], correlat[:, j] <= 0, 0)
            except Exception:
                pass
            try:
                bvlss[:, j], bvlserr[j] = unmixxx(libdat_abs, absolutee, correlat[:, j], thresh=0.5)
            except Exception:
                bvlserr[j] = 9999
    return correlat, bvlss, bvlserr, vnirposmat, vnirdepthmat, swirposmat, swirdepthmat, astsum, depthsum, flsum, allessum


def fitting_cvx_fullrange(wfrom, wto, data, libdat_rel_weighted, libdat_rel_chm_weighted, libdat_abs, vnir_thr=0.00,
                          swir_thr=0.00, lib_flag=0, mix_minerals=6, fit_threshold=0.5):
    print('...feature fitting and bvls...')
    dshape2 = data.shape
    data = data.reshape(dshape2[0], dshape2[1] * dshape2[2])
    dshape = data.shape
    lshape = libdat_rel_weighted.shape
    correlat = numpy.zeros([lshape[0], dshape[1]])
    vnirdepthmat = numpy.zeros([dshape[1]])
    swirdepthmat = numpy.zeros([dshape[1]])
    vnirposmat = numpy.zeros([dshape[1]])
    swirposmat = numpy.zeros([dshape[1]])
    leastsquares = numpy.ones([lshape[0], dshape[1]]) * 0  # *-999
    bvlss = numpy.ones([lshape[0], dshape[1]]) * 0  # *-999
    bvlserr = numpy.ones([dshape[1]])  # *-999
    lsqerr = numpy.ones([dshape[1]])  # *-999
    astsum = numpy.zeros([dshape[1]])
    depthsum = numpy.zeros([dshape[1]])
    flsum = numpy.zeros([dshape[1]])
    allessum = numpy.zeros([dshape[1]])
    for j in numpy.arange(0, dshape[1], 1):
        output = interpolate_1nm_spectrum(wto, wfrom, data[:, j], flag=None)
        if numpy.sum(output == 0):
            rm_abs_dat = output
            rm_rel_dat = output
            hull_dat = output
            correlat[:, j] = numpy.zeros([lshape[0]])
            vnirdepthmat[j] = -1
            swirdepthmat[j] = -1
            vnirposmat[j] = -1
            swirposmat[j] = -1
            astsum[j] = -1
            depthsum[j] = -1
            flsum[j] = -1
            allessum[j] = -1
        else:
            try:
                rm_abs_dat, rm_rel_dat, hull_dat = cvx_hull(output, wto, cont_switch=1)
                absolutee, relativee, vnirdepthmat[j], swirdepthmat[j], vnirposmat[j], swirposmat[j] = scrut_weigh3(
                    rm_abs_dat, rm_rel_dat, wto, vnir_thr, swir_thr)
                w_rel_scale, w_rel_chm_scale, a, b, c, d = weighting_lib2(relativee, wto)
                astsum[j] = a
                depthsum[j] = b
                flsum[j] = c
                allessum[j] = d
                correlat[:, j] = corr(libdat_rel_weighted, w_rel_scale)
                numpy.nan_to_num(correlat[:, j])
                correlat[:, j][~numpy.isfinite(correlat[:, j])] = 0
                numpy.place(correlat[:, j], correlat[:, j] <= 0, 0)
            except Exception:
                pass
            try:
                bvlss[:, j], bvlserr[j] = unmixxx(libdat_abs, absolutee, correlat[:, j], thresh=0.5)
            except Exception:
                bvlserr[j] = 9999
    return correlat, bvlss, bvlserr, vnirposmat, vnirdepthmat, swirposmat, swirdepthmat, astsum, depthsum, flsum, allessum


def fitting_cvx_fullrange_lo(wfrom, wto, data, libdat_rel_weighted, libdat_rel_chm_weighted, libdat_abs, vnir_thr,
                             swir_thr, lib_flag, mix_minerals, fit_threshold):
    dshape2 = data.shape
    data = data.reshape(dshape2[0], dshape2[1] * dshape2[2])
    dshape = data.shape
    lshape = libdat_rel_weighted.shape
    correlat = numpy.zeros([lshape[0], dshape[1]])
    vnirdepthmat = numpy.zeros([dshape[1]])
    swirdepthmat = numpy.zeros([dshape[1]])
    vnirposmat = numpy.zeros([dshape[1]])
    swirposmat = numpy.zeros([dshape[1]])
    leastsquares = numpy.ones([lshape[0], dshape[1]]) * 0  # *-999
    bvlss = numpy.ones([lshape[0], dshape[1]]) * 0  # *-999
    bvlserr = numpy.ones([dshape[1]])  # *-999
    lsqerr = numpy.ones([dshape[1]])  # *-999
    astsum = numpy.zeros([dshape[1]])
    depthsum = numpy.zeros([dshape[1]])
    flsum = numpy.zeros([dshape[1]])
    allessum = numpy.zeros([dshape[1]])
    for j in numpy.arange(0, dshape[1], 1):
        output = interpolate_1nm_spectrum(wto, wfrom, data[:, j], flag=None)
        if numpy.sum(output == 0):
            rm_abs_dat = output
            rm_rel_dat = output
            hull_dat = output
            correlat[:, j] = numpy.zeros([lshape[0]])
            vnirdepthmat[j] = -1
            swirdepthmat[j] = -1
            vnirposmat[j] = -1
            swirposmat[j] = -1
            astsum[j] = -1
            depthsum[j] = -1
            flsum[j] = -1
            allessum[j] = -1
        else:
            try:
                rm_abs_dat, rm_rel_dat, hull_dat = cvx_hull(output, wto, cont_switch=1)
                absolutee, relativee, vnirdepthmat[j], swirdepthmat[j], vnirposmat[j], swirposmat[j] = scrut_weigh3(
                    rm_abs_dat, rm_rel_dat, wto, vnir_thr, swir_thr)
                w_rel_scale, w_rel_chm_scale, a, b, c, d = weighting_lib2(relativee, wto)
            except Exception:
                bvlserr[j] = 9999
                rm_abs_dat = output
                rm_rel_dat = output
                hull_dat = output
                correlat[:, j] = numpy.zeros([lshape[0]])
                vnirdepthmat[j] = -1
                swirdepthmat[j] = -1
                vnirposmat[j] = -1
                swirposmat[j] = -1
                astsum[j] = -1
                depthsum[j] = -1
                flsum[j] = -1
                allessum[j] = -1
                pass
            try:
                wv1_bil, spc1_bil, hull1_bil, hulllfin1_bil, feinalpos1_bil, relative1_bil = lo_hull(wto, output,
                                                                                                     w_rel_chm_scale)  #####################NEU Reflectance Peaks#
                cvxabs_mod_bil, cvxrel_mod_bil, vnirmax_bil, swirmax_bil, posvnirmax_bil, posswirmax_bil = scrut_weigh3(
                    feinalpos1_bil, relative1_bil, wto, vnir_thr, swir_thr)  #####################NEU Reflectance Peaks
                w_rel_scale_bil, w_rel_chm_scale_bil, a1, b1, c1, d1 = weighting_lib2(cvxrel_mod_bil,
                                                                                      wto)  #####################NEU Reflectance Peaks
                astsum[j] = a1
                depthsum[j] = b1
                flsum[j] = c1
                allessum[j] = d1
                correlat[:, j] = corr(libdat_rel_weighted, w_rel_scale_bil)
                numpy.nan_to_num(correlat[:, j])
                correlat[:, j][~numpy.isfinite(correlat[:, j])] = 0
                numpy.place(correlat[:, j], correlat[:, j] <= 0, 0)
            except Exception:
                bvlserr[j] = 9999
                rm_abs_dat = output
                rm_rel_dat = output
                hull_dat = output
                correlat[:, j] = numpy.zeros([lshape[0]])
                vnirdepthmat[j] = -1
                swirdepthmat[j] = -1
                vnirposmat[j] = -1
                swirposmat[j] = -1
                astsum[j] = -1
                depthsum[j] = -1
                flsum[j] = -1
                allessum[j] = -1
            try:
                bvlss[:, j], bvlserr[j] = unmixxx(libdat_abs_bil, cvxabs_mod_bil, correlat[:, j], thresh=0.5)
            except Exception:
                bvlserr[j] = 9999
    return correlat, bvlss, bvlserr, vnirposmat, vnirdepthmat, swirposmat, swirdepthmat, astsum, depthsum, flsum, allessum


###
###End Fitting Routines
############

########
###Class color result functions
##########

def writiff(rgb, out):
    format = "GTiff"
    driver = gdal.GetDriverByName(format)
    h = numpy.shape(rgb)
    dst_ds = driver.Create(out, h[2], h[1], h[0], gdal.GDT_Byte)
    ka = 1
    while ka <= h[0]:
        hhh = ka - 1
        dst_ds.GetRasterBand(ka).WriteArray(rgb[hhh, :, :])
        ka += 1
    dst_ds = None


def reshreib(data, name, shp):
    print('...writing results to disk...')
    data = data.reshape(shp)
    schreibeBSQ(data, name)
    return None


def reshreib2d(data, name, shp):
    data = data.reshape(shp)
    schreibeBSQsingle(data, name)
    return None


def own_mix_corelation(corelate1, mix_minerals):
    shp = corelate1.shape
    corelate1[~numpy.isfinite(corelate1)] = 0
    # print numpy.max(corelate1)
    # print numpy.min(corelate1)
    ws = numpy.ones([mix_minerals, shp[1]]) * -999
    w_corrcoef = numpy.zeros([mix_minerals, shp[1]])
    for i in numpy.arange(0, shp[1], 1):
        zd = copy.deepcopy(corelate1[:, i])
        for j in numpy.arange(0, mix_minerals, 1):
            index = numpy.where(zd == numpy.max(zd))
            if numpy.max(zd) == 0:
                break
            else:
                if len(index[0]) > 1:
                    ind = index[0][0]
                else:
                    ind = index[0]
                ws[j, i] = ind
                w_corrcoef[j, i] = zd[ind]
                zd[ind] = 0
    return ws, w_corrcoef


def setzus(liste):
    liste = str(liste)
    liste = liste.replace('[', '{')
    liste = liste.replace(']', '}')
    liste = liste.replace('\'', '')
    return liste


def setzusdescript(liste):
    liste = str(liste)
    liste = liste.replace('[', '(')
    liste = liste.replace(']', ')')
    liste = liste.replace(',', ';')
    liste = liste.replace('\'', '')
    return liste


def loadmineral_colors(mintxt):
    with open(mintxt, 'r') as file:
        d = file.readlines()
    namen = []
    B = []
    G = []
    R = []
    index = []
    for i in enumerate(d):
        if i[0] == 0:
            continue
        ah = i[1].strip().split(',')
        # print ah
        namen.append(ah[0])
        R.append(ah[1].strip())
        G.append(ah[2].strip())
        B.append(ah[3].strip())
        index.append(i[0])
    B = numpy.array(B)
    G = numpy.array(G)
    R = numpy.array(R)
    index = numpy.array(index)
    index = numpy.arange(numpy.min(index) - 1, numpy.max(index), 1)
    return namen, index, R, G, B


def schreibefarbfile7(numpyarray, out, classfilename):
    obd = loadmineral_colors(classfilename)
    farbfile = numpy.stack((obd[2], obd[3], obd[4]), axis=-1)
    farbfile = farbfile.astype('uint8')
    sh = numpyarray.shape
    numpyarray = numpyarray.reshape(sh[0] * sh[1])
    farbe = numpy.zeros([sh[0] * sh[1], 3])
    for i in numpy.arange(0, sh[0] * sh[1], 1):
        if numpyarray[i] < 0:
            continue
        # print(numpyarray[i])
        farbe[i, :] = farbfile[int(numpyarray[i]), :]
    farbe = farbe.astype('uint8')
    farbe = farbe.reshape(sh[0], sh[1], 3)
    rgb = farbe
    format = "ENVI"
    driver = gdal.GetDriverByName(format)
    h = numpy.shape(rgb)
    dst_ds = driver.Create(out + '_geotiff.tif', h[2], h[1], h[0], gdal.GDT_Byte)
    ka = 1
    while ka <= h[0]:
        hhh = ka - 1
        dst_ds.GetRasterBand(ka).WriteArray(rgb[hhh, :, :])
        ka += 1
    dst_ds = None
    return rgb


##########
################
########################
#############################WRITE cOLORFILE
def schreibeBSQsingle_band_class_best_matchmat(numpyarray, out, classfilename):
    numpy.place(numpyarray, numpyarray < 0, 255)
    numpyarray = numpyarray.astype('uint8')
    format = "ENVI"
    driver = gdal.GetDriverByName(format)
    h = numpy.shape(numpyarray)
    dst_ds = driver.Create(out, h[1], h[0], 1, gdal.GDT_Byte)
    dst_ds.GetRasterBand(1).WriteArray(numpyarray)
    dst_ds = None
    unik_vals = numpy.unique(numpyarray)
    classes_numbers = len(unik_vals)
    ####
    obd = loadmineral_colors(classfilename)
    ####
    len_obd = len(obd[1])
    print('Total number of library entries = ', len_obd)
    ###
    print('Number of library endmembers present in the EnGeoMAP classification result = ', classes_numbers)
    ####
    description = []
    class_names = []
    class_lookup = []
    rgb = numpy.array([copy.deepcopy(numpyarray), copy.deepcopy(numpyarray), copy.deepcopy(numpyarray)])
    rgb *= 0
    for i in enumerate(obd[1]):
        if i[1] == 255:
            class_lookup.append('0' + ',' + '0' + ',' + '0')
            class_names.append('No_Fit_Possible')
            description.append('255=No_Fit_Possible')
            numpy.place(rgb[0, :, :], numpyarray[:, :] == 255, 0)
            numpy.place(rgb[1, :, :], numpyarray[:, :] == 255, 0)
            numpy.place(rgb[2, :, :], numpyarray[:, :] == 255, 0)
            break
        numpy.place(rgb[0, :, :], numpyarray[:, :] == i[1], int(obd[2][i[1]]))
        numpy.place(rgb[1, :, :], numpyarray[:, :] == i[1], int(obd[3][i[1]]))
        numpy.place(rgb[2, :, :], numpyarray[:, :] == i[1], int(obd[4][i[1]]))
        class_lookup.append(obd[2][i[1]] + ',' + obd[3][i[1]] + ',' + obd[4][i[1]])
        class_names.append(obd[0][i[1]].strip())
        description.append(str(i[1]) + '=' + obd[0][i[1]].strip())
    orighdr = return_header_list(out + '.hdr')
    description = setzusdescript(description)
    class_names = setzus(class_names)
    class_lookup = setzus(class_lookup)
    class_lookup = 'class lookup = ' + class_lookup + '\n'
    cnum = 'classes =' + str(len_obd) + '\n'
    description = 'description =' + '{' + description + '}' + '\n'
    class_names = 'class names =' + class_names + '\n'
    orighdr[5] = 'file type = ENVI Classification' + '\n'
    orighdr.insert(1, description)
    orighdr.append(cnum)
    orighdr.append(class_lookup)
    orighdr.append(class_names)
    with open(out + '.hdr', 'w') as file:
        file.writelines(orighdr)
    format = "GTiff"
    driver = gdal.GetDriverByName(format)
    h = numpy.shape(rgb)
    dst_ds = driver.Create(out + '_geotiff.tif', h[2], h[1], h[0], gdal.GDT_Byte)
    ka = 1
    while ka <= h[0]:
        hhh = ka - 1
        dst_ds.GetRasterBand(ka).WriteArray(rgb[hhh, :, :])
        ka += 1
    dst_ds = None
    return rgb


def geohtiff(rgb, out):
    format = "GTiff"
    driver = gdal.GetDriverByName(format)
    h = numpy.shape(rgb)
    dst_ds = driver.Create(out + '_segment_median_geotiff.tif', h[2], h[1], h[0], gdal.GDT_Byte)
    ka = 1
    while ka <= h[0]:
        hhh = ka - 1
        dst_ds.GetRasterBand(ka).WriteArray(rgb[hhh, :, :])
        ka += 1
    dst_ds = None


def own_mix_distance(corelate1, mix_minerals):
    shp = corelate1.shape
    corelate1[~numpy.isfinite(corelate1)] = 0
    ws = numpy.ones([mix_minerals, shp[1]]) * -999
    w_corrcoef = numpy.zeros([mix_minerals, shp[1]])
    for i in numpy.arange(0, shp[1], 1):
        zd = copy.deepcopy(corelate1[:, i])
        for j in numpy.arange(0, mix_minerals, 1):
            index = numpy.where(zd == numpy.min(zd))
            if numpy.min(zd) == 0:
                break
            else:
                if len(index[0]) > 1:
                    ind = index[0][0]
                else:
                    ind = index[0]
                ws[j, i] = ind
                w_corrcoef[j, i] = zd[ind]
                zd[ind] = 0
    return ws, w_corrcoef


def corr_colours(corrmat, colorfile, basename, shape_param, minerals=30, thresh=0.5):
    threshold_applied = copy.deepcopy(corrmat)
    numpy.place(threshold_applied, threshold_applied < thresh, 0)
    indexmat, maxcormat = own_mix_corelation(threshold_applied, minerals)
    indexmat = indexmat.reshape(minerals, shape_param[1], shape_param[2])
    maxcormat = maxcormat.reshape(minerals, shape_param[1], shape_param[2])
    # schreibeBSQ(maxcormat,basename+'_best_matches_')
    # schreibeBSQ(indexmat,basename+'_best_matches_indices')
    rgb = schreibeBSQsingle_band_class_best_matchmat(indexmat[0, :, :], basename + '_result', colorfile)
    indexmedian = signal.medfilt2d(indexmat[0, :, :], kernel_size=3)
    # schreibeBSQsingle(indexmedian,basename+'_median_filtered_best_match_index')
    # Optional median filtered
    # rgbm=schreibeBSQsingle_band_class_best_matchmat(indexmedian,basename+'_median_filtered_result',colorfile)
    # indexmedian2=signal.medfilt2d(indexmat[1,:,:],kernel_size=3)
    return rgb, indexmat  # ,rgbm


def corr_colours_unmix(corrmat, colorfile, basename, shape_param, minerals, thresh=0.00):
    threshold_applied = copy.deepcopy(corrmat)
    numpy.place(threshold_applied, threshold_applied < thresh, 0)
    indexmat, maxcormat = own_mix_corelation(threshold_applied, minerals)
    indexmat = indexmat.reshape(minerals, shape_param[1], shape_param[2])
    maxcormat = maxcormat.reshape(minerals, shape_param[1], shape_param[2])
    rgb = schreibeBSQsingle_band_class_best_matchmat(indexmat[0, :, :], basename + '_highest_abundance_result', colorfile)
    # schreibeBSQ(maxcormat,basename+'_highest_abundance_unmix_')
    # schreibeBSQ(indexmat,basename+'_highest_abundance_unmix_indices')
    indexmedian = signal.medfilt2d(indexmat[0, :, :], kernel_size=3)
    # schreibeBSQsingle(indexmedian,basename+'_median_filtered_best_match_index')
    # Optional median filtered
    # rgbm=schreibeBSQsingle_band_class_best_matchmat(indexmedian,basename+'_median_filtered_highest_abundance',colorfile)
    # indexmedian2=signal.medfilt2d(indexmat[1,:,:],kernel_size=3)
    return rgb, indexmat  # ,rgbm


def corr_colours_dist(corrmat, colorfile, basename, shape_param, minerals):
    threshold_applied = copy.deepcopy(corrmat)
    indexmat, maxcormat = own_mix_distance(threshold_applied, minerals)
    indexmat = indexmat.reshape(minerals, shape_param[1], shape_param[2])
    maxcormat = maxcormat.reshape(minerals, shape_param[1], shape_param[2])
    schreibeBSQ(maxcormat, basename + '_best_matches_')
    schreibeBSQ(indexmat, basename + '_best_matches_indices')
    rgb = schreibeBSQsingle_band_class_best_matchmat(indexmat[0, :, :], basename + '_result', colorfile)
    return rgb, indexmat


#########
#############
# End Corr Result Color Files

######
####File IO


def schreibeBSQ(numpyarray, out):
    format = "ENVI"
    driver = gdal.GetDriverByName(format)
    h = numpy.shape(numpyarray)
    dst_ds = driver.Create(out, h[2], h[1], h[0], gdal.GDT_Float32)
    ka = 1
    while ka <= h[0]:
        hhh = ka - 1
        dst_ds.GetRasterBand(ka).WriteArray(numpyarray[hhh, :, :])
        ka += 1
    dst_ds = None


def schreibeBSQ_int(numpyarray, out):
    format = "ENVI"
    driver = gdal.GetDriverByName(format)
    h = numpy.shape(numpyarray)
    dst_ds = driver.Create(out, h[2], h[1], h[0], gdal.GDT_Int16)
    ka = 1
    while ka <= h[0]:
        hhh = ka - 1
        dst_ds.GetRasterBand(ka).WriteArray(numpyarray[hhh, :, :])
        ka += 1
    dst_ds = None


def schreibeBSQsingle(numpyarray, out):
    format = "ENVI"
    driver = gdal.GetDriverByName(format)
    h = numpy.shape(numpyarray)
    dst_ds = driver.Create(out, h[1], h[0], 1, gdal.GDT_Float32)
    dst_ds.GetRasterBand(1).WriteArray(numpyarray)
    dst_ds = None


def own_mix_corelation(corelate1, mix_minerals):
    shp = corelate1.shape
    corelate1[~numpy.isfinite(corelate1)] = 0
    ws = numpy.ones([mix_minerals, shp[1]]) * -999
    w_corrcoef = numpy.zeros([mix_minerals, shp[1]])
    for i in numpy.arange(0, shp[1], 1):
        zd = copy.deepcopy(corelate1[:, i])
        for j in numpy.arange(0, mix_minerals, 1):
            index = numpy.where(zd == numpy.max(zd))
            if numpy.max(zd) == 0:
                break
            else:
                if len(index[0]) > 1:
                    ind = index[0][0]
                else:
                    ind = index[0]
                ws[j, i] = ind
                w_corrcoef[j, i] = zd[ind]
                zd[ind] = 0
    return ws, w_corrcoef


def own_mix_corelation2(corelate1, mix_minerals):
    shp = corelate1.shape
    corelate1[~numpy.isfinite(corelate1)] = 0
    ws = numpy.ones([mix_minerals, shp[1]]) * -999
    w_corrcoef = numpy.zeros([mix_minerals, shp[1]])
    for i in numpy.arange(0, shp[1], 1):
        zd = copy.deepcopy(corelate1[:, i])
        for j in numpy.arange(0, mix_minerals, 1):
            index = numpy.where(zd == numpy.max(zd))
            if numpy.max(zd) == 0:
                break
            if numpy.max(zd) == -999:
                break
            else:
                if len(index[0]) > 1:
                    ind = index[0][0]
                else:
                    ind = index[0]
                ws[j, i] = ind
                w_corrcoef[j, i] = zd[ind]
                zd[ind] = 0
    return ws, w_corrcoef


####
####End File IO
##########
############
############

def listing(path):  # listing all files in this directory, which ends with .hdr
    return [os.path.join(path, f) for f in os.listdir(path) if f.endswith(".hdr")]


def rewrite_headers(
        inputbildhdr):  # read orginal header and read map info and crs, create a new list, append map info and crs into empty list (L[]), write L into all hdr files
    pf = inputbildhdr.rfind('/')
    pfad = inputbildhdr[:pf]
    liste = listing(pfad)
    inputs = read_hdr_flt(inputbildhdr)
    L = []
    try:
        mapinfo = inputs.map_info
        mapinfo = 'map info={' + mapinfo + '}\n'
        L.append(mapinfo)
    except(AttributeError):
        print('No coordinate info was found in the input image data -> No coordinate info will be transferred to the classification results header files.')
        return -1
    try:
        crs = inputs.coordinate_system_string
        crs = 'coordinate system string={' + crs + '}\n'
        L.append(crs)
    except(AttributeError):
        print('No CRS Info was found.')
    for j in enumerate(liste):
        if j[1] == inputbildhdr:
            continue
        open(j[1], 'a').writelines(L)
    return None
=======
#!/usr/bin/env python3
# -*- coding: utf-8 -*-
"""
***************************************************************************
    engeomap.py

This is EnGeoMAP further information can be found in the following open acess publication:
Mielke, C.; Rogass, C.; Boesche, N.; Segl, K.; Altenberger, U. 
EnGeoMAP 2.0�Automated Hyperspectral Mineral Identification for the German EnMAP Space Mission. 
Remote Sens. 2016, 8, 127. 
    ---------------------
    Date                 : Juli 2019
    Copyright            : (C) 2019 by Christian Mielke
    Email                : christian.mielke@gfz.de
***************************************************************************
*                                                                         *
*   This program is free software; you can redistribute it and/or modify  *
*   it under the terms of the GNU General Public License as published by  *
*   the Free Software Foundation; either version 2 of the License, or     *
*   (at your option) any later version.                                   *
*                                                                         *
***************************************************************************

Changelog
EnGeoMAP Version 3.2
Date: February 2023
Author: Helge L. C. Daempfling
Email: hdaemp@gfz.de

The following modifications to the EnGeoMAP 3.1 release were realized:

- console output added and modified to indicate stage of
calculations of EnGeoMAP.

- data output names were changed for more clarity
(see algorithms.py)

"""

import copy
import os

import numpy
from osgeo import gdal
from osgeo import gdalnumeric
from scipy import interpolate
from scipy import ndimage
from scipy import optimize
from scipy import signal
from scipy import spatial

# from engeomap import APP_DIR


##### I need this to parse header inforation:
###########
def return_header(filename):
    with open(filename, 'r') as file:
        h = file.readlines()
    j = []
    g = ''
    for i in h:
        i = i.replace('\n', '')
        i = i.replace('\r\n', '')
        g = g + i
        if ('{' and '}' in g) or ('=' and '{' not in g):
            j.append(g)
            g = ''
    return j


def return_header_list(filename):
    with open(filename, 'r') as file:
        h = file.readlines()
    j = []
    g = ''
    for i in h:
        g = g + i
        if ('{' and '}' in g) or ('=' and '{' not in g):
            j.append(g)
            g = ''
    return j


def splitter_hd(liste):
    hd_liste = {}
    prp = []
    val = []
    for i in liste:
        if '=' in i:
            i = i.replace('{', '')
            i = i.replace('}', '')
            i = i.replace('\r', '')
            i = i.replace('\r\n', '')
            i = i.replace('\n', '')
            i = i.strip()
            i = i.split('=')
            i[0] = i[0].strip()
            i[1] = i[1].strip()
            prp.append(i[0])
            val.append(i[1])
            hd_liste.update({i[0]: i[1]})
    w = hd_liste.keys()
    return hd_liste, w, prp, val


def splitter_hd2(liste):
    hd_liste = {}
    prp = []
    val = []
    for i in liste:
        if '=' in i:
            i = i.replace('{', '')
            i = i.replace('}', '')
            i = i.replace('\r', '')
            i = i.replace('\r\n', '')
            i = i.replace('\n', '')
            i = i.strip()
            i = i.split('=')
            i[0] = i[0].strip()
            i[1] = i[1].strip()
            prp.append(i[0])
            try:
                val.append(float(i[1]))
            except(ValueError):
                val.append(i[1])
            hd_liste.update({i[0]: i[1]})
    w = hd_liste.keys()
    return hd_liste, w, prp, val


class read_hdr(object):
    def __init__(self, filename=None):
        if type(filename) == str:
            self.filename = filename
            self.r_h = return_header(self.filename)
            self.obj = splitter_hd(self.r_h)
            self.li = self.obj[1]
            self.di = self.obj[0]
            self.prp = self.obj[2]
            self.val = self.obj[3]
            for i in self.li:
                setattr(self, i.replace(' ', '_'), self.di.get(i))

    def make_liste_w(self):
        pass


def str2npar(string):
    ah = string.split(',')
    data = numpy.asarray(ah)
    data = data.astype(float)
    return data


class read_hdr_flt(object):  # Read in Header and give its values back as floats
    def __init__(self, filename=None):
        if type(filename) == str:
            self.filename = filename
            self.r_h = return_header(self.filename)
            self.obj = splitter_hd(self.r_h)
            self.li = self.obj[1]
            self.di = self.obj[0]
            self.prp = self.obj[2]
            self.val = self.obj[3]
            for i in self.li:
                try:
                    setattr(self, i.replace(' ', '_'), float(self.di.get(i)))
                except(ValueError):
                    setattr(self, i.replace(' ', '_'), self.di.get(i))
            try:
                self.wavelength
                if type(self.wavelength) == str:
                    self.wavelength = str2npar(self.wavelength)
            except(AttributeError):
                pass
            try:
                self.Wavelength
                if type(self.Wavelength) == str:
                    self.Wavelength = str2npar(self.Wavelength)
            except(AttributeError):
                pass
            try:
                self.fwhm
                if type(self.fwhm) == str:
                    self.fwhm = str2npar(self.fwhm)
            except(AttributeError):
                pass
            try:
                self.bbl
                if type(self.bbl) == str:
                    self.bbl = str2npar(self.bbl)
            except(AttributeError):
                pass

    def make_liste_w(self):
        pass


########################
############################
# Header Parsing FInished!
###############################

#########I need these functions to prepare the data
################


def check_load_data(bild):
    bildh = os.path.basename(bild)
    print('...loading '+bildh)
    try:
        data = gdalnumeric.LoadFile(bild)
    except Exception:
        print("No data load possible! Please check the Files and headers (.hdr)!")
        print("EnGeoMAP execution halted! Please restart the Application.")
    data = data.astype(float)
    if '.' in bild:
        bild = bild.split('.')[0]
    hdd = read_hdr_flt(bild + '.hdr')
    try:
        wavelength = hdd.wavelength
    except AttributeError:
        wavelength = hdd.Wavelength
    if numpy.max(wavelength) < 30:
        wavelength *= 1000
    if numpy.max(data) < 10:
        print("The image data will be scaled x10k for processing.")
        data *= 10000.0
    maxx = numpy.trunc(numpy.max(wavelength))
    minn = numpy.trunc(numpy.min(wavelength))
    nwav1nm = numpy.arange(minn, maxx, 1)
    return wavelength, nwav1nm, data

def compare_wavelengths(wvlib, wvbild):
    print('...comparing wavelengths...')
    minbild = wvbild.min()
    maxbild = wvbild.max()
    minlib = wvlib.min()
    maxlib = wvlib.max()
    if minlib <= minbild:
        minn = minbild
        minflag = 1
    else:
        minn = minlib
        minflag = 0
    if maxlib <= maxbild:
        maxx = maxbild
        maxflag = 0
    else:
        maxx = maxlib
        maxflag = 1
    if maxflag == 1 and minflag == 1:
        print('Spectral range of image data and library is matching: No clipping needed.')
    else:
        print('Spectral range of image data larger than the used library entries: Data must be be clipped!')
    return minn, maxx, minflag, maxflag


# returns shortest intersecting wvl rage for 1nm interpolation

def prep_1nm_interpol_intersect(minn, maxx, minflag, maxflag, w1nmlib, w1nmbild):
    print('...interpolating...')
    if minflag * maxflag == 1:
        maximum = numpy.max(w1nmbild)
        minimum = numpy.min(w1nmbild)
    elif minflag == 1 and maxflag == 0:
        minimum = numpy.min(w1nmbild)
        maximum = numpy.max(w1nmlib)
    elif minflag == 0 and maxflag == 1:
        minimum = numpy.max(w1nmbild)
        maximum = numpy.min(w1nmlib)
    elif minflag == 0 and maxflag == 0:
        maximum = numpy.max(w1nmlib)
        minimum = numpy.min(w1nmlib)
    return numpy.arange(minimum, maximum, 1)


#########
##########Data Preparation Finished
##################

###
# misc interpolation functions for the spectra:
#########

def interpolate_generic1nmlib(wv, data):
    neowave = numpy.arange(numpy.trunc(min(wv)), numpy.trunc(max(wv)), 1)
    arr = numpy.zeros([data.shape[0], len(neowave)])
    for j in numpy.arange(0, data.shape[0], 1):
        interpolator = interpolate.splrep(wv, data[j, :], s=0)
        arr[j, :] = interpolate.splev(neowave, interpolator, der=0)
    return arr, neowave


def interpolate_1nm_spectrum(wvto, wvfrom, data, flag=None):
    wvid = numpy.unique(wvfrom, return_index=True)
    wvfrom = wvfrom[wvid[1]]
    data = data[wvid[1]]
    if (flag == 1) & (numpy.max(wvto < 1290)):
        output = numpy.ones([len(wvto)], dtype='float')
        interpolator = interpolate.splrep(wvfrom, data, s=0)
        output = interpolate.splev(wvto, interpolator, der=0)
        return output  # ,wvto,wvfrom
    if (flag != 1) & (numpy.max(wvto < 1290)):
        output = numpy.ones([len(wvto)], dtype='float')
        interpolator = interpolate.splrep(wvfrom, data, s=0)
        output = interpolate.splev(wvto, interpolator, der=0)
        return output  # ,wvto,wvfrom
    elif (flag == 1):
        output = numpy.ones([len(wvto)], dtype='float')
        interpolator = interpolate.splrep(wvfrom, data, s=0)
        output = interpolate.splev(wvto, interpolator, der=0)
        return output  # ,wvto,wvfrom
    if (flag != 1) & (numpy.max(wvto > 2100)):
        output = numpy.ones([len(wvto)], dtype='float')
        # Wasserbanden:
        f1 = [1290, 1450]
        f2 = [1750, 2010]
        vnir = numpy.where(wvfrom < f1[0])[0]
        swir1 = numpy.where((wvfrom > f1[1]) & (wvfrom < f2[0]))[0]
        swir2 = numpy.where(wvfrom > f2[1])[0]
        gapwave1 = (wvfrom[swir1[0]] - wvfrom[vnir[-1]]) / 2 + wvfrom[vnir[-1]]
        gapwave2 = (wvfrom[swir2[0]] - wvfrom[swir1[-1]]) / 2 + wvfrom[swir1[-1]]
        gapref1 = (data[vnir[-1]] / 2 + data[swir1[0]] / 2) / 2
        gapref2 = (data[swir1[-1]] / 2 + data[swir2[0]] / 2) / 2
        wv_from_neo = numpy.concatenate(
            (wvfrom[vnir], numpy.insert(wvfrom[swir1], 0, gapwave1), numpy.insert(wvfrom[swir2], 0, gapwave2)))
        data_neo = numpy.concatenate(
            (data[vnir], numpy.insert(data[swir1], 0, gapref1), numpy.insert(data[swir2], 0, gapref2)))
        interpolator = interpolate.splrep(wv_from_neo, data_neo, s=0)
        output = interpolate.splev(wvto, interpolator, der=0)
        return output  # ,wvto,wv_from_neo
    if (flag != 1) & (numpy.max(wvto < 1750)):
        output = numpy.ones([len(wvto)], dtype='float')
        # Wasserbanden:
        f1 = [1290, 1450]
        vnir = numpy.where(wvfrom < f1[0])[0]
        swir1 = numpy.where((wvfrom > f1[1]))[0]
        gapwave1 = (wvfrom[swir1[0]] - wvfrom[vnir[-1]]) / 2 + wvfrom[vnir[-1]]
        gapref1 = (data[vnir[-1]] / 2 + data[swir1[0]] / 2) / 2
        wv_from_neo = numpy.concatenate((wvfrom[vnir], numpy.insert(wvfrom[swir1], 0, gapwave1)))
        data_neo = numpy.concatenate((data[vnir], numpy.insert(data[swir1], 0, gapref1)))
        interpolator = interpolate.splrep(wv_from_neo, data_neo, s=0)
        output = interpolate.splev(wvto, interpolator, der=0)
        return output  # ,wvto,wv_from_neo
    else:
        #print("Error expected spectral library data (2d mat)")
        return None


def interpolate_generic1nmlib_nwave(wv, data, neowave, flag=0):
    # neowave=numpy.arange(numpy.trunc(min(wv)),numpy.trunc(max(wv)),1)
    arr = numpy.zeros([data.shape[0], len(neowave)])
    for j in numpy.arange(0, data.shape[0], 1):
        arr[j, :] = interpolate_1nm_spectrum(neowave, wv, data[j, :], flag)
    return arr, neowave


def interpolate_generic1nmlib_unique(wv, data):
    wvid = numpy.unique(wv, return_index=True)
    # return wvid
    wv = wv[wvid[1]]
    data = data[:, wvid[1]]
    neowave = numpy.arange(numpy.trunc(min(wv)), numpy.trunc(max(wv)) + 1, 1)
    arr = numpy.zeros([data.shape[0], len(neowave)])
    for j in numpy.arange(0, data.shape[0], 1):
        interpolator = interpolate.splrep(wv, data[j, :], s=0)
        arr[j, :] = interpolate.splev(neowave, interpolator, der=0)
    return arr, neowave


def prephdr(hdrobj):
    fg = []
    fg.append('bbl={' + hdrobj.bbl + '}\n')
    try:
        fg.append('wavelength={' + hdrobj.Wavelength + '}\n')
    except AttributeError:
        fg.append('wavelength={' + hdrobj.wavelength + '}\n')
    return fg


########
# End Misc Interpolation Functions
####

####
######Cvx Hull
##########


def cvx_uhull2(spc, wv, cont_switch=0):
    aux = numpy.zeros([len(wv), 2])
    aux[:, 0] = wv
    aux[:, 1] = spc
    objec = spatial.ConvexHull(aux)
    vert = objec.vertices
    delta = numpy.unique(vert)
    punt = numpy.interp(wv[delta], [wv[0], wv[-1]], [spc[0], spc[-1]])
    minus = spc[delta] - punt
    avas = numpy.where(minus >= 0)  #
    a1 = spc[delta[avas]]
    a2 = wv[delta[avas]]
    hullfinal = numpy.interp(wv, a2, a1)
    rmrel = numpy.nan_to_num(spc / hullfinal)
    rmabs = numpy.nan_to_num(hullfinal - spc)
    numpy.place(rmrel, rmrel > 1, 1)
    numpy.place(rmrel, rmrel < 0, 0)
    numpy.place(rmabs, rmabs < 0, 0)
    if cont_switch == 1:
        return rmabs, rmrel, hullfinal
    if cont_switch == 0:
        return rmabs, rmrel


def cvx_uhull3(spc, wv):
    aux = numpy.zeros([len(wv), 2])
    aux[:, 0] = wv
    aux[:, 1] = spc
    objec = spatial.ConvexHull(aux)
    vert = objec.vertices
    delta = numpy.unique(vert)
    punt = numpy.interp(wv[delta], [wv[0], wv[-1]], [spc[0], spc[-1]])
    minus = spc[delta] - punt
    avas = numpy.where(minus >= 0)
    a1 = spc[delta[avas]]
    a2 = wv[delta[avas]]
    hullfinal = numpy.interp(wv, a2, a1)
    return hullfinal

def sortierer(wv, wve):
    if wv[0] > wve:
        return 0, 0
    else:
        minni = numpy.argmin(numpy.abs(numpy.abs((numpy.ones_like(wv) * wve) - wv)))
        minimum = wv[minni]
        return 1, minimum, minni
    return 0, 0


def getrange(wv):
    schulterliste = [1300, 1450, 1800, 2010]
    indices = []
    minima = []
    for j in enumerate(schulterliste):
        d = sortierer(wv, j[1])
        if len(d) == 2:
            continue
        if len(d) > 2:
            indices.append(d[2])
            minima.append(d[1])
    return numpy.asarray([indices, minima])

def generic_1nm_data_feat_grabber(lneo, rneo, spec, wave):
    ww = numpy.where((wave >= lneo) & (wave <= rneo))
    return ww, spec[ww], wave[ww]


def cvx_hull(daten, wv, cont_switch=0):
    wv1 = copy.deepcopy(wv)
    schp = getrange(wv)
    indices = schp[0, :]
    well = schp[1, :]
    if len(well) == 4:
        vnirds = generic_1nm_data_feat_grabber(wv[0], schp[1, 0], daten, wv1)
        swir1ds = generic_1nm_data_feat_grabber(schp[1, 1], schp[1, 2], daten, wv1)
        swir2ds = generic_1nm_data_feat_grabber(schp[1, 1], wv1[-1], daten, wv1)
        vnirhull = cvx_uhull3(vnirds[1], vnirds[2])
        swir1hull = cvx_uhull3(swir1ds[1], swir1ds[2])
        swir2hull = cvx_uhull3(swir2ds[1], swir2ds[2])
        wavv = numpy.concatenate([vnirds[2], swir1ds[2], swir2ds[2]])
        huell = numpy.concatenate([vnirhull, swir1hull, swir2hull])
        hullfinal = numpy.interp(wv, wavv, huell)
        rmrel = numpy.nan_to_num(daten / hullfinal)
        rmabs = numpy.nan_to_num(hullfinal - daten)
        numpy.place(rmrel, rmrel > 1, 1)
        numpy.place(rmrel, rmrel < 0, 0)
        numpy.place(rmabs, rmabs < 0, 0)
    else:
        print('we need the full spectrum with full swir and not only a part')
    if cont_switch == 1:
        return rmabs, rmrel, hullfinal
    if cont_switch == 0:
        return rmabs, rmrel


def cvx_hull_oclip(wv, daten):
    wv1 = copy.deepcopy(wv)
    schp = getrange(wv)
    indices = schp[0, :]
    well = schp[1, :]
    if len(well) == 4:
        vnirds = generic_1nm_data_feat_grabber(wv[0], schp[1, 0], daten, wv1)
        swir1ds = generic_1nm_data_feat_grabber(schp[1, 1], schp[1, 2], daten, wv1)
        swir2ds = generic_1nm_data_feat_grabber(schp[1, 1], wv1[-1], daten, wv1)
        vnirhull = cvx_uhull3(vnirds[1], vnirds[2])
        swir1hull = cvx_uhull3(swir1ds[1], swir1ds[2])
        swir2hull = cvx_uhull3(swir2ds[1], swir2ds[2])
        wavv = numpy.concatenate([vnirds[2], swir1ds[2], swir2ds[2]])
        huell = numpy.concatenate([vnirhull, swir1hull, swir2hull])
        outp = numpy.interp(wv, wavv, huell)
    return outp


#########
############
########


###
###Calculate Feature Weights for EnGEoMAP
##########

def weighting_lib2(rm_rel, wav):
    w = copy.deepcopy(rm_rel)
    ww = copy.deepcopy(rm_rel)
    fwhm = wav - numpy.roll(wav, 1)
    fwhm[0] = fwhm[1]
    if numpy.sum(w) == 0:
        ww *= 0
        return w, ww
    lbls, nlbl = ndimage.label(w)
    nlbl = numpy.arange(1, nlbl + 1, 1)
    flvec = []
    depthvec = []
    lenvec = []
    for i in enumerate(nlbl):
        indices = numpy.where(lbls == i[1])
        s = w[indices]
        t = fwhm[indices]
        lenvec.append(len(s))
        depthvec.append(numpy.max(s))
        flvec.append(numpy.sum(numpy.multiply(t, s)))
    lenvec = numpy.array(lenvec)
    depthvec = numpy.array(depthvec)
    flvec = numpy.array(flvec)
    ast = depthvec / lenvec
    lensum = numpy.sum(lenvec)  # neos
    astsum = numpy.sum(ast)
    ast /= astsum
    depthsum = numpy.sum(depthvec)
    flsum = numpy.sum(flvec)
    flvec /= flsum
    depthvec /= depthsum
    alles = (ast + flvec + depthvec) / 3.0
    allessum = numpy.sum(alles)
    alles /= allessum
    for j in enumerate(nlbl):
        ind = numpy.where(lbls == j[1])
        w[ind] = w[ind] * alles[j[0]]
        ww[ind] = ww[ind] * alles[j[0]]
    return w, ww, astsum, depthsum, flsum, allessum


# check features

def scrut_weigh3(rm_abs, rm_rel, wav, vnir_thr, swir_thr):
    r_abs = copy.deepcopy(rm_abs)
    r_rel = copy.deepcopy(rm_rel)
    r_abs_mod = copy.deepcopy(rm_abs)
    fwhm = wav - numpy.roll(wav, 1)
    fwhm[0] = fwhm[1]
    vnirmax = 0
    swirmax = 0
    if numpy.sum(r_rel) == 0:
        return r_rel, r_rel, vnirmax, swirmax
    lbls, nlbl = ndimage.label(r_abs)
    nlbl = numpy.arange(1, nlbl + 1, 1)
    for i in enumerate(nlbl):
        indices = numpy.where(lbls == i[1])
        s = r_abs[indices]
        t = wav[indices]
        if numpy.min(t) < 1000:
            threshold = vnir_thr * 10000
        if numpy.min(t) >= 1000:
            threshold = swir_thr * 10000
        maxi = numpy.max(s)
        wasserband1 = numpy.where((t >= 1290) & (t <= 1450))[0]
        wasserband2 = numpy.where((t >= 1750) & (t <= 2010))[0]
        if len(wasserband1) != 0:
            r_abs_mod[indices] = numpy.zeros([len(indices)])
            r_rel[indices] = numpy.ones([len(indices)])
        if len(wasserband2) != 0:
            r_abs_mod[indices] = numpy.zeros([len(indices)])
            r_rel[indices] = numpy.ones([len(indices)])
        if maxi <= threshold:
            r_abs_mod[indices] = numpy.zeros([len(indices)])
            r_rel[indices] = numpy.ones([len(indices)])
    r_rel = numpy.ones([len(r_rel)]) - r_rel
    if numpy.max(wav) <= 1250:
        r_abs_mod_vnir = numpy.where(wav < 1250)[0]
        vnirmax = numpy.max(r_abs_mod[r_abs_mod_vnir])
        vnirargmax = numpy.argmax(r_abs_mod[r_abs_mod_vnir])
        posvnirmax = wav[r_abs_mod_vnir][vnirargmax]
        posswirmax = 0
        swirargmax = 0
        swirmax = 0
    if numpy.max(wav) >= 1250:
        r_abs_mod_vnir = numpy.where(wav < 1250)[0]
        r_abs_mod_swir = numpy.where(wav >= 1250)[0]
        vnirmax = numpy.max(r_abs_mod[r_abs_mod_vnir])
        vnirargmax = numpy.argmax(r_abs_mod[r_abs_mod_vnir])
        swirmax = numpy.max(r_abs_mod[r_abs_mod_swir])
        swirargmax = numpy.argmax(r_abs_mod[r_abs_mod_swir])
        posvnirmax = wav[r_abs_mod_vnir][vnirargmax]
        posswirmax = wav[r_abs_mod_swir][swirargmax]
    return r_abs_mod, r_rel, vnirmax, swirmax, posvnirmax, posswirmax

def corr(libdat_rel_weighted, w_rel_scale):
    sz = numpy.corrcoef(numpy.concatenate((libdat_rel_weighted, w_rel_scale[numpy.newaxis, :])))
    correlate = sz[-1, :-1]
    correlate = numpy.nan_to_num(correlate)
    return correlate


def unmixxx(crmlib, spec, corrcoeffs, thresh=0.5):
    dff = numpy.zeros_like(corrcoeffs)
    dff = dff * -9999
    index = numpy.where(corrcoeffs >= thresh)
    index = index[0]
    dff[index], residuum = optimize.nnls(crmlib[index, :].T, spec)
    return dff, residuum


##########End Feature Weights
#############
#####
# input wavelength and spectrum in new resolution and abs weighted spectrum

def lo_hull(wv, spc, absolute, thr=0.0001):
    msk = numpy.where(absolute <= thr, 0, 1)
    absolute *= msk
    lbls, nlbl = ndimage.label(absolute)
    nlbl = numpy.arange(1, nlbl + 1, 1)
    dada = []
    wb = []
    dada.append(wv[0])
    wb.append(spc[0])
    for i in enumerate(nlbl):
        indices = numpy.where(lbls == i[1])
        s = absolute[indices]
        t = wv[indices]
        spp = spc[indices]
        sd = numpy.argmax(s)
        dada.append(t[sd])
        wb.append(spp[sd])
    dada.append(wv[-1])
    wb.append(spc[-1])
    dadan = numpy.asarray(dada)
    wbn = numpy.asarray(wb)
    hull = numpy.interp(wv, dadan, wbn)
    minn = spc - hull
    negmsk = numpy.where(minn < 0, 1, 0)
    minnn = minn * negmsk
    minnn = numpy.abs(minnn)
    lbls, nlbl = ndimage.label(minnn)
    nlbl = numpy.arange(1, nlbl + 1, 1)
    for i in enumerate(nlbl):
        indices = numpy.where(lbls == i[1])
        s = minnn[indices]
        t = wv[indices]
        spp = spc[indices]
        sd = numpy.argmax(s)
        dada.append(t[sd])
        wb.append(spp[sd])
    hullx = numpy.asarray(dada)
    hully = numpy.asarray(wb)
    argh1 = numpy.argsort(hullx)
    hullneox = hullx[argh1]
    hullneoy = hully[argh1]
    hulllfin = numpy.interp(wv, hullneox, hullneoy)
    feinalpos = numpy.nan_to_num(spc - hulllfin)  # absolute removal
    norms = numpy.nan_to_num(hulllfin / spc)  # relative removal
    numpy.place(norms, norms > 1, 1)
    numpy.place(norms, norms < 0, 0)
    numpy.place(feinalpos, feinalpos < 0, 0)
    relative = norms
    return wv, spc, hull, hulllfin, feinalpos, relative


def treat_library_cvx(wv, data, neowave, vnir_thr=0.01, swir_thr=0.02):
    arr, nwv = interpolate_generic1nmlib_nwave(wv, data, neowave, flag=0)
    cvxabs = numpy.zeros_like(arr)
    cvxrel = numpy.zeros_like(arr)
    cvxhull = numpy.zeros_like(arr)
    w_rel_chm_scale = numpy.zeros_like(arr)
    w_rel_scale = numpy.zeros_like(arr)
    cvxrel_mod = numpy.zeros_like(arr)
    cvxabs_mod = numpy.zeros_like(arr)
    posvnirmax = numpy.zeros((arr.shape[0]))
    posswirmax = numpy.zeros((arr.shape[0]))
    swirmax = numpy.zeros((arr.shape[0]))
    vnirmax = numpy.zeros((arr.shape[0]))
    for j in numpy.arange(0, arr.shape[0], 1):
        try:
            cvxabs[j, :], cvxrel[j, :], cvxhull[j, :] = cvx_uhull2(arr[j, :], nwv, cont_switch=1)
            cvxabs_mod[j, :], cvxrel_mod[j, :], vnirmax[j], swirmax, posvnirmax[j], posswirmax[j] = scrut_weigh3(
                cvxabs[j, :], cvxrel[j, :], nwv, vnir_thr, swir_thr)
            w_rel_scale[j, :], w_rel_chm_scale[j, :], a, b, c, d = weighting_lib2(cvxrel_mod[j, :], nwv)
        except Exception:
            #print('treat_library_cvx-->E')
            cvxabs_mod[j, :], cvxrel_mod[j, :], vnirmax[j], swirmax, posvnirmax[j], posswirmax[j] = numpy.zeros_like(
                arr[j, :]), numpy.ones_like(arr[j, :]), 0, 0, 0, 0
            continue
    return cvxabs_mod, cvxrel_mod, w_rel_scale, w_rel_chm_scale, vnirmax, swirmax


def treat_library_cvx_full_range(wv, data, neowave, vnir_thr=0.00, swir_thr=0.00):
    print('...calculating values for library endmembers...')
    arr, nwv = interpolate_generic1nmlib_nwave(wv, data, neowave, flag=0)
    # return arr,nwv
    cvxabs = numpy.zeros_like(arr)
    cvxrel = numpy.zeros_like(arr)
    cvxhull = numpy.zeros_like(arr)
    w_rel_chm_scale = numpy.zeros_like(arr)
    w_rel_scale = numpy.zeros_like(arr)
    cvxrel_mod = numpy.zeros_like(arr)
    cvxabs_mod = numpy.zeros_like(arr)
    posvnirmax = numpy.zeros((arr.shape[0]))
    posswirmax = numpy.zeros((arr.shape[0]))
    swirmax = numpy.zeros((arr.shape[0]))
    vnirmax = numpy.zeros((arr.shape[0]))
    for j in numpy.arange(0, arr.shape[0], 1):
        try:
            cvxabs[j, :], cvxrel[j, :], cvxhull[j, :] = cvx_hull(arr[j, :], nwv, cont_switch=1)
            cvxabs_mod[j, :], cvxrel_mod[j, :], vnirmax[j], swirmax, posvnirmax[j], posswirmax[j] = scrut_weigh3(
                cvxabs[j, :], cvxrel[j, :], nwv, vnir_thr, swir_thr)
            w_rel_scale[j, :], w_rel_chm_scale[j, :], a, b, c, d = weighting_lib2(cvxrel_mod[j, :], nwv)
        except Exception:
            #print('treat_library_cvx_full_range-->E')
            cvxabs[j, :], cvxrel[j, :], cvxhull[j, :] = numpy.zeros_like(arr[j, :]), numpy.ones_like(arr[j, :]), arr[j,
                                                                                                                 :]  # Please mind the colinearity!
    return cvxabs_mod, cvxrel_mod, w_rel_scale, w_rel_chm_scale, vnirmax, swirmax


# hull calculation Only!


def treat_library_cvx_full_range_lo(wv, data, neowave, vnir_thr=0.00, swir_thr=0.00):
    arr, nwv = interpolate_generic1nmlib_nwave(wv, data, neowave, flag=0)
    # return arr,nwv
    cvxabs = numpy.zeros_like(arr)
    cvxabsa = numpy.zeros_like(arr)  #
    cvxabsb = numpy.zeros_like(arr)  #
    cvxrel = numpy.zeros_like(arr)
    cvxhull = numpy.zeros_like(arr)
    cvxhullb = numpy.zeros_like(arr)  #
    cvxhullc = numpy.zeros_like(arr)  #
    w_rel_chm_scale = numpy.zeros_like(arr)
    w_rel_scale = numpy.zeros_like(arr)
    cvxrel_mod = numpy.zeros_like(arr)
    cvxabs_mod = numpy.zeros_like(arr)
    posvnirmax = numpy.zeros((arr.shape[0]))
    posswirmax = numpy.zeros((arr.shape[0]))
    swirmax = numpy.zeros((arr.shape[0]))
    vnirmax = numpy.zeros((arr.shape[0]))
    cvx_poshull = numpy.zeros_like(arr)
    for j in numpy.arange(0, arr.shape[0], 1):
        try:
            cvxabs[j, :], cvxrel[j, :], cvxhull[j, :] = cvx_hull(arr[j, :], nwv, cont_switch=1)
            cvxabs[j, :], cvxrel_mod[j, :], vnirmax[j], swirmax, posvnirmax[j], posswirmax[j] = scrut_weigh3(
                cvxabs[j, :], cvxrel[j, :], nwv, vnir_thr, swir_thr)  # cvxabsb
            w_rel_scale[j, :], w_rel_chm_scale[j, :], a, b, c, d = weighting_lib2(cvxrel_mod[j, :], nwv)
            wv1, spc1, hull1, hulllfin1, feinalpos1, relative1 = lo_hull(nwv, arr[j, :], w_rel_chm_scale[j,
                                                                                         :])  #####################NEU Reflectance Peaks
            # cvxhullb[j,:]=feinalpos1#
            # cvxhullc[j,:]=hulllfin1#
            cvxabs[j, :], cvxrel_mod[j, :], vnirmax[j], swirmax, posvnirmax[j], posswirmax[j] = scrut_weigh3(feinalpos1,
                                                                                                             relative1,
                                                                                                             nwv,
                                                                                                             vnir_thr,
                                                                                                             swir_thr)  #####################NEU Reflectance Peaks
            w_rel_scale[j, :], w_rel_chm_scale[j, :], a, b, c, d = weighting_lib2(cvxrel_mod[j, :],
                                                                                  nwv)  #####################NEU Reflectance Peaks
        except Exception:
            print('treat_library_cvx_full_range_lo-->E')
            cvxabs[j, :], cvxrel[j, :], cvxhull[j, :] = numpy.zeros_like(arr[j, :]), numpy.ones_like(arr[j, :]), arr[j,
                                                                                                                 :]  # Please mind the colinearity!
    return cvxabs_mod, cvxrel_mod, w_rel_scale, w_rel_chm_scale, vnirmax, swirmax  # ,cvxhull,cvxabsa,cvxabsb,cvxhullb,cvxhullc


#########
########Fitting Routines
###########


def fitting_cvx(wfrom, wto, data, libdat_rel_weighted, libdat_rel_chm_weighted, libdat_abs, vnir_thr=0.01,
                swir_thr=0.02, lib_flag=0, mix_minerals=6, fit_threshold=0.5):
    dshape2 = data.shape
    data = data.reshape(dshape2[0], dshape2[1] * dshape2[2])
    dshape = data.shape
    lshape = libdat_rel_weighted.shape
    correlat = numpy.zeros([lshape[0], dshape[1]])
    vnirdepthmat = numpy.zeros([dshape[1]])
    swirdepthmat = numpy.zeros([dshape[1]])
    vnirposmat = numpy.zeros([dshape[1]])
    swirposmat = numpy.zeros([dshape[1]])
    leastsquares = numpy.ones([lshape[0], dshape[1]]) * 0  # *-999
    bvlss = numpy.ones([lshape[0], dshape[1]]) * 0  # *-999
    bvlserr = numpy.ones([dshape[1]])  # *-999
    lsqerr = numpy.ones([dshape[1]])  # *-999
    astsum = numpy.zeros([dshape[1]])
    depthsum = numpy.zeros([dshape[1]])
    flsum = numpy.zeros([dshape[1]])
    allessum = numpy.zeros([dshape[1]])
    for j in numpy.arange(0, dshape[1], 1):
        output = interpolate_1nm_spectrum(wto, wfrom, data[:, j], flag=None)
        if numpy.sum(output == 0):
            rm_abs_dat = output
            rm_rel_dat = output
            hull_dat = output
            correlat[:, j] = numpy.zeros([lshape[0]])
            vnirdepthmat[j] = -1
            swirdepthmat[j] = -1
            vnirposmat[j] = -1
            swirposmat[j] = -1
            astsum[j] = -1
            depthsum[j] = -1
            flsum[j] = -1
            allessum[j] = -1
        else:
            try:
                rm_abs_dat, rm_rel_dat, hull_dat = cvx_uhull2(output, wto, cont_switch=1)
                absolutee, relativee, vnirdepthmat[j], swirdepthmat[j], vnirposmat[j], swirposmat[j] = scrut_weigh3(
                    rm_abs_dat, rm_rel_dat, wto, vnir_thr, swir_thr)
                w_rel_scale, w_rel_chm_scale, a, b, c, d = weighting_lib2(relativee, wto)
                astsum[j] = a
                depthsum[j] = b
                flsum[j] = c
                allessum[j] = d
                correlat[:, j] = corr(libdat_rel_weighted, w_rel_scale)
                numpy.nan_to_num(correlat[:, j])
                correlat[:, j][~numpy.isfinite(correlat[:, j])] = 0
                numpy.place(correlat[:, j], correlat[:, j] <= 0, 0)
            except Exception:
                pass
            try:
                bvlss[:, j], bvlserr[j] = unmixxx(libdat_abs, absolutee, correlat[:, j], thresh=0.5)
            except Exception:
                bvlserr[j] = 9999
    return correlat, bvlss, bvlserr, vnirposmat, vnirdepthmat, swirposmat, swirdepthmat, astsum, depthsum, flsum, allessum


def fitting_cvx_fullrange(wfrom, wto, data, libdat_rel_weighted, libdat_rel_chm_weighted, libdat_abs, vnir_thr=0.00,
                          swir_thr=0.00, lib_flag=0, mix_minerals=6, fit_threshold=0.5):
    print('...feature fitting and bvls...')
    dshape2 = data.shape
    data = data.reshape(dshape2[0], dshape2[1] * dshape2[2])
    dshape = data.shape
    lshape = libdat_rel_weighted.shape
    correlat = numpy.zeros([lshape[0], dshape[1]])
    vnirdepthmat = numpy.zeros([dshape[1]])
    swirdepthmat = numpy.zeros([dshape[1]])
    vnirposmat = numpy.zeros([dshape[1]])
    swirposmat = numpy.zeros([dshape[1]])
    leastsquares = numpy.ones([lshape[0], dshape[1]]) * 0  # *-999
    bvlss = numpy.ones([lshape[0], dshape[1]]) * 0  # *-999
    bvlserr = numpy.ones([dshape[1]])  # *-999
    lsqerr = numpy.ones([dshape[1]])  # *-999
    astsum = numpy.zeros([dshape[1]])
    depthsum = numpy.zeros([dshape[1]])
    flsum = numpy.zeros([dshape[1]])
    allessum = numpy.zeros([dshape[1]])
    for j in numpy.arange(0, dshape[1], 1):
        output = interpolate_1nm_spectrum(wto, wfrom, data[:, j], flag=None)
        if numpy.sum(output == 0):
            rm_abs_dat = output
            rm_rel_dat = output
            hull_dat = output
            correlat[:, j] = numpy.zeros([lshape[0]])
            vnirdepthmat[j] = -1
            swirdepthmat[j] = -1
            vnirposmat[j] = -1
            swirposmat[j] = -1
            astsum[j] = -1
            depthsum[j] = -1
            flsum[j] = -1
            allessum[j] = -1
        else:
            try:
                rm_abs_dat, rm_rel_dat, hull_dat = cvx_hull(output, wto, cont_switch=1)
                absolutee, relativee, vnirdepthmat[j], swirdepthmat[j], vnirposmat[j], swirposmat[j] = scrut_weigh3(
                    rm_abs_dat, rm_rel_dat, wto, vnir_thr, swir_thr)
                w_rel_scale, w_rel_chm_scale, a, b, c, d = weighting_lib2(relativee, wto)
                astsum[j] = a
                depthsum[j] = b
                flsum[j] = c
                allessum[j] = d
                correlat[:, j] = corr(libdat_rel_weighted, w_rel_scale)
                numpy.nan_to_num(correlat[:, j])
                correlat[:, j][~numpy.isfinite(correlat[:, j])] = 0
                numpy.place(correlat[:, j], correlat[:, j] <= 0, 0)
            except Exception:
                pass
            try:
                bvlss[:, j], bvlserr[j] = unmixxx(libdat_abs, absolutee, correlat[:, j], thresh=0.5)
            except Exception:
                bvlserr[j] = 9999
    return correlat, bvlss, bvlserr, vnirposmat, vnirdepthmat, swirposmat, swirdepthmat, astsum, depthsum, flsum, allessum


def fitting_cvx_fullrange_lo(wfrom, wto, data, libdat_rel_weighted, libdat_rel_chm_weighted, libdat_abs, vnir_thr,
                             swir_thr, lib_flag, mix_minerals, fit_threshold):
    dshape2 = data.shape
    data = data.reshape(dshape2[0], dshape2[1] * dshape2[2])
    dshape = data.shape
    lshape = libdat_rel_weighted.shape
    correlat = numpy.zeros([lshape[0], dshape[1]])
    vnirdepthmat = numpy.zeros([dshape[1]])
    swirdepthmat = numpy.zeros([dshape[1]])
    vnirposmat = numpy.zeros([dshape[1]])
    swirposmat = numpy.zeros([dshape[1]])
    leastsquares = numpy.ones([lshape[0], dshape[1]]) * 0  # *-999
    bvlss = numpy.ones([lshape[0], dshape[1]]) * 0  # *-999
    bvlserr = numpy.ones([dshape[1]])  # *-999
    lsqerr = numpy.ones([dshape[1]])  # *-999
    astsum = numpy.zeros([dshape[1]])
    depthsum = numpy.zeros([dshape[1]])
    flsum = numpy.zeros([dshape[1]])
    allessum = numpy.zeros([dshape[1]])
    for j in numpy.arange(0, dshape[1], 1):
        output = interpolate_1nm_spectrum(wto, wfrom, data[:, j], flag=None)
        if numpy.sum(output == 0):
            rm_abs_dat = output
            rm_rel_dat = output
            hull_dat = output
            correlat[:, j] = numpy.zeros([lshape[0]])
            vnirdepthmat[j] = -1
            swirdepthmat[j] = -1
            vnirposmat[j] = -1
            swirposmat[j] = -1
            astsum[j] = -1
            depthsum[j] = -1
            flsum[j] = -1
            allessum[j] = -1
        else:
            try:
                rm_abs_dat, rm_rel_dat, hull_dat = cvx_hull(output, wto, cont_switch=1)
                absolutee, relativee, vnirdepthmat[j], swirdepthmat[j], vnirposmat[j], swirposmat[j] = scrut_weigh3(
                    rm_abs_dat, rm_rel_dat, wto, vnir_thr, swir_thr)
                w_rel_scale, w_rel_chm_scale, a, b, c, d = weighting_lib2(relativee, wto)
            except Exception:
                bvlserr[j] = 9999
                rm_abs_dat = output
                rm_rel_dat = output
                hull_dat = output
                correlat[:, j] = numpy.zeros([lshape[0]])
                vnirdepthmat[j] = -1
                swirdepthmat[j] = -1
                vnirposmat[j] = -1
                swirposmat[j] = -1
                astsum[j] = -1
                depthsum[j] = -1
                flsum[j] = -1
                allessum[j] = -1
                pass
            try:
                wv1_bil, spc1_bil, hull1_bil, hulllfin1_bil, feinalpos1_bil, relative1_bil = lo_hull(wto, output,
                                                                                                     w_rel_chm_scale)  #####################NEU Reflectance Peaks#
                cvxabs_mod_bil, cvxrel_mod_bil, vnirmax_bil, swirmax_bil, posvnirmax_bil, posswirmax_bil = scrut_weigh3(
                    feinalpos1_bil, relative1_bil, wto, vnir_thr, swir_thr)  #####################NEU Reflectance Peaks
                w_rel_scale_bil, w_rel_chm_scale_bil, a1, b1, c1, d1 = weighting_lib2(cvxrel_mod_bil,
                                                                                      wto)  #####################NEU Reflectance Peaks
                astsum[j] = a1
                depthsum[j] = b1
                flsum[j] = c1
                allessum[j] = d1
                correlat[:, j] = corr(libdat_rel_weighted, w_rel_scale_bil)
                numpy.nan_to_num(correlat[:, j])
                correlat[:, j][~numpy.isfinite(correlat[:, j])] = 0
                numpy.place(correlat[:, j], correlat[:, j] <= 0, 0)
            except Exception:
                bvlserr[j] = 9999
                rm_abs_dat = output
                rm_rel_dat = output
                hull_dat = output
                correlat[:, j] = numpy.zeros([lshape[0]])
                vnirdepthmat[j] = -1
                swirdepthmat[j] = -1
                vnirposmat[j] = -1
                swirposmat[j] = -1
                astsum[j] = -1
                depthsum[j] = -1
                flsum[j] = -1
                allessum[j] = -1
            try:
                bvlss[:, j], bvlserr[j] = unmixxx(libdat_abs_bil, cvxabs_mod_bil, correlat[:, j], thresh=0.5)
            except Exception:
                bvlserr[j] = 9999
    return correlat, bvlss, bvlserr, vnirposmat, vnirdepthmat, swirposmat, swirdepthmat, astsum, depthsum, flsum, allessum


###
###End Fitting Routines
############

########
###Class color result functions
##########

def writiff(rgb, out):
    format = "GTiff"
    driver = gdal.GetDriverByName(format)
    h = numpy.shape(rgb)
    dst_ds = driver.Create(out, h[2], h[1], h[0], gdal.GDT_Byte)
    ka = 1
    while ka <= h[0]:
        hhh = ka - 1
        dst_ds.GetRasterBand(ka).WriteArray(rgb[hhh, :, :])
        ka += 1
    dst_ds = None


def reshreib(data, name, shp):
    print('...writing results to disk...')
    data = data.reshape(shp)
    schreibeBSQ(data, name)
    return None


def reshreib2d(data, name, shp):
    data = data.reshape(shp)
    schreibeBSQsingle(data, name)
    return None


def own_mix_corelation(corelate1, mix_minerals):
    shp = corelate1.shape
    corelate1[~numpy.isfinite(corelate1)] = 0
    # print numpy.max(corelate1)
    # print numpy.min(corelate1)
    ws = numpy.ones([mix_minerals, shp[1]]) * -999
    w_corrcoef = numpy.zeros([mix_minerals, shp[1]])
    for i in numpy.arange(0, shp[1], 1):
        zd = copy.deepcopy(corelate1[:, i])
        for j in numpy.arange(0, mix_minerals, 1):
            index = numpy.where(zd == numpy.max(zd))
            if numpy.max(zd) == 0:
                break
            else:
                if len(index[0]) > 1:
                    ind = index[0][0]
                else:
                    ind = index[0]
                ws[j, i] = ind
                w_corrcoef[j, i] = zd[ind]
                zd[ind] = 0
    return ws, w_corrcoef


def setzus(liste):
    liste = str(liste)
    liste = liste.replace('[', '{')
    liste = liste.replace(']', '}')
    liste = liste.replace('\'', '')
    return liste


def setzusdescript(liste):
    liste = str(liste)
    liste = liste.replace('[', '(')
    liste = liste.replace(']', ')')
    liste = liste.replace(',', ';')
    liste = liste.replace('\'', '')
    return liste


def loadmineral_colors(mintxt):
    with open(mintxt, 'r') as file:
        d = file.readlines()
    namen = []
    B = []
    G = []
    R = []
    index = []
    for i in enumerate(d):
        if i[0] == 0:
            continue
        ah = i[1].strip().split(',')
        # print ah
        namen.append(ah[0])
        R.append(ah[1].strip())
        G.append(ah[2].strip())
        B.append(ah[3].strip())
        index.append(i[0])
    B = numpy.array(B)
    G = numpy.array(G)
    R = numpy.array(R)
    index = numpy.array(index)
    index = numpy.arange(numpy.min(index) - 1, numpy.max(index), 1)
    return namen, index, R, G, B


def schreibefarbfile7(numpyarray, out, classfilename):
    obd = loadmineral_colors(classfilename)
    farbfile = numpy.stack((obd[2], obd[3], obd[4]), axis=-1)
    farbfile = farbfile.astype('uint8')
    sh = numpyarray.shape
    numpyarray = numpyarray.reshape(sh[0] * sh[1])
    farbe = numpy.zeros([sh[0] * sh[1], 3])
    for i in numpy.arange(0, sh[0] * sh[1], 1):
        if numpyarray[i] < 0:
            continue
        # print(numpyarray[i])
        farbe[i, :] = farbfile[int(numpyarray[i]), :]
    farbe = farbe.astype('uint8')
    farbe = farbe.reshape(sh[0], sh[1], 3)
    rgb = farbe
    format = "ENVI"
    driver = gdal.GetDriverByName(format)
    h = numpy.shape(rgb)
    dst_ds = driver.Create(out + '_geotiff.tif', h[2], h[1], h[0], gdal.GDT_Byte)
    ka = 1
    while ka <= h[0]:
        hhh = ka - 1
        dst_ds.GetRasterBand(ka).WriteArray(rgb[hhh, :, :])
        ka += 1
    dst_ds = None
    return rgb


##########
################
########################
#############################WRITE cOLORFILE
def schreibeBSQsingle_band_class_best_matchmat(numpyarray, out, classfilename):
    numpy.place(numpyarray, numpyarray < 0, 255)
    numpyarray = numpyarray.astype('uint8')
    format = "ENVI"
    driver = gdal.GetDriverByName(format)
    h = numpy.shape(numpyarray)
    dst_ds = driver.Create(out, h[1], h[0], 1, gdal.GDT_Byte)
    dst_ds.GetRasterBand(1).WriteArray(numpyarray)
    dst_ds = None
    unik_vals = numpy.unique(numpyarray)
    classes_numbers = len(unik_vals)
    ####
    obd = loadmineral_colors(classfilename)
    ####
    len_obd = len(obd[1])
    print('Total number of library entries = ', len_obd)
    ###
    print('Number of library endmembers present in the EnGeoMAP classification result = ', classes_numbers)
    ####
    description = []
    class_names = []
    class_lookup = []
    rgb = numpy.array([copy.deepcopy(numpyarray), copy.deepcopy(numpyarray), copy.deepcopy(numpyarray)])
    rgb *= 0
    for i in enumerate(obd[1]):
        if i[1] == 255:
            class_lookup.append('0' + ',' + '0' + ',' + '0')
            class_names.append('No_Fit_Possible')
            description.append('255=No_Fit_Possible')
            numpy.place(rgb[0, :, :], numpyarray[:, :] == 255, 0)
            numpy.place(rgb[1, :, :], numpyarray[:, :] == 255, 0)
            numpy.place(rgb[2, :, :], numpyarray[:, :] == 255, 0)
            break
        numpy.place(rgb[0, :, :], numpyarray[:, :] == i[1], int(obd[2][i[1]]))
        numpy.place(rgb[1, :, :], numpyarray[:, :] == i[1], int(obd[3][i[1]]))
        numpy.place(rgb[2, :, :], numpyarray[:, :] == i[1], int(obd[4][i[1]]))
        class_lookup.append(obd[2][i[1]] + ',' + obd[3][i[1]] + ',' + obd[4][i[1]])
        class_names.append(obd[0][i[1]].strip())
        description.append(str(i[1]) + '=' + obd[0][i[1]].strip())
    orighdr = return_header_list(out + '.hdr')
    description = setzusdescript(description)
    class_names = setzus(class_names)
    class_lookup = setzus(class_lookup)
    class_lookup = 'class lookup = ' + class_lookup + '\n'
    cnum = 'classes =' + str(len_obd) + '\n'
    description = 'description =' + '{' + description + '}' + '\n'
    class_names = 'class names =' + class_names + '\n'
    orighdr[5] = 'file type = ENVI Classification' + '\n'
    orighdr.insert(1, description)
    orighdr.append(cnum)
    orighdr.append(class_lookup)
    orighdr.append(class_names)
    with open(out + '.hdr', 'w') as file:
        file.writelines(orighdr)
    format = "GTiff"
    driver = gdal.GetDriverByName(format)
    h = numpy.shape(rgb)
    dst_ds = driver.Create(out + '_geotiff.tif', h[2], h[1], h[0], gdal.GDT_Byte)
    ka = 1
    while ka <= h[0]:
        hhh = ka - 1
        dst_ds.GetRasterBand(ka).WriteArray(rgb[hhh, :, :])
        ka += 1
    dst_ds = None
    return rgb


def geohtiff(rgb, out):
    format = "GTiff"
    driver = gdal.GetDriverByName(format)
    h = numpy.shape(rgb)
    dst_ds = driver.Create(out + '_segment_median_geotiff.tif', h[2], h[1], h[0], gdal.GDT_Byte)
    ka = 1
    while ka <= h[0]:
        hhh = ka - 1
        dst_ds.GetRasterBand(ka).WriteArray(rgb[hhh, :, :])
        ka += 1
    dst_ds = None


def own_mix_distance(corelate1, mix_minerals):
    shp = corelate1.shape
    corelate1[~numpy.isfinite(corelate1)] = 0
    ws = numpy.ones([mix_minerals, shp[1]]) * -999
    w_corrcoef = numpy.zeros([mix_minerals, shp[1]])
    for i in numpy.arange(0, shp[1], 1):
        zd = copy.deepcopy(corelate1[:, i])
        for j in numpy.arange(0, mix_minerals, 1):
            index = numpy.where(zd == numpy.min(zd))
            if numpy.min(zd) == 0:
                break
            else:
                if len(index[0]) > 1:
                    ind = index[0][0]
                else:
                    ind = index[0]
                ws[j, i] = ind
                w_corrcoef[j, i] = zd[ind]
                zd[ind] = 0
    return ws, w_corrcoef


def corr_colours(corrmat, colorfile, basename, shape_param, minerals=30, thresh=0.5):
    threshold_applied = copy.deepcopy(corrmat)
    numpy.place(threshold_applied, threshold_applied < thresh, 0)
    indexmat, maxcormat = own_mix_corelation(threshold_applied, minerals)
    indexmat = indexmat.reshape(minerals, shape_param[1], shape_param[2])
    maxcormat = maxcormat.reshape(minerals, shape_param[1], shape_param[2])
    # schreibeBSQ(maxcormat,basename+'_best_matches_')
    # schreibeBSQ(indexmat,basename+'_best_matches_indices')
    rgb = schreibeBSQsingle_band_class_best_matchmat(indexmat[0, :, :], basename + '_result', colorfile)
    indexmedian = signal.medfilt2d(indexmat[0, :, :], kernel_size=3)
    # schreibeBSQsingle(indexmedian,basename+'_median_filtered_best_match_index')
    # Optional median filtered
    # rgbm=schreibeBSQsingle_band_class_best_matchmat(indexmedian,basename+'_median_filtered_result',colorfile)
    # indexmedian2=signal.medfilt2d(indexmat[1,:,:],kernel_size=3)
    return rgb, indexmat  # ,rgbm


def corr_colours_unmix(corrmat, colorfile, basename, shape_param, minerals, thresh=0.00):
    threshold_applied = copy.deepcopy(corrmat)
    numpy.place(threshold_applied, threshold_applied < thresh, 0)
    indexmat, maxcormat = own_mix_corelation(threshold_applied, minerals)
    indexmat = indexmat.reshape(minerals, shape_param[1], shape_param[2])
    maxcormat = maxcormat.reshape(minerals, shape_param[1], shape_param[2])
    rgb = schreibeBSQsingle_band_class_best_matchmat(indexmat[0, :, :], basename + '_highest_abundance_result', colorfile)
    # schreibeBSQ(maxcormat,basename+'_highest_abundance_unmix_')
    # schreibeBSQ(indexmat,basename+'_highest_abundance_unmix_indices')
    indexmedian = signal.medfilt2d(indexmat[0, :, :], kernel_size=3)
    # schreibeBSQsingle(indexmedian,basename+'_median_filtered_best_match_index')
    # Optional median filtered
    # rgbm=schreibeBSQsingle_band_class_best_matchmat(indexmedian,basename+'_median_filtered_highest_abundance',colorfile)
    # indexmedian2=signal.medfilt2d(indexmat[1,:,:],kernel_size=3)
    return rgb, indexmat  # ,rgbm


def corr_colours_dist(corrmat, colorfile, basename, shape_param, minerals):
    threshold_applied = copy.deepcopy(corrmat)
    indexmat, maxcormat = own_mix_distance(threshold_applied, minerals)
    indexmat = indexmat.reshape(minerals, shape_param[1], shape_param[2])
    maxcormat = maxcormat.reshape(minerals, shape_param[1], shape_param[2])
    schreibeBSQ(maxcormat, basename + '_best_matches_')
    schreibeBSQ(indexmat, basename + '_best_matches_indices')
    rgb = schreibeBSQsingle_band_class_best_matchmat(indexmat[0, :, :], basename + '_result', colorfile)
    return rgb, indexmat


#########
#############
# End Corr Result Color Files

######
####File IO


def schreibeBSQ(numpyarray, out):
    format = "ENVI"
    driver = gdal.GetDriverByName(format)
    h = numpy.shape(numpyarray)
    dst_ds = driver.Create(out, h[2], h[1], h[0], gdal.GDT_Float32)
    ka = 1
    while ka <= h[0]:
        hhh = ka - 1
        dst_ds.GetRasterBand(ka).WriteArray(numpyarray[hhh, :, :])
        ka += 1
    dst_ds = None


def schreibeBSQ_int(numpyarray, out):
    format = "ENVI"
    driver = gdal.GetDriverByName(format)
    h = numpy.shape(numpyarray)
    dst_ds = driver.Create(out, h[2], h[1], h[0], gdal.GDT_Int16)
    ka = 1
    while ka <= h[0]:
        hhh = ka - 1
        dst_ds.GetRasterBand(ka).WriteArray(numpyarray[hhh, :, :])
        ka += 1
    dst_ds = None


def schreibeBSQsingle(numpyarray, out):
    format = "ENVI"
    driver = gdal.GetDriverByName(format)
    h = numpy.shape(numpyarray)
    dst_ds = driver.Create(out, h[1], h[0], 1, gdal.GDT_Float32)
    dst_ds.GetRasterBand(1).WriteArray(numpyarray)
    dst_ds = None


def own_mix_corelation(corelate1, mix_minerals):
    shp = corelate1.shape
    corelate1[~numpy.isfinite(corelate1)] = 0
    ws = numpy.ones([mix_minerals, shp[1]]) * -999
    w_corrcoef = numpy.zeros([mix_minerals, shp[1]])
    for i in numpy.arange(0, shp[1], 1):
        zd = copy.deepcopy(corelate1[:, i])
        for j in numpy.arange(0, mix_minerals, 1):
            index = numpy.where(zd == numpy.max(zd))
            if numpy.max(zd) == 0:
                break
            else:
                if len(index[0]) > 1:
                    ind = index[0][0]
                else:
                    ind = index[0]
                ws[j, i] = ind
                w_corrcoef[j, i] = zd[ind]
                zd[ind] = 0
    return ws, w_corrcoef


def own_mix_corelation2(corelate1, mix_minerals):
    shp = corelate1.shape
    corelate1[~numpy.isfinite(corelate1)] = 0
    ws = numpy.ones([mix_minerals, shp[1]]) * -999
    w_corrcoef = numpy.zeros([mix_minerals, shp[1]])
    for i in numpy.arange(0, shp[1], 1):
        zd = copy.deepcopy(corelate1[:, i])
        for j in numpy.arange(0, mix_minerals, 1):
            index = numpy.where(zd == numpy.max(zd))
            if numpy.max(zd) == 0:
                break
            if numpy.max(zd) == -999:
                break
            else:
                if len(index[0]) > 1:
                    ind = index[0][0]
                else:
                    ind = index[0]
                ws[j, i] = ind
                w_corrcoef[j, i] = zd[ind]
                zd[ind] = 0
    return ws, w_corrcoef


####
####End File IO
##########
############
############

def listing(path):  # listing all files in this directory, which ends with .hdr
    return [os.path.join(path, f) for f in os.listdir(path) if f.endswith(".hdr")]


def rewrite_headers(
        inputbildhdr):  # read orginal header and read map info and crs, create a new list, append map info and crs into empty list (L[]), write L into all hdr files
    pf = inputbildhdr.rfind('/')
    pfad = inputbildhdr[:pf]
    liste = listing(pfad)
    inputs = read_hdr_flt(inputbildhdr)
    L = []
    try:
        mapinfo = inputs.map_info
        mapinfo = 'map info={' + mapinfo + '}\n'
        L.append(mapinfo)
    except(AttributeError):
        print('No coordinate info was found in the input image data -> No coordinate info will be transferred to the classification results header files.')
        return -1
    try:
        crs = inputs.coordinate_system_string
        crs = 'coordinate system string={' + crs + '}\n'
        L.append(crs)
    except(AttributeError):
        print('No CRS Info was found.')
    for j in enumerate(liste):
        if j[1] == inputbildhdr:
            continue
        open(j[1], 'a').writelines(L)
    return None
>>>>>>> a4b51ab4
<|MERGE_RESOLUTION|>--- conflicted
+++ resolved
@@ -1,4 +1,3 @@
-<<<<<<< HEAD
 #!/usr/bin/env python3
 # -*- coding: utf-8 -*-
 """
@@ -12,7 +11,7 @@
     ---------------------
     Date                 : Juli 2019
     Copyright            : (C) 2019 by Christian Mielke
-    Email                : christian.mielke@gfz-potsdam.de
+    Email                : christian.mielke@gfz.de
 ***************************************************************************
 *                                                                         *
 *   This program is free software; you can redistribute it and/or modify  *
@@ -26,7 +25,7 @@
 EnGeoMAP Version 3.2
 Date: February 2023
 Author: Helge L. C. Daempfling
-Email: hdaemp@gfz-potsdam.de
+Email: hdaemp@gfz.de
 
 The following modifications to the EnGeoMAP 3.1 release were realized:
 
@@ -1394,1402 +1393,4 @@
         if j[1] == inputbildhdr:
             continue
         open(j[1], 'a').writelines(L)
-    return None
-=======
-#!/usr/bin/env python3
-# -*- coding: utf-8 -*-
-"""
-***************************************************************************
-    engeomap.py
-
-This is EnGeoMAP further information can be found in the following open acess publication:
-Mielke, C.; Rogass, C.; Boesche, N.; Segl, K.; Altenberger, U. 
-EnGeoMAP 2.0�Automated Hyperspectral Mineral Identification for the German EnMAP Space Mission. 
-Remote Sens. 2016, 8, 127. 
-    ---------------------
-    Date                 : Juli 2019
-    Copyright            : (C) 2019 by Christian Mielke
-    Email                : christian.mielke@gfz.de
-***************************************************************************
-*                                                                         *
-*   This program is free software; you can redistribute it and/or modify  *
-*   it under the terms of the GNU General Public License as published by  *
-*   the Free Software Foundation; either version 2 of the License, or     *
-*   (at your option) any later version.                                   *
-*                                                                         *
-***************************************************************************
-
-Changelog
-EnGeoMAP Version 3.2
-Date: February 2023
-Author: Helge L. C. Daempfling
-Email: hdaemp@gfz.de
-
-The following modifications to the EnGeoMAP 3.1 release were realized:
-
-- console output added and modified to indicate stage of
-calculations of EnGeoMAP.
-
-- data output names were changed for more clarity
-(see algorithms.py)
-
-"""
-
-import copy
-import os
-
-import numpy
-from osgeo import gdal
-from osgeo import gdalnumeric
-from scipy import interpolate
-from scipy import ndimage
-from scipy import optimize
-from scipy import signal
-from scipy import spatial
-
-# from engeomap import APP_DIR
-
-
-##### I need this to parse header inforation:
-###########
-def return_header(filename):
-    with open(filename, 'r') as file:
-        h = file.readlines()
-    j = []
-    g = ''
-    for i in h:
-        i = i.replace('\n', '')
-        i = i.replace('\r\n', '')
-        g = g + i
-        if ('{' and '}' in g) or ('=' and '{' not in g):
-            j.append(g)
-            g = ''
-    return j
-
-
-def return_header_list(filename):
-    with open(filename, 'r') as file:
-        h = file.readlines()
-    j = []
-    g = ''
-    for i in h:
-        g = g + i
-        if ('{' and '}' in g) or ('=' and '{' not in g):
-            j.append(g)
-            g = ''
-    return j
-
-
-def splitter_hd(liste):
-    hd_liste = {}
-    prp = []
-    val = []
-    for i in liste:
-        if '=' in i:
-            i = i.replace('{', '')
-            i = i.replace('}', '')
-            i = i.replace('\r', '')
-            i = i.replace('\r\n', '')
-            i = i.replace('\n', '')
-            i = i.strip()
-            i = i.split('=')
-            i[0] = i[0].strip()
-            i[1] = i[1].strip()
-            prp.append(i[0])
-            val.append(i[1])
-            hd_liste.update({i[0]: i[1]})
-    w = hd_liste.keys()
-    return hd_liste, w, prp, val
-
-
-def splitter_hd2(liste):
-    hd_liste = {}
-    prp = []
-    val = []
-    for i in liste:
-        if '=' in i:
-            i = i.replace('{', '')
-            i = i.replace('}', '')
-            i = i.replace('\r', '')
-            i = i.replace('\r\n', '')
-            i = i.replace('\n', '')
-            i = i.strip()
-            i = i.split('=')
-            i[0] = i[0].strip()
-            i[1] = i[1].strip()
-            prp.append(i[0])
-            try:
-                val.append(float(i[1]))
-            except(ValueError):
-                val.append(i[1])
-            hd_liste.update({i[0]: i[1]})
-    w = hd_liste.keys()
-    return hd_liste, w, prp, val
-
-
-class read_hdr(object):
-    def __init__(self, filename=None):
-        if type(filename) == str:
-            self.filename = filename
-            self.r_h = return_header(self.filename)
-            self.obj = splitter_hd(self.r_h)
-            self.li = self.obj[1]
-            self.di = self.obj[0]
-            self.prp = self.obj[2]
-            self.val = self.obj[3]
-            for i in self.li:
-                setattr(self, i.replace(' ', '_'), self.di.get(i))
-
-    def make_liste_w(self):
-        pass
-
-
-def str2npar(string):
-    ah = string.split(',')
-    data = numpy.asarray(ah)
-    data = data.astype(float)
-    return data
-
-
-class read_hdr_flt(object):  # Read in Header and give its values back as floats
-    def __init__(self, filename=None):
-        if type(filename) == str:
-            self.filename = filename
-            self.r_h = return_header(self.filename)
-            self.obj = splitter_hd(self.r_h)
-            self.li = self.obj[1]
-            self.di = self.obj[0]
-            self.prp = self.obj[2]
-            self.val = self.obj[3]
-            for i in self.li:
-                try:
-                    setattr(self, i.replace(' ', '_'), float(self.di.get(i)))
-                except(ValueError):
-                    setattr(self, i.replace(' ', '_'), self.di.get(i))
-            try:
-                self.wavelength
-                if type(self.wavelength) == str:
-                    self.wavelength = str2npar(self.wavelength)
-            except(AttributeError):
-                pass
-            try:
-                self.Wavelength
-                if type(self.Wavelength) == str:
-                    self.Wavelength = str2npar(self.Wavelength)
-            except(AttributeError):
-                pass
-            try:
-                self.fwhm
-                if type(self.fwhm) == str:
-                    self.fwhm = str2npar(self.fwhm)
-            except(AttributeError):
-                pass
-            try:
-                self.bbl
-                if type(self.bbl) == str:
-                    self.bbl = str2npar(self.bbl)
-            except(AttributeError):
-                pass
-
-    def make_liste_w(self):
-        pass
-
-
-########################
-############################
-# Header Parsing FInished!
-###############################
-
-#########I need these functions to prepare the data
-################
-
-
-def check_load_data(bild):
-    bildh = os.path.basename(bild)
-    print('...loading '+bildh)
-    try:
-        data = gdalnumeric.LoadFile(bild)
-    except Exception:
-        print("No data load possible! Please check the Files and headers (.hdr)!")
-        print("EnGeoMAP execution halted! Please restart the Application.")
-    data = data.astype(float)
-    if '.' in bild:
-        bild = bild.split('.')[0]
-    hdd = read_hdr_flt(bild + '.hdr')
-    try:
-        wavelength = hdd.wavelength
-    except AttributeError:
-        wavelength = hdd.Wavelength
-    if numpy.max(wavelength) < 30:
-        wavelength *= 1000
-    if numpy.max(data) < 10:
-        print("The image data will be scaled x10k for processing.")
-        data *= 10000.0
-    maxx = numpy.trunc(numpy.max(wavelength))
-    minn = numpy.trunc(numpy.min(wavelength))
-    nwav1nm = numpy.arange(minn, maxx, 1)
-    return wavelength, nwav1nm, data
-
-def compare_wavelengths(wvlib, wvbild):
-    print('...comparing wavelengths...')
-    minbild = wvbild.min()
-    maxbild = wvbild.max()
-    minlib = wvlib.min()
-    maxlib = wvlib.max()
-    if minlib <= minbild:
-        minn = minbild
-        minflag = 1
-    else:
-        minn = minlib
-        minflag = 0
-    if maxlib <= maxbild:
-        maxx = maxbild
-        maxflag = 0
-    else:
-        maxx = maxlib
-        maxflag = 1
-    if maxflag == 1 and minflag == 1:
-        print('Spectral range of image data and library is matching: No clipping needed.')
-    else:
-        print('Spectral range of image data larger than the used library entries: Data must be be clipped!')
-    return minn, maxx, minflag, maxflag
-
-
-# returns shortest intersecting wvl rage for 1nm interpolation
-
-def prep_1nm_interpol_intersect(minn, maxx, minflag, maxflag, w1nmlib, w1nmbild):
-    print('...interpolating...')
-    if minflag * maxflag == 1:
-        maximum = numpy.max(w1nmbild)
-        minimum = numpy.min(w1nmbild)
-    elif minflag == 1 and maxflag == 0:
-        minimum = numpy.min(w1nmbild)
-        maximum = numpy.max(w1nmlib)
-    elif minflag == 0 and maxflag == 1:
-        minimum = numpy.max(w1nmbild)
-        maximum = numpy.min(w1nmlib)
-    elif minflag == 0 and maxflag == 0:
-        maximum = numpy.max(w1nmlib)
-        minimum = numpy.min(w1nmlib)
-    return numpy.arange(minimum, maximum, 1)
-
-
-#########
-##########Data Preparation Finished
-##################
-
-###
-# misc interpolation functions for the spectra:
-#########
-
-def interpolate_generic1nmlib(wv, data):
-    neowave = numpy.arange(numpy.trunc(min(wv)), numpy.trunc(max(wv)), 1)
-    arr = numpy.zeros([data.shape[0], len(neowave)])
-    for j in numpy.arange(0, data.shape[0], 1):
-        interpolator = interpolate.splrep(wv, data[j, :], s=0)
-        arr[j, :] = interpolate.splev(neowave, interpolator, der=0)
-    return arr, neowave
-
-
-def interpolate_1nm_spectrum(wvto, wvfrom, data, flag=None):
-    wvid = numpy.unique(wvfrom, return_index=True)
-    wvfrom = wvfrom[wvid[1]]
-    data = data[wvid[1]]
-    if (flag == 1) & (numpy.max(wvto < 1290)):
-        output = numpy.ones([len(wvto)], dtype='float')
-        interpolator = interpolate.splrep(wvfrom, data, s=0)
-        output = interpolate.splev(wvto, interpolator, der=0)
-        return output  # ,wvto,wvfrom
-    if (flag != 1) & (numpy.max(wvto < 1290)):
-        output = numpy.ones([len(wvto)], dtype='float')
-        interpolator = interpolate.splrep(wvfrom, data, s=0)
-        output = interpolate.splev(wvto, interpolator, der=0)
-        return output  # ,wvto,wvfrom
-    elif (flag == 1):
-        output = numpy.ones([len(wvto)], dtype='float')
-        interpolator = interpolate.splrep(wvfrom, data, s=0)
-        output = interpolate.splev(wvto, interpolator, der=0)
-        return output  # ,wvto,wvfrom
-    if (flag != 1) & (numpy.max(wvto > 2100)):
-        output = numpy.ones([len(wvto)], dtype='float')
-        # Wasserbanden:
-        f1 = [1290, 1450]
-        f2 = [1750, 2010]
-        vnir = numpy.where(wvfrom < f1[0])[0]
-        swir1 = numpy.where((wvfrom > f1[1]) & (wvfrom < f2[0]))[0]
-        swir2 = numpy.where(wvfrom > f2[1])[0]
-        gapwave1 = (wvfrom[swir1[0]] - wvfrom[vnir[-1]]) / 2 + wvfrom[vnir[-1]]
-        gapwave2 = (wvfrom[swir2[0]] - wvfrom[swir1[-1]]) / 2 + wvfrom[swir1[-1]]
-        gapref1 = (data[vnir[-1]] / 2 + data[swir1[0]] / 2) / 2
-        gapref2 = (data[swir1[-1]] / 2 + data[swir2[0]] / 2) / 2
-        wv_from_neo = numpy.concatenate(
-            (wvfrom[vnir], numpy.insert(wvfrom[swir1], 0, gapwave1), numpy.insert(wvfrom[swir2], 0, gapwave2)))
-        data_neo = numpy.concatenate(
-            (data[vnir], numpy.insert(data[swir1], 0, gapref1), numpy.insert(data[swir2], 0, gapref2)))
-        interpolator = interpolate.splrep(wv_from_neo, data_neo, s=0)
-        output = interpolate.splev(wvto, interpolator, der=0)
-        return output  # ,wvto,wv_from_neo
-    if (flag != 1) & (numpy.max(wvto < 1750)):
-        output = numpy.ones([len(wvto)], dtype='float')
-        # Wasserbanden:
-        f1 = [1290, 1450]
-        vnir = numpy.where(wvfrom < f1[0])[0]
-        swir1 = numpy.where((wvfrom > f1[1]))[0]
-        gapwave1 = (wvfrom[swir1[0]] - wvfrom[vnir[-1]]) / 2 + wvfrom[vnir[-1]]
-        gapref1 = (data[vnir[-1]] / 2 + data[swir1[0]] / 2) / 2
-        wv_from_neo = numpy.concatenate((wvfrom[vnir], numpy.insert(wvfrom[swir1], 0, gapwave1)))
-        data_neo = numpy.concatenate((data[vnir], numpy.insert(data[swir1], 0, gapref1)))
-        interpolator = interpolate.splrep(wv_from_neo, data_neo, s=0)
-        output = interpolate.splev(wvto, interpolator, der=0)
-        return output  # ,wvto,wv_from_neo
-    else:
-        #print("Error expected spectral library data (2d mat)")
-        return None
-
-
-def interpolate_generic1nmlib_nwave(wv, data, neowave, flag=0):
-    # neowave=numpy.arange(numpy.trunc(min(wv)),numpy.trunc(max(wv)),1)
-    arr = numpy.zeros([data.shape[0], len(neowave)])
-    for j in numpy.arange(0, data.shape[0], 1):
-        arr[j, :] = interpolate_1nm_spectrum(neowave, wv, data[j, :], flag)
-    return arr, neowave
-
-
-def interpolate_generic1nmlib_unique(wv, data):
-    wvid = numpy.unique(wv, return_index=True)
-    # return wvid
-    wv = wv[wvid[1]]
-    data = data[:, wvid[1]]
-    neowave = numpy.arange(numpy.trunc(min(wv)), numpy.trunc(max(wv)) + 1, 1)
-    arr = numpy.zeros([data.shape[0], len(neowave)])
-    for j in numpy.arange(0, data.shape[0], 1):
-        interpolator = interpolate.splrep(wv, data[j, :], s=0)
-        arr[j, :] = interpolate.splev(neowave, interpolator, der=0)
-    return arr, neowave
-
-
-def prephdr(hdrobj):
-    fg = []
-    fg.append('bbl={' + hdrobj.bbl + '}\n')
-    try:
-        fg.append('wavelength={' + hdrobj.Wavelength + '}\n')
-    except AttributeError:
-        fg.append('wavelength={' + hdrobj.wavelength + '}\n')
-    return fg
-
-
-########
-# End Misc Interpolation Functions
-####
-
-####
-######Cvx Hull
-##########
-
-
-def cvx_uhull2(spc, wv, cont_switch=0):
-    aux = numpy.zeros([len(wv), 2])
-    aux[:, 0] = wv
-    aux[:, 1] = spc
-    objec = spatial.ConvexHull(aux)
-    vert = objec.vertices
-    delta = numpy.unique(vert)
-    punt = numpy.interp(wv[delta], [wv[0], wv[-1]], [spc[0], spc[-1]])
-    minus = spc[delta] - punt
-    avas = numpy.where(minus >= 0)  #
-    a1 = spc[delta[avas]]
-    a2 = wv[delta[avas]]
-    hullfinal = numpy.interp(wv, a2, a1)
-    rmrel = numpy.nan_to_num(spc / hullfinal)
-    rmabs = numpy.nan_to_num(hullfinal - spc)
-    numpy.place(rmrel, rmrel > 1, 1)
-    numpy.place(rmrel, rmrel < 0, 0)
-    numpy.place(rmabs, rmabs < 0, 0)
-    if cont_switch == 1:
-        return rmabs, rmrel, hullfinal
-    if cont_switch == 0:
-        return rmabs, rmrel
-
-
-def cvx_uhull3(spc, wv):
-    aux = numpy.zeros([len(wv), 2])
-    aux[:, 0] = wv
-    aux[:, 1] = spc
-    objec = spatial.ConvexHull(aux)
-    vert = objec.vertices
-    delta = numpy.unique(vert)
-    punt = numpy.interp(wv[delta], [wv[0], wv[-1]], [spc[0], spc[-1]])
-    minus = spc[delta] - punt
-    avas = numpy.where(minus >= 0)
-    a1 = spc[delta[avas]]
-    a2 = wv[delta[avas]]
-    hullfinal = numpy.interp(wv, a2, a1)
-    return hullfinal
-
-def sortierer(wv, wve):
-    if wv[0] > wve:
-        return 0, 0
-    else:
-        minni = numpy.argmin(numpy.abs(numpy.abs((numpy.ones_like(wv) * wve) - wv)))
-        minimum = wv[minni]
-        return 1, minimum, minni
-    return 0, 0
-
-
-def getrange(wv):
-    schulterliste = [1300, 1450, 1800, 2010]
-    indices = []
-    minima = []
-    for j in enumerate(schulterliste):
-        d = sortierer(wv, j[1])
-        if len(d) == 2:
-            continue
-        if len(d) > 2:
-            indices.append(d[2])
-            minima.append(d[1])
-    return numpy.asarray([indices, minima])
-
-def generic_1nm_data_feat_grabber(lneo, rneo, spec, wave):
-    ww = numpy.where((wave >= lneo) & (wave <= rneo))
-    return ww, spec[ww], wave[ww]
-
-
-def cvx_hull(daten, wv, cont_switch=0):
-    wv1 = copy.deepcopy(wv)
-    schp = getrange(wv)
-    indices = schp[0, :]
-    well = schp[1, :]
-    if len(well) == 4:
-        vnirds = generic_1nm_data_feat_grabber(wv[0], schp[1, 0], daten, wv1)
-        swir1ds = generic_1nm_data_feat_grabber(schp[1, 1], schp[1, 2], daten, wv1)
-        swir2ds = generic_1nm_data_feat_grabber(schp[1, 1], wv1[-1], daten, wv1)
-        vnirhull = cvx_uhull3(vnirds[1], vnirds[2])
-        swir1hull = cvx_uhull3(swir1ds[1], swir1ds[2])
-        swir2hull = cvx_uhull3(swir2ds[1], swir2ds[2])
-        wavv = numpy.concatenate([vnirds[2], swir1ds[2], swir2ds[2]])
-        huell = numpy.concatenate([vnirhull, swir1hull, swir2hull])
-        hullfinal = numpy.interp(wv, wavv, huell)
-        rmrel = numpy.nan_to_num(daten / hullfinal)
-        rmabs = numpy.nan_to_num(hullfinal - daten)
-        numpy.place(rmrel, rmrel > 1, 1)
-        numpy.place(rmrel, rmrel < 0, 0)
-        numpy.place(rmabs, rmabs < 0, 0)
-    else:
-        print('we need the full spectrum with full swir and not only a part')
-    if cont_switch == 1:
-        return rmabs, rmrel, hullfinal
-    if cont_switch == 0:
-        return rmabs, rmrel
-
-
-def cvx_hull_oclip(wv, daten):
-    wv1 = copy.deepcopy(wv)
-    schp = getrange(wv)
-    indices = schp[0, :]
-    well = schp[1, :]
-    if len(well) == 4:
-        vnirds = generic_1nm_data_feat_grabber(wv[0], schp[1, 0], daten, wv1)
-        swir1ds = generic_1nm_data_feat_grabber(schp[1, 1], schp[1, 2], daten, wv1)
-        swir2ds = generic_1nm_data_feat_grabber(schp[1, 1], wv1[-1], daten, wv1)
-        vnirhull = cvx_uhull3(vnirds[1], vnirds[2])
-        swir1hull = cvx_uhull3(swir1ds[1], swir1ds[2])
-        swir2hull = cvx_uhull3(swir2ds[1], swir2ds[2])
-        wavv = numpy.concatenate([vnirds[2], swir1ds[2], swir2ds[2]])
-        huell = numpy.concatenate([vnirhull, swir1hull, swir2hull])
-        outp = numpy.interp(wv, wavv, huell)
-    return outp
-
-
-#########
-############
-########
-
-
-###
-###Calculate Feature Weights for EnGEoMAP
-##########
-
-def weighting_lib2(rm_rel, wav):
-    w = copy.deepcopy(rm_rel)
-    ww = copy.deepcopy(rm_rel)
-    fwhm = wav - numpy.roll(wav, 1)
-    fwhm[0] = fwhm[1]
-    if numpy.sum(w) == 0:
-        ww *= 0
-        return w, ww
-    lbls, nlbl = ndimage.label(w)
-    nlbl = numpy.arange(1, nlbl + 1, 1)
-    flvec = []
-    depthvec = []
-    lenvec = []
-    for i in enumerate(nlbl):
-        indices = numpy.where(lbls == i[1])
-        s = w[indices]
-        t = fwhm[indices]
-        lenvec.append(len(s))
-        depthvec.append(numpy.max(s))
-        flvec.append(numpy.sum(numpy.multiply(t, s)))
-    lenvec = numpy.array(lenvec)
-    depthvec = numpy.array(depthvec)
-    flvec = numpy.array(flvec)
-    ast = depthvec / lenvec
-    lensum = numpy.sum(lenvec)  # neos
-    astsum = numpy.sum(ast)
-    ast /= astsum
-    depthsum = numpy.sum(depthvec)
-    flsum = numpy.sum(flvec)
-    flvec /= flsum
-    depthvec /= depthsum
-    alles = (ast + flvec + depthvec) / 3.0
-    allessum = numpy.sum(alles)
-    alles /= allessum
-    for j in enumerate(nlbl):
-        ind = numpy.where(lbls == j[1])
-        w[ind] = w[ind] * alles[j[0]]
-        ww[ind] = ww[ind] * alles[j[0]]
-    return w, ww, astsum, depthsum, flsum, allessum
-
-
-# check features
-
-def scrut_weigh3(rm_abs, rm_rel, wav, vnir_thr, swir_thr):
-    r_abs = copy.deepcopy(rm_abs)
-    r_rel = copy.deepcopy(rm_rel)
-    r_abs_mod = copy.deepcopy(rm_abs)
-    fwhm = wav - numpy.roll(wav, 1)
-    fwhm[0] = fwhm[1]
-    vnirmax = 0
-    swirmax = 0
-    if numpy.sum(r_rel) == 0:
-        return r_rel, r_rel, vnirmax, swirmax
-    lbls, nlbl = ndimage.label(r_abs)
-    nlbl = numpy.arange(1, nlbl + 1, 1)
-    for i in enumerate(nlbl):
-        indices = numpy.where(lbls == i[1])
-        s = r_abs[indices]
-        t = wav[indices]
-        if numpy.min(t) < 1000:
-            threshold = vnir_thr * 10000
-        if numpy.min(t) >= 1000:
-            threshold = swir_thr * 10000
-        maxi = numpy.max(s)
-        wasserband1 = numpy.where((t >= 1290) & (t <= 1450))[0]
-        wasserband2 = numpy.where((t >= 1750) & (t <= 2010))[0]
-        if len(wasserband1) != 0:
-            r_abs_mod[indices] = numpy.zeros([len(indices)])
-            r_rel[indices] = numpy.ones([len(indices)])
-        if len(wasserband2) != 0:
-            r_abs_mod[indices] = numpy.zeros([len(indices)])
-            r_rel[indices] = numpy.ones([len(indices)])
-        if maxi <= threshold:
-            r_abs_mod[indices] = numpy.zeros([len(indices)])
-            r_rel[indices] = numpy.ones([len(indices)])
-    r_rel = numpy.ones([len(r_rel)]) - r_rel
-    if numpy.max(wav) <= 1250:
-        r_abs_mod_vnir = numpy.where(wav < 1250)[0]
-        vnirmax = numpy.max(r_abs_mod[r_abs_mod_vnir])
-        vnirargmax = numpy.argmax(r_abs_mod[r_abs_mod_vnir])
-        posvnirmax = wav[r_abs_mod_vnir][vnirargmax]
-        posswirmax = 0
-        swirargmax = 0
-        swirmax = 0
-    if numpy.max(wav) >= 1250:
-        r_abs_mod_vnir = numpy.where(wav < 1250)[0]
-        r_abs_mod_swir = numpy.where(wav >= 1250)[0]
-        vnirmax = numpy.max(r_abs_mod[r_abs_mod_vnir])
-        vnirargmax = numpy.argmax(r_abs_mod[r_abs_mod_vnir])
-        swirmax = numpy.max(r_abs_mod[r_abs_mod_swir])
-        swirargmax = numpy.argmax(r_abs_mod[r_abs_mod_swir])
-        posvnirmax = wav[r_abs_mod_vnir][vnirargmax]
-        posswirmax = wav[r_abs_mod_swir][swirargmax]
-    return r_abs_mod, r_rel, vnirmax, swirmax, posvnirmax, posswirmax
-
-def corr(libdat_rel_weighted, w_rel_scale):
-    sz = numpy.corrcoef(numpy.concatenate((libdat_rel_weighted, w_rel_scale[numpy.newaxis, :])))
-    correlate = sz[-1, :-1]
-    correlate = numpy.nan_to_num(correlate)
-    return correlate
-
-
-def unmixxx(crmlib, spec, corrcoeffs, thresh=0.5):
-    dff = numpy.zeros_like(corrcoeffs)
-    dff = dff * -9999
-    index = numpy.where(corrcoeffs >= thresh)
-    index = index[0]
-    dff[index], residuum = optimize.nnls(crmlib[index, :].T, spec)
-    return dff, residuum
-
-
-##########End Feature Weights
-#############
-#####
-# input wavelength and spectrum in new resolution and abs weighted spectrum
-
-def lo_hull(wv, spc, absolute, thr=0.0001):
-    msk = numpy.where(absolute <= thr, 0, 1)
-    absolute *= msk
-    lbls, nlbl = ndimage.label(absolute)
-    nlbl = numpy.arange(1, nlbl + 1, 1)
-    dada = []
-    wb = []
-    dada.append(wv[0])
-    wb.append(spc[0])
-    for i in enumerate(nlbl):
-        indices = numpy.where(lbls == i[1])
-        s = absolute[indices]
-        t = wv[indices]
-        spp = spc[indices]
-        sd = numpy.argmax(s)
-        dada.append(t[sd])
-        wb.append(spp[sd])
-    dada.append(wv[-1])
-    wb.append(spc[-1])
-    dadan = numpy.asarray(dada)
-    wbn = numpy.asarray(wb)
-    hull = numpy.interp(wv, dadan, wbn)
-    minn = spc - hull
-    negmsk = numpy.where(minn < 0, 1, 0)
-    minnn = minn * negmsk
-    minnn = numpy.abs(minnn)
-    lbls, nlbl = ndimage.label(minnn)
-    nlbl = numpy.arange(1, nlbl + 1, 1)
-    for i in enumerate(nlbl):
-        indices = numpy.where(lbls == i[1])
-        s = minnn[indices]
-        t = wv[indices]
-        spp = spc[indices]
-        sd = numpy.argmax(s)
-        dada.append(t[sd])
-        wb.append(spp[sd])
-    hullx = numpy.asarray(dada)
-    hully = numpy.asarray(wb)
-    argh1 = numpy.argsort(hullx)
-    hullneox = hullx[argh1]
-    hullneoy = hully[argh1]
-    hulllfin = numpy.interp(wv, hullneox, hullneoy)
-    feinalpos = numpy.nan_to_num(spc - hulllfin)  # absolute removal
-    norms = numpy.nan_to_num(hulllfin / spc)  # relative removal
-    numpy.place(norms, norms > 1, 1)
-    numpy.place(norms, norms < 0, 0)
-    numpy.place(feinalpos, feinalpos < 0, 0)
-    relative = norms
-    return wv, spc, hull, hulllfin, feinalpos, relative
-
-
-def treat_library_cvx(wv, data, neowave, vnir_thr=0.01, swir_thr=0.02):
-    arr, nwv = interpolate_generic1nmlib_nwave(wv, data, neowave, flag=0)
-    cvxabs = numpy.zeros_like(arr)
-    cvxrel = numpy.zeros_like(arr)
-    cvxhull = numpy.zeros_like(arr)
-    w_rel_chm_scale = numpy.zeros_like(arr)
-    w_rel_scale = numpy.zeros_like(arr)
-    cvxrel_mod = numpy.zeros_like(arr)
-    cvxabs_mod = numpy.zeros_like(arr)
-    posvnirmax = numpy.zeros((arr.shape[0]))
-    posswirmax = numpy.zeros((arr.shape[0]))
-    swirmax = numpy.zeros((arr.shape[0]))
-    vnirmax = numpy.zeros((arr.shape[0]))
-    for j in numpy.arange(0, arr.shape[0], 1):
-        try:
-            cvxabs[j, :], cvxrel[j, :], cvxhull[j, :] = cvx_uhull2(arr[j, :], nwv, cont_switch=1)
-            cvxabs_mod[j, :], cvxrel_mod[j, :], vnirmax[j], swirmax, posvnirmax[j], posswirmax[j] = scrut_weigh3(
-                cvxabs[j, :], cvxrel[j, :], nwv, vnir_thr, swir_thr)
-            w_rel_scale[j, :], w_rel_chm_scale[j, :], a, b, c, d = weighting_lib2(cvxrel_mod[j, :], nwv)
-        except Exception:
-            #print('treat_library_cvx-->E')
-            cvxabs_mod[j, :], cvxrel_mod[j, :], vnirmax[j], swirmax, posvnirmax[j], posswirmax[j] = numpy.zeros_like(
-                arr[j, :]), numpy.ones_like(arr[j, :]), 0, 0, 0, 0
-            continue
-    return cvxabs_mod, cvxrel_mod, w_rel_scale, w_rel_chm_scale, vnirmax, swirmax
-
-
-def treat_library_cvx_full_range(wv, data, neowave, vnir_thr=0.00, swir_thr=0.00):
-    print('...calculating values for library endmembers...')
-    arr, nwv = interpolate_generic1nmlib_nwave(wv, data, neowave, flag=0)
-    # return arr,nwv
-    cvxabs = numpy.zeros_like(arr)
-    cvxrel = numpy.zeros_like(arr)
-    cvxhull = numpy.zeros_like(arr)
-    w_rel_chm_scale = numpy.zeros_like(arr)
-    w_rel_scale = numpy.zeros_like(arr)
-    cvxrel_mod = numpy.zeros_like(arr)
-    cvxabs_mod = numpy.zeros_like(arr)
-    posvnirmax = numpy.zeros((arr.shape[0]))
-    posswirmax = numpy.zeros((arr.shape[0]))
-    swirmax = numpy.zeros((arr.shape[0]))
-    vnirmax = numpy.zeros((arr.shape[0]))
-    for j in numpy.arange(0, arr.shape[0], 1):
-        try:
-            cvxabs[j, :], cvxrel[j, :], cvxhull[j, :] = cvx_hull(arr[j, :], nwv, cont_switch=1)
-            cvxabs_mod[j, :], cvxrel_mod[j, :], vnirmax[j], swirmax, posvnirmax[j], posswirmax[j] = scrut_weigh3(
-                cvxabs[j, :], cvxrel[j, :], nwv, vnir_thr, swir_thr)
-            w_rel_scale[j, :], w_rel_chm_scale[j, :], a, b, c, d = weighting_lib2(cvxrel_mod[j, :], nwv)
-        except Exception:
-            #print('treat_library_cvx_full_range-->E')
-            cvxabs[j, :], cvxrel[j, :], cvxhull[j, :] = numpy.zeros_like(arr[j, :]), numpy.ones_like(arr[j, :]), arr[j,
-                                                                                                                 :]  # Please mind the colinearity!
-    return cvxabs_mod, cvxrel_mod, w_rel_scale, w_rel_chm_scale, vnirmax, swirmax
-
-
-# hull calculation Only!
-
-
-def treat_library_cvx_full_range_lo(wv, data, neowave, vnir_thr=0.00, swir_thr=0.00):
-    arr, nwv = interpolate_generic1nmlib_nwave(wv, data, neowave, flag=0)
-    # return arr,nwv
-    cvxabs = numpy.zeros_like(arr)
-    cvxabsa = numpy.zeros_like(arr)  #
-    cvxabsb = numpy.zeros_like(arr)  #
-    cvxrel = numpy.zeros_like(arr)
-    cvxhull = numpy.zeros_like(arr)
-    cvxhullb = numpy.zeros_like(arr)  #
-    cvxhullc = numpy.zeros_like(arr)  #
-    w_rel_chm_scale = numpy.zeros_like(arr)
-    w_rel_scale = numpy.zeros_like(arr)
-    cvxrel_mod = numpy.zeros_like(arr)
-    cvxabs_mod = numpy.zeros_like(arr)
-    posvnirmax = numpy.zeros((arr.shape[0]))
-    posswirmax = numpy.zeros((arr.shape[0]))
-    swirmax = numpy.zeros((arr.shape[0]))
-    vnirmax = numpy.zeros((arr.shape[0]))
-    cvx_poshull = numpy.zeros_like(arr)
-    for j in numpy.arange(0, arr.shape[0], 1):
-        try:
-            cvxabs[j, :], cvxrel[j, :], cvxhull[j, :] = cvx_hull(arr[j, :], nwv, cont_switch=1)
-            cvxabs[j, :], cvxrel_mod[j, :], vnirmax[j], swirmax, posvnirmax[j], posswirmax[j] = scrut_weigh3(
-                cvxabs[j, :], cvxrel[j, :], nwv, vnir_thr, swir_thr)  # cvxabsb
-            w_rel_scale[j, :], w_rel_chm_scale[j, :], a, b, c, d = weighting_lib2(cvxrel_mod[j, :], nwv)
-            wv1, spc1, hull1, hulllfin1, feinalpos1, relative1 = lo_hull(nwv, arr[j, :], w_rel_chm_scale[j,
-                                                                                         :])  #####################NEU Reflectance Peaks
-            # cvxhullb[j,:]=feinalpos1#
-            # cvxhullc[j,:]=hulllfin1#
-            cvxabs[j, :], cvxrel_mod[j, :], vnirmax[j], swirmax, posvnirmax[j], posswirmax[j] = scrut_weigh3(feinalpos1,
-                                                                                                             relative1,
-                                                                                                             nwv,
-                                                                                                             vnir_thr,
-                                                                                                             swir_thr)  #####################NEU Reflectance Peaks
-            w_rel_scale[j, :], w_rel_chm_scale[j, :], a, b, c, d = weighting_lib2(cvxrel_mod[j, :],
-                                                                                  nwv)  #####################NEU Reflectance Peaks
-        except Exception:
-            print('treat_library_cvx_full_range_lo-->E')
-            cvxabs[j, :], cvxrel[j, :], cvxhull[j, :] = numpy.zeros_like(arr[j, :]), numpy.ones_like(arr[j, :]), arr[j,
-                                                                                                                 :]  # Please mind the colinearity!
-    return cvxabs_mod, cvxrel_mod, w_rel_scale, w_rel_chm_scale, vnirmax, swirmax  # ,cvxhull,cvxabsa,cvxabsb,cvxhullb,cvxhullc
-
-
-#########
-########Fitting Routines
-###########
-
-
-def fitting_cvx(wfrom, wto, data, libdat_rel_weighted, libdat_rel_chm_weighted, libdat_abs, vnir_thr=0.01,
-                swir_thr=0.02, lib_flag=0, mix_minerals=6, fit_threshold=0.5):
-    dshape2 = data.shape
-    data = data.reshape(dshape2[0], dshape2[1] * dshape2[2])
-    dshape = data.shape
-    lshape = libdat_rel_weighted.shape
-    correlat = numpy.zeros([lshape[0], dshape[1]])
-    vnirdepthmat = numpy.zeros([dshape[1]])
-    swirdepthmat = numpy.zeros([dshape[1]])
-    vnirposmat = numpy.zeros([dshape[1]])
-    swirposmat = numpy.zeros([dshape[1]])
-    leastsquares = numpy.ones([lshape[0], dshape[1]]) * 0  # *-999
-    bvlss = numpy.ones([lshape[0], dshape[1]]) * 0  # *-999
-    bvlserr = numpy.ones([dshape[1]])  # *-999
-    lsqerr = numpy.ones([dshape[1]])  # *-999
-    astsum = numpy.zeros([dshape[1]])
-    depthsum = numpy.zeros([dshape[1]])
-    flsum = numpy.zeros([dshape[1]])
-    allessum = numpy.zeros([dshape[1]])
-    for j in numpy.arange(0, dshape[1], 1):
-        output = interpolate_1nm_spectrum(wto, wfrom, data[:, j], flag=None)
-        if numpy.sum(output == 0):
-            rm_abs_dat = output
-            rm_rel_dat = output
-            hull_dat = output
-            correlat[:, j] = numpy.zeros([lshape[0]])
-            vnirdepthmat[j] = -1
-            swirdepthmat[j] = -1
-            vnirposmat[j] = -1
-            swirposmat[j] = -1
-            astsum[j] = -1
-            depthsum[j] = -1
-            flsum[j] = -1
-            allessum[j] = -1
-        else:
-            try:
-                rm_abs_dat, rm_rel_dat, hull_dat = cvx_uhull2(output, wto, cont_switch=1)
-                absolutee, relativee, vnirdepthmat[j], swirdepthmat[j], vnirposmat[j], swirposmat[j] = scrut_weigh3(
-                    rm_abs_dat, rm_rel_dat, wto, vnir_thr, swir_thr)
-                w_rel_scale, w_rel_chm_scale, a, b, c, d = weighting_lib2(relativee, wto)
-                astsum[j] = a
-                depthsum[j] = b
-                flsum[j] = c
-                allessum[j] = d
-                correlat[:, j] = corr(libdat_rel_weighted, w_rel_scale)
-                numpy.nan_to_num(correlat[:, j])
-                correlat[:, j][~numpy.isfinite(correlat[:, j])] = 0
-                numpy.place(correlat[:, j], correlat[:, j] <= 0, 0)
-            except Exception:
-                pass
-            try:
-                bvlss[:, j], bvlserr[j] = unmixxx(libdat_abs, absolutee, correlat[:, j], thresh=0.5)
-            except Exception:
-                bvlserr[j] = 9999
-    return correlat, bvlss, bvlserr, vnirposmat, vnirdepthmat, swirposmat, swirdepthmat, astsum, depthsum, flsum, allessum
-
-
-def fitting_cvx_fullrange(wfrom, wto, data, libdat_rel_weighted, libdat_rel_chm_weighted, libdat_abs, vnir_thr=0.00,
-                          swir_thr=0.00, lib_flag=0, mix_minerals=6, fit_threshold=0.5):
-    print('...feature fitting and bvls...')
-    dshape2 = data.shape
-    data = data.reshape(dshape2[0], dshape2[1] * dshape2[2])
-    dshape = data.shape
-    lshape = libdat_rel_weighted.shape
-    correlat = numpy.zeros([lshape[0], dshape[1]])
-    vnirdepthmat = numpy.zeros([dshape[1]])
-    swirdepthmat = numpy.zeros([dshape[1]])
-    vnirposmat = numpy.zeros([dshape[1]])
-    swirposmat = numpy.zeros([dshape[1]])
-    leastsquares = numpy.ones([lshape[0], dshape[1]]) * 0  # *-999
-    bvlss = numpy.ones([lshape[0], dshape[1]]) * 0  # *-999
-    bvlserr = numpy.ones([dshape[1]])  # *-999
-    lsqerr = numpy.ones([dshape[1]])  # *-999
-    astsum = numpy.zeros([dshape[1]])
-    depthsum = numpy.zeros([dshape[1]])
-    flsum = numpy.zeros([dshape[1]])
-    allessum = numpy.zeros([dshape[1]])
-    for j in numpy.arange(0, dshape[1], 1):
-        output = interpolate_1nm_spectrum(wto, wfrom, data[:, j], flag=None)
-        if numpy.sum(output == 0):
-            rm_abs_dat = output
-            rm_rel_dat = output
-            hull_dat = output
-            correlat[:, j] = numpy.zeros([lshape[0]])
-            vnirdepthmat[j] = -1
-            swirdepthmat[j] = -1
-            vnirposmat[j] = -1
-            swirposmat[j] = -1
-            astsum[j] = -1
-            depthsum[j] = -1
-            flsum[j] = -1
-            allessum[j] = -1
-        else:
-            try:
-                rm_abs_dat, rm_rel_dat, hull_dat = cvx_hull(output, wto, cont_switch=1)
-                absolutee, relativee, vnirdepthmat[j], swirdepthmat[j], vnirposmat[j], swirposmat[j] = scrut_weigh3(
-                    rm_abs_dat, rm_rel_dat, wto, vnir_thr, swir_thr)
-                w_rel_scale, w_rel_chm_scale, a, b, c, d = weighting_lib2(relativee, wto)
-                astsum[j] = a
-                depthsum[j] = b
-                flsum[j] = c
-                allessum[j] = d
-                correlat[:, j] = corr(libdat_rel_weighted, w_rel_scale)
-                numpy.nan_to_num(correlat[:, j])
-                correlat[:, j][~numpy.isfinite(correlat[:, j])] = 0
-                numpy.place(correlat[:, j], correlat[:, j] <= 0, 0)
-            except Exception:
-                pass
-            try:
-                bvlss[:, j], bvlserr[j] = unmixxx(libdat_abs, absolutee, correlat[:, j], thresh=0.5)
-            except Exception:
-                bvlserr[j] = 9999
-    return correlat, bvlss, bvlserr, vnirposmat, vnirdepthmat, swirposmat, swirdepthmat, astsum, depthsum, flsum, allessum
-
-
-def fitting_cvx_fullrange_lo(wfrom, wto, data, libdat_rel_weighted, libdat_rel_chm_weighted, libdat_abs, vnir_thr,
-                             swir_thr, lib_flag, mix_minerals, fit_threshold):
-    dshape2 = data.shape
-    data = data.reshape(dshape2[0], dshape2[1] * dshape2[2])
-    dshape = data.shape
-    lshape = libdat_rel_weighted.shape
-    correlat = numpy.zeros([lshape[0], dshape[1]])
-    vnirdepthmat = numpy.zeros([dshape[1]])
-    swirdepthmat = numpy.zeros([dshape[1]])
-    vnirposmat = numpy.zeros([dshape[1]])
-    swirposmat = numpy.zeros([dshape[1]])
-    leastsquares = numpy.ones([lshape[0], dshape[1]]) * 0  # *-999
-    bvlss = numpy.ones([lshape[0], dshape[1]]) * 0  # *-999
-    bvlserr = numpy.ones([dshape[1]])  # *-999
-    lsqerr = numpy.ones([dshape[1]])  # *-999
-    astsum = numpy.zeros([dshape[1]])
-    depthsum = numpy.zeros([dshape[1]])
-    flsum = numpy.zeros([dshape[1]])
-    allessum = numpy.zeros([dshape[1]])
-    for j in numpy.arange(0, dshape[1], 1):
-        output = interpolate_1nm_spectrum(wto, wfrom, data[:, j], flag=None)
-        if numpy.sum(output == 0):
-            rm_abs_dat = output
-            rm_rel_dat = output
-            hull_dat = output
-            correlat[:, j] = numpy.zeros([lshape[0]])
-            vnirdepthmat[j] = -1
-            swirdepthmat[j] = -1
-            vnirposmat[j] = -1
-            swirposmat[j] = -1
-            astsum[j] = -1
-            depthsum[j] = -1
-            flsum[j] = -1
-            allessum[j] = -1
-        else:
-            try:
-                rm_abs_dat, rm_rel_dat, hull_dat = cvx_hull(output, wto, cont_switch=1)
-                absolutee, relativee, vnirdepthmat[j], swirdepthmat[j], vnirposmat[j], swirposmat[j] = scrut_weigh3(
-                    rm_abs_dat, rm_rel_dat, wto, vnir_thr, swir_thr)
-                w_rel_scale, w_rel_chm_scale, a, b, c, d = weighting_lib2(relativee, wto)
-            except Exception:
-                bvlserr[j] = 9999
-                rm_abs_dat = output
-                rm_rel_dat = output
-                hull_dat = output
-                correlat[:, j] = numpy.zeros([lshape[0]])
-                vnirdepthmat[j] = -1
-                swirdepthmat[j] = -1
-                vnirposmat[j] = -1
-                swirposmat[j] = -1
-                astsum[j] = -1
-                depthsum[j] = -1
-                flsum[j] = -1
-                allessum[j] = -1
-                pass
-            try:
-                wv1_bil, spc1_bil, hull1_bil, hulllfin1_bil, feinalpos1_bil, relative1_bil = lo_hull(wto, output,
-                                                                                                     w_rel_chm_scale)  #####################NEU Reflectance Peaks#
-                cvxabs_mod_bil, cvxrel_mod_bil, vnirmax_bil, swirmax_bil, posvnirmax_bil, posswirmax_bil = scrut_weigh3(
-                    feinalpos1_bil, relative1_bil, wto, vnir_thr, swir_thr)  #####################NEU Reflectance Peaks
-                w_rel_scale_bil, w_rel_chm_scale_bil, a1, b1, c1, d1 = weighting_lib2(cvxrel_mod_bil,
-                                                                                      wto)  #####################NEU Reflectance Peaks
-                astsum[j] = a1
-                depthsum[j] = b1
-                flsum[j] = c1
-                allessum[j] = d1
-                correlat[:, j] = corr(libdat_rel_weighted, w_rel_scale_bil)
-                numpy.nan_to_num(correlat[:, j])
-                correlat[:, j][~numpy.isfinite(correlat[:, j])] = 0
-                numpy.place(correlat[:, j], correlat[:, j] <= 0, 0)
-            except Exception:
-                bvlserr[j] = 9999
-                rm_abs_dat = output
-                rm_rel_dat = output
-                hull_dat = output
-                correlat[:, j] = numpy.zeros([lshape[0]])
-                vnirdepthmat[j] = -1
-                swirdepthmat[j] = -1
-                vnirposmat[j] = -1
-                swirposmat[j] = -1
-                astsum[j] = -1
-                depthsum[j] = -1
-                flsum[j] = -1
-                allessum[j] = -1
-            try:
-                bvlss[:, j], bvlserr[j] = unmixxx(libdat_abs_bil, cvxabs_mod_bil, correlat[:, j], thresh=0.5)
-            except Exception:
-                bvlserr[j] = 9999
-    return correlat, bvlss, bvlserr, vnirposmat, vnirdepthmat, swirposmat, swirdepthmat, astsum, depthsum, flsum, allessum
-
-
-###
-###End Fitting Routines
-############
-
-########
-###Class color result functions
-##########
-
-def writiff(rgb, out):
-    format = "GTiff"
-    driver = gdal.GetDriverByName(format)
-    h = numpy.shape(rgb)
-    dst_ds = driver.Create(out, h[2], h[1], h[0], gdal.GDT_Byte)
-    ka = 1
-    while ka <= h[0]:
-        hhh = ka - 1
-        dst_ds.GetRasterBand(ka).WriteArray(rgb[hhh, :, :])
-        ka += 1
-    dst_ds = None
-
-
-def reshreib(data, name, shp):
-    print('...writing results to disk...')
-    data = data.reshape(shp)
-    schreibeBSQ(data, name)
-    return None
-
-
-def reshreib2d(data, name, shp):
-    data = data.reshape(shp)
-    schreibeBSQsingle(data, name)
-    return None
-
-
-def own_mix_corelation(corelate1, mix_minerals):
-    shp = corelate1.shape
-    corelate1[~numpy.isfinite(corelate1)] = 0
-    # print numpy.max(corelate1)
-    # print numpy.min(corelate1)
-    ws = numpy.ones([mix_minerals, shp[1]]) * -999
-    w_corrcoef = numpy.zeros([mix_minerals, shp[1]])
-    for i in numpy.arange(0, shp[1], 1):
-        zd = copy.deepcopy(corelate1[:, i])
-        for j in numpy.arange(0, mix_minerals, 1):
-            index = numpy.where(zd == numpy.max(zd))
-            if numpy.max(zd) == 0:
-                break
-            else:
-                if len(index[0]) > 1:
-                    ind = index[0][0]
-                else:
-                    ind = index[0]
-                ws[j, i] = ind
-                w_corrcoef[j, i] = zd[ind]
-                zd[ind] = 0
-    return ws, w_corrcoef
-
-
-def setzus(liste):
-    liste = str(liste)
-    liste = liste.replace('[', '{')
-    liste = liste.replace(']', '}')
-    liste = liste.replace('\'', '')
-    return liste
-
-
-def setzusdescript(liste):
-    liste = str(liste)
-    liste = liste.replace('[', '(')
-    liste = liste.replace(']', ')')
-    liste = liste.replace(',', ';')
-    liste = liste.replace('\'', '')
-    return liste
-
-
-def loadmineral_colors(mintxt):
-    with open(mintxt, 'r') as file:
-        d = file.readlines()
-    namen = []
-    B = []
-    G = []
-    R = []
-    index = []
-    for i in enumerate(d):
-        if i[0] == 0:
-            continue
-        ah = i[1].strip().split(',')
-        # print ah
-        namen.append(ah[0])
-        R.append(ah[1].strip())
-        G.append(ah[2].strip())
-        B.append(ah[3].strip())
-        index.append(i[0])
-    B = numpy.array(B)
-    G = numpy.array(G)
-    R = numpy.array(R)
-    index = numpy.array(index)
-    index = numpy.arange(numpy.min(index) - 1, numpy.max(index), 1)
-    return namen, index, R, G, B
-
-
-def schreibefarbfile7(numpyarray, out, classfilename):
-    obd = loadmineral_colors(classfilename)
-    farbfile = numpy.stack((obd[2], obd[3], obd[4]), axis=-1)
-    farbfile = farbfile.astype('uint8')
-    sh = numpyarray.shape
-    numpyarray = numpyarray.reshape(sh[0] * sh[1])
-    farbe = numpy.zeros([sh[0] * sh[1], 3])
-    for i in numpy.arange(0, sh[0] * sh[1], 1):
-        if numpyarray[i] < 0:
-            continue
-        # print(numpyarray[i])
-        farbe[i, :] = farbfile[int(numpyarray[i]), :]
-    farbe = farbe.astype('uint8')
-    farbe = farbe.reshape(sh[0], sh[1], 3)
-    rgb = farbe
-    format = "ENVI"
-    driver = gdal.GetDriverByName(format)
-    h = numpy.shape(rgb)
-    dst_ds = driver.Create(out + '_geotiff.tif', h[2], h[1], h[0], gdal.GDT_Byte)
-    ka = 1
-    while ka <= h[0]:
-        hhh = ka - 1
-        dst_ds.GetRasterBand(ka).WriteArray(rgb[hhh, :, :])
-        ka += 1
-    dst_ds = None
-    return rgb
-
-
-##########
-################
-########################
-#############################WRITE cOLORFILE
-def schreibeBSQsingle_band_class_best_matchmat(numpyarray, out, classfilename):
-    numpy.place(numpyarray, numpyarray < 0, 255)
-    numpyarray = numpyarray.astype('uint8')
-    format = "ENVI"
-    driver = gdal.GetDriverByName(format)
-    h = numpy.shape(numpyarray)
-    dst_ds = driver.Create(out, h[1], h[0], 1, gdal.GDT_Byte)
-    dst_ds.GetRasterBand(1).WriteArray(numpyarray)
-    dst_ds = None
-    unik_vals = numpy.unique(numpyarray)
-    classes_numbers = len(unik_vals)
-    ####
-    obd = loadmineral_colors(classfilename)
-    ####
-    len_obd = len(obd[1])
-    print('Total number of library entries = ', len_obd)
-    ###
-    print('Number of library endmembers present in the EnGeoMAP classification result = ', classes_numbers)
-    ####
-    description = []
-    class_names = []
-    class_lookup = []
-    rgb = numpy.array([copy.deepcopy(numpyarray), copy.deepcopy(numpyarray), copy.deepcopy(numpyarray)])
-    rgb *= 0
-    for i in enumerate(obd[1]):
-        if i[1] == 255:
-            class_lookup.append('0' + ',' + '0' + ',' + '0')
-            class_names.append('No_Fit_Possible')
-            description.append('255=No_Fit_Possible')
-            numpy.place(rgb[0, :, :], numpyarray[:, :] == 255, 0)
-            numpy.place(rgb[1, :, :], numpyarray[:, :] == 255, 0)
-            numpy.place(rgb[2, :, :], numpyarray[:, :] == 255, 0)
-            break
-        numpy.place(rgb[0, :, :], numpyarray[:, :] == i[1], int(obd[2][i[1]]))
-        numpy.place(rgb[1, :, :], numpyarray[:, :] == i[1], int(obd[3][i[1]]))
-        numpy.place(rgb[2, :, :], numpyarray[:, :] == i[1], int(obd[4][i[1]]))
-        class_lookup.append(obd[2][i[1]] + ',' + obd[3][i[1]] + ',' + obd[4][i[1]])
-        class_names.append(obd[0][i[1]].strip())
-        description.append(str(i[1]) + '=' + obd[0][i[1]].strip())
-    orighdr = return_header_list(out + '.hdr')
-    description = setzusdescript(description)
-    class_names = setzus(class_names)
-    class_lookup = setzus(class_lookup)
-    class_lookup = 'class lookup = ' + class_lookup + '\n'
-    cnum = 'classes =' + str(len_obd) + '\n'
-    description = 'description =' + '{' + description + '}' + '\n'
-    class_names = 'class names =' + class_names + '\n'
-    orighdr[5] = 'file type = ENVI Classification' + '\n'
-    orighdr.insert(1, description)
-    orighdr.append(cnum)
-    orighdr.append(class_lookup)
-    orighdr.append(class_names)
-    with open(out + '.hdr', 'w') as file:
-        file.writelines(orighdr)
-    format = "GTiff"
-    driver = gdal.GetDriverByName(format)
-    h = numpy.shape(rgb)
-    dst_ds = driver.Create(out + '_geotiff.tif', h[2], h[1], h[0], gdal.GDT_Byte)
-    ka = 1
-    while ka <= h[0]:
-        hhh = ka - 1
-        dst_ds.GetRasterBand(ka).WriteArray(rgb[hhh, :, :])
-        ka += 1
-    dst_ds = None
-    return rgb
-
-
-def geohtiff(rgb, out):
-    format = "GTiff"
-    driver = gdal.GetDriverByName(format)
-    h = numpy.shape(rgb)
-    dst_ds = driver.Create(out + '_segment_median_geotiff.tif', h[2], h[1], h[0], gdal.GDT_Byte)
-    ka = 1
-    while ka <= h[0]:
-        hhh = ka - 1
-        dst_ds.GetRasterBand(ka).WriteArray(rgb[hhh, :, :])
-        ka += 1
-    dst_ds = None
-
-
-def own_mix_distance(corelate1, mix_minerals):
-    shp = corelate1.shape
-    corelate1[~numpy.isfinite(corelate1)] = 0
-    ws = numpy.ones([mix_minerals, shp[1]]) * -999
-    w_corrcoef = numpy.zeros([mix_minerals, shp[1]])
-    for i in numpy.arange(0, shp[1], 1):
-        zd = copy.deepcopy(corelate1[:, i])
-        for j in numpy.arange(0, mix_minerals, 1):
-            index = numpy.where(zd == numpy.min(zd))
-            if numpy.min(zd) == 0:
-                break
-            else:
-                if len(index[0]) > 1:
-                    ind = index[0][0]
-                else:
-                    ind = index[0]
-                ws[j, i] = ind
-                w_corrcoef[j, i] = zd[ind]
-                zd[ind] = 0
-    return ws, w_corrcoef
-
-
-def corr_colours(corrmat, colorfile, basename, shape_param, minerals=30, thresh=0.5):
-    threshold_applied = copy.deepcopy(corrmat)
-    numpy.place(threshold_applied, threshold_applied < thresh, 0)
-    indexmat, maxcormat = own_mix_corelation(threshold_applied, minerals)
-    indexmat = indexmat.reshape(minerals, shape_param[1], shape_param[2])
-    maxcormat = maxcormat.reshape(minerals, shape_param[1], shape_param[2])
-    # schreibeBSQ(maxcormat,basename+'_best_matches_')
-    # schreibeBSQ(indexmat,basename+'_best_matches_indices')
-    rgb = schreibeBSQsingle_band_class_best_matchmat(indexmat[0, :, :], basename + '_result', colorfile)
-    indexmedian = signal.medfilt2d(indexmat[0, :, :], kernel_size=3)
-    # schreibeBSQsingle(indexmedian,basename+'_median_filtered_best_match_index')
-    # Optional median filtered
-    # rgbm=schreibeBSQsingle_band_class_best_matchmat(indexmedian,basename+'_median_filtered_result',colorfile)
-    # indexmedian2=signal.medfilt2d(indexmat[1,:,:],kernel_size=3)
-    return rgb, indexmat  # ,rgbm
-
-
-def corr_colours_unmix(corrmat, colorfile, basename, shape_param, minerals, thresh=0.00):
-    threshold_applied = copy.deepcopy(corrmat)
-    numpy.place(threshold_applied, threshold_applied < thresh, 0)
-    indexmat, maxcormat = own_mix_corelation(threshold_applied, minerals)
-    indexmat = indexmat.reshape(minerals, shape_param[1], shape_param[2])
-    maxcormat = maxcormat.reshape(minerals, shape_param[1], shape_param[2])
-    rgb = schreibeBSQsingle_band_class_best_matchmat(indexmat[0, :, :], basename + '_highest_abundance_result', colorfile)
-    # schreibeBSQ(maxcormat,basename+'_highest_abundance_unmix_')
-    # schreibeBSQ(indexmat,basename+'_highest_abundance_unmix_indices')
-    indexmedian = signal.medfilt2d(indexmat[0, :, :], kernel_size=3)
-    # schreibeBSQsingle(indexmedian,basename+'_median_filtered_best_match_index')
-    # Optional median filtered
-    # rgbm=schreibeBSQsingle_band_class_best_matchmat(indexmedian,basename+'_median_filtered_highest_abundance',colorfile)
-    # indexmedian2=signal.medfilt2d(indexmat[1,:,:],kernel_size=3)
-    return rgb, indexmat  # ,rgbm
-
-
-def corr_colours_dist(corrmat, colorfile, basename, shape_param, minerals):
-    threshold_applied = copy.deepcopy(corrmat)
-    indexmat, maxcormat = own_mix_distance(threshold_applied, minerals)
-    indexmat = indexmat.reshape(minerals, shape_param[1], shape_param[2])
-    maxcormat = maxcormat.reshape(minerals, shape_param[1], shape_param[2])
-    schreibeBSQ(maxcormat, basename + '_best_matches_')
-    schreibeBSQ(indexmat, basename + '_best_matches_indices')
-    rgb = schreibeBSQsingle_band_class_best_matchmat(indexmat[0, :, :], basename + '_result', colorfile)
-    return rgb, indexmat
-
-
-#########
-#############
-# End Corr Result Color Files
-
-######
-####File IO
-
-
-def schreibeBSQ(numpyarray, out):
-    format = "ENVI"
-    driver = gdal.GetDriverByName(format)
-    h = numpy.shape(numpyarray)
-    dst_ds = driver.Create(out, h[2], h[1], h[0], gdal.GDT_Float32)
-    ka = 1
-    while ka <= h[0]:
-        hhh = ka - 1
-        dst_ds.GetRasterBand(ka).WriteArray(numpyarray[hhh, :, :])
-        ka += 1
-    dst_ds = None
-
-
-def schreibeBSQ_int(numpyarray, out):
-    format = "ENVI"
-    driver = gdal.GetDriverByName(format)
-    h = numpy.shape(numpyarray)
-    dst_ds = driver.Create(out, h[2], h[1], h[0], gdal.GDT_Int16)
-    ka = 1
-    while ka <= h[0]:
-        hhh = ka - 1
-        dst_ds.GetRasterBand(ka).WriteArray(numpyarray[hhh, :, :])
-        ka += 1
-    dst_ds = None
-
-
-def schreibeBSQsingle(numpyarray, out):
-    format = "ENVI"
-    driver = gdal.GetDriverByName(format)
-    h = numpy.shape(numpyarray)
-    dst_ds = driver.Create(out, h[1], h[0], 1, gdal.GDT_Float32)
-    dst_ds.GetRasterBand(1).WriteArray(numpyarray)
-    dst_ds = None
-
-
-def own_mix_corelation(corelate1, mix_minerals):
-    shp = corelate1.shape
-    corelate1[~numpy.isfinite(corelate1)] = 0
-    ws = numpy.ones([mix_minerals, shp[1]]) * -999
-    w_corrcoef = numpy.zeros([mix_minerals, shp[1]])
-    for i in numpy.arange(0, shp[1], 1):
-        zd = copy.deepcopy(corelate1[:, i])
-        for j in numpy.arange(0, mix_minerals, 1):
-            index = numpy.where(zd == numpy.max(zd))
-            if numpy.max(zd) == 0:
-                break
-            else:
-                if len(index[0]) > 1:
-                    ind = index[0][0]
-                else:
-                    ind = index[0]
-                ws[j, i] = ind
-                w_corrcoef[j, i] = zd[ind]
-                zd[ind] = 0
-    return ws, w_corrcoef
-
-
-def own_mix_corelation2(corelate1, mix_minerals):
-    shp = corelate1.shape
-    corelate1[~numpy.isfinite(corelate1)] = 0
-    ws = numpy.ones([mix_minerals, shp[1]]) * -999
-    w_corrcoef = numpy.zeros([mix_minerals, shp[1]])
-    for i in numpy.arange(0, shp[1], 1):
-        zd = copy.deepcopy(corelate1[:, i])
-        for j in numpy.arange(0, mix_minerals, 1):
-            index = numpy.where(zd == numpy.max(zd))
-            if numpy.max(zd) == 0:
-                break
-            if numpy.max(zd) == -999:
-                break
-            else:
-                if len(index[0]) > 1:
-                    ind = index[0][0]
-                else:
-                    ind = index[0]
-                ws[j, i] = ind
-                w_corrcoef[j, i] = zd[ind]
-                zd[ind] = 0
-    return ws, w_corrcoef
-
-
-####
-####End File IO
-##########
-############
-############
-
-def listing(path):  # listing all files in this directory, which ends with .hdr
-    return [os.path.join(path, f) for f in os.listdir(path) if f.endswith(".hdr")]
-
-
-def rewrite_headers(
-        inputbildhdr):  # read orginal header and read map info and crs, create a new list, append map info and crs into empty list (L[]), write L into all hdr files
-    pf = inputbildhdr.rfind('/')
-    pfad = inputbildhdr[:pf]
-    liste = listing(pfad)
-    inputs = read_hdr_flt(inputbildhdr)
-    L = []
-    try:
-        mapinfo = inputs.map_info
-        mapinfo = 'map info={' + mapinfo + '}\n'
-        L.append(mapinfo)
-    except(AttributeError):
-        print('No coordinate info was found in the input image data -> No coordinate info will be transferred to the classification results header files.')
-        return -1
-    try:
-        crs = inputs.coordinate_system_string
-        crs = 'coordinate system string={' + crs + '}\n'
-        L.append(crs)
-    except(AttributeError):
-        print('No CRS Info was found.')
-    for j in enumerate(liste):
-        if j[1] == inputbildhdr:
-            continue
-        open(j[1], 'a').writelines(L)
-    return None
->>>>>>> a4b51ab4
+    return None