--- conflicted
+++ resolved
@@ -1,1086 +1,1069 @@
-import traceback
-from enum import Enum
-from math import nan
-from os import makedirs
-from os.path import abspath, dirname, exists, isabs, join, splitext
-from time import time
-from typing import Any, Dict, Iterable, List, Optional, TextIO, Tuple
-
-import numpy as np
-from osgeo import gdal
-import processing
-from qgis.PyQt.QtGui import QIcon
-from qgis.core import (Qgis, QgsCategorizedSymbolRenderer, QgsCoordinateReferenceSystem, QgsMapLayer,
-                       QgsPalettedRasterRenderer, QgsProcessing, QgsProcessingAlgorithm, QgsProcessingContext,
-                       QgsProcessingException, QgsProcessingFeedback, QgsProcessingOutputLayerDefinition,
-                       QgsProcessingParameterBand, QgsProcessingParameterBoolean, QgsProcessingParameterCrs,
-                       QgsProcessingParameterDefinition, QgsProcessingParameterEnum, QgsProcessingParameterExtent,
-                       QgsProcessingParameterField, QgsProcessingParameterFile, QgsProcessingParameterFileDestination,
-                       QgsProcessingParameterFolderDestination, QgsProcessingParameterMapLayer,
-                       QgsProcessingParameterMatrix, QgsProcessingParameterMultipleLayers, QgsProcessingParameterNumber,
-                       QgsProcessingParameterRange, QgsProcessingParameterRasterLayer, QgsProcessingParameterString,
-                       QgsProcessingParameterVectorDestination, QgsProcessingParameterVectorLayer, QgsProcessingUtils,
-                       QgsProject, QgsProperty, QgsRasterLayer, QgsRectangle, QgsVectorLayer)
-
-from enmapbox.typeguard import typechecked
-from enmapboxprocessing.driver import Driver
-from enmapboxprocessing.glossary import injectGlossaryLinks
-from enmapboxprocessing.parameter.processingparameterrasterdestination import ProcessingParameterRasterDestination
-from enmapboxprocessing.processingfeedback import ProcessingFeedback
-from enmapboxprocessing.typing import ClassifierDump, ClustererDump, CreationOptions, GdalResamplingAlgorithm, \
-    RegressorDump, TransformerDump
-from enmapboxprocessing.utils import Utils
-<<<<<<< HEAD
-=======
-from qgis.PyQt.QtCore import QVariant
-from qgis.PyQt.QtGui import QIcon
-from qgis.core import (QgsProcessingAlgorithm, QgsProcessingParameterRasterLayer, QgsProcessingParameterVectorLayer,
-                       QgsProcessingContext, QgsProcessingFeedback,
-                       QgsRasterLayer, QgsVectorLayer, QgsProcessingParameterNumber, QgsProcessingParameterDefinition,
-                       QgsProcessingParameterField, QgsProcessingParameterBoolean, QgsProcessingParameterEnum, Qgis,
-                       QgsProcessingParameterString, QgsProcessingParameterBand, QgsCategorizedSymbolRenderer,
-                       QgsPalettedRasterRenderer, QgsProcessingParameterMapLayer, QgsMapLayer,
-                       QgsProcessingParameterExtent, QgsCoordinateReferenceSystem, QgsRectangle,
-                       QgsProcessingParameterFileDestination, QgsProcessingParameterFile, QgsProcessingParameterRange,
-                       QgsProcessingParameterCrs, QgsProcessingParameterVectorDestination, QgsProcessing,
-                       QgsProcessingUtils, QgsProcessingParameterMultipleLayers, QgsProcessingException,
-                       QgsProcessingParameterFolderDestination, QgsProject, QgsProcessingOutputLayerDefinition,
-                       QgsProperty, QgsProcessingParameterMatrix)
->>>>>>> 3c73d221
-
-
-class AlgorithmCanceledException(Exception):
-    pass
-
-
-@typechecked
-class EnMAPProcessingAlgorithm(QgsProcessingAlgorithm):
-    O_RESAMPLE_ALG = 'NearestNeighbour Bilinear Cubic CubicSpline Lanczos Average Mode Min Q1 Med Q3 Max'.split()
-    NearestNeighbourResampleAlg, BilinearResampleAlg, CubicResampleAlg, CubicSplineResampleAlg, LanczosResampleAlg, \
-        AverageResampleAlg, ModeResampleAlg, MinResampleAlg, Q1ResampleAlg, MedResampleAlg, Q3ResampleAlg, \
-        MaxResampleAlg = range(12)
-    O_DATA_TYPE = 'Byte Int16 UInt16 UInt32 Int32 Float32 Float64'.split()
-    Byte, Int16, UInt16, Int32, UInt32, Float32, Float64 = range(len(O_DATA_TYPE))
-    PickleFileFilter = 'Pickle files (*.pkl)'
-    PickleFileExtension = 'pkl'
-    PickleFileDestination = 'Pickle file destination.'
-    JsonFileFilter = 'JSON files (*.json)'
-    JsonFileExtension = 'json'
-    JsonFileDestination = 'JSON file destination.'
-    GeoJsonFileFilter = 'GEOJSON files (*.geojson)'
-    GeoJsonFileExtension = 'geojson'
-    GeoJsonFileDestination = 'GEOJSON file destination.'
-    GpkgFileFilter = 'GeoPackage files (*.gpkg)'
-    GpkgFileExtension = 'gpkg'
-    GpkgFileDestination = 'GeoPackage file destination.'
-    CsvFileFilter = 'CSV files (*.csv)'
-    CsvFileExtension = 'cvs'
-    CsvFileDestination = 'CSV file destination.'
-    DatasetFileFilter = PickleFileFilter + ';;' + JsonFileFilter
-    DatasetFileDestination = 'Dataset file destination.'
-    RasterFileDestination = 'Raster file destination.'
-    VectorFileDestination = 'Vector file destination.'
-    TableFileDestination = 'Table file destination.'
-    ReportFileFilter = 'HTML files (*.html)'
-    ReportFileDestination = 'Report file destination.'
-    ReportOpen = 'Whether to open the output report in the web browser.'
-    FolderDestination = 'Folder destination.'
-    VrtFormat = Driver.VrtFormat
-    DefaultVrtCreationOptions = Driver.DefaultVrtCreationOptions
-    DefaultVrtCreationProfile = VrtFormat + ' ' + ' '.join(DefaultVrtCreationOptions)
-    GTiffFormat = Driver.GTiffFormat
-    DefaultGTiffCreationOptions = Driver.DefaultGTiffCreationOptions
-    DefaultGTiffCreationProfile = GTiffFormat + ' ' + ' '.join(DefaultGTiffCreationOptions)
-    EnviFormat = Driver.EnviFormat
-    DefaultEnviCreationOptions = Driver.DefaultEnviBsqCreationOptions
-    DefaultEnviCreationProfile = EnviFormat + ' ' + ' '.join(DefaultEnviCreationOptions)
-
-    def icon(self):
-        return QIcon(':/enmapbox/gui/ui/icons/enmapbox.svg')
-
-    def createInstance(self):
-        return type(self)()
-
-    def group(self) -> str:
-        raise NotImplementedError()
-
-    def displayName(self) -> str:
-        raise NotImplementedError()
-
-    def _generateId(self, name):
-        nameId = name
-        for c in '!?-+/*()[]{}':
-            nameId = nameId.replace(c, '')
-        nameId = ''.join([s.title() for s in nameId.split(' ')])
-        return nameId
-
-    def groupId(self) -> str:
-        return self._generateId(self.group())
-
-    def name(self) -> str:
-        return self._generateId(self.displayName())
-
-    def initAlgorithm(self, configuration: Dict[str, Any] = None):
-        raise NotImplementedError
-
-    def processAlgorithm(
-            self, parameters: Dict[str, Any], context: QgsProcessingContext, feedback: QgsProcessingFeedback
-    ) -> Dict[str, Any]:
-        raise NotImplementedError()
-
-    def parameterDefinition(self, name: str) -> QgsProcessingParameterDefinition:
-        parameter = super().parameterDefinition(name)
-        assert parameter is not None, name
-        return parameter
-
-    def parameterAsLayer(
-            self, parameters: Dict[str, Any], name: str, context: QgsProcessingContext
-    ) -> Optional[QgsMapLayer]:
-
-        layer = super().parameterAsLayer(parameters, name, context)
-        if layer is None:
-            return None
-
-        # if layer is given by string (but not by layer ID), ...
-        if isinstance(parameters.get(name), str) and parameters.get(name) not in QgsProject.instance().mapLayers():
-            layer.loadDefaultStyle()  # ... we need to manually load the default style
-
-        if layer.renderer() is None:  # if we still have no valid renderer...
-            layer.loadDefaultStyle()  # ... we also load the dafault style
-
-        return layer
-
-    def parameterAsLayerList(
-            self, parameters: Dict[str, Any], name: str, context: QgsProcessingContext
-    ) -> Optional[List[QgsMapLayer]]:
-        layers = super().parameterAsLayerList(parameters, name, context)
-        if layers is None or len(layers) == 0:
-            return None
-        for layer in layers:
-            if isinstance(layer, QgsMapLayer) and layer.renderer() is None:
-                layer.loadDefaultStyle()
-        return layers
-
-    def parameterAsRasterLayer(
-            self, parameters: Dict[str, Any], name: str, context: QgsProcessingContext
-    ) -> Optional[QgsRasterLayer]:
-        layer = super().parameterAsRasterLayer(parameters, name, context)
-
-        if layer is None:
-            return None
-
-        # if layer is given by string (but not by layer ID), ...
-        if isinstance(parameters.get(name), str) and parameters.get(name) not in QgsProject.instance().mapLayers():
-            layer.loadDefaultStyle()  # ... we need to manually load the default style
-
-        if layer.renderer() is None:  # if we still have no valid renderer...
-            layer.loadDefaultStyle()  # ... we also load the dafault style
-
-        return layer
-
-    def parameterAsSpectralRasterLayer(
-            self, parameters: Dict[str, Any], name: str, context: QgsProcessingContext, checkWavelength=True,
-            checkFwhm=False
-    ) -> Optional[QgsRasterLayer]:
-        from enmapboxprocessing.rasterreader import RasterReader
-
-        layer = self.parameterAsRasterLayer(parameters, name, context)
-        if layer is not None:
-            if checkWavelength:
-                if not RasterReader(layer).isSpectralRasterLayer():
-                    message = f'Missing wavelength definition for spectral raster layer: {name}'
-                    raise QgsProcessingException(message)
-            if checkFwhm:
-                if not RasterReader(layer).isSpectralRasterLayer():
-                    message = f'Missing FWHM definition for spectral raster layer: {name}'
-                    raise QgsProcessingException(message)
-        return layer
-
-    def parameterAsVectorLayer(
-            self, parameters: Dict[str, Any], name: str, context: QgsProcessingContext, convertFromMemoryToOgr=False
-    ) -> Optional[QgsVectorLayer]:
-        layer = super().parameterAsVectorLayer(parameters, name, context)
-
-        if layer is None:
-            return None
-
-        # convert temporary scratch layer to OGR layer
-        if layer.dataProvider().name() == 'memory' and convertFromMemoryToOgr:
-            renderer = layer.renderer().clone()
-            parameters = {'INPUT': layer, 'OUTPUT': 'TEMPORARY_OUTPUT'}
-            feedback = None
-            result = self.runAlg('native:savefeatures', parameters, None, feedback, context, True)
-            layer = QgsVectorLayer(result['OUTPUT'], layer.name())
-            layer.setRenderer(renderer)
-            layer.saveDefaultStyle(QgsMapLayer.StyleCategory.AllStyleCategories)
-
-        # if parameter is given as filename, we need to manually load the default style
-        if isinstance(parameters.get(name), str) or layer.renderer() is None:
-            if QgsProject.instance().mapLayer(parameters.get(name)) is not None:
-                pass  # do nothing in case of a valid layer ID
-            else:
-                layer.loadDefaultStyle()
-
-        return layer
-
-    def parameterAsFields(
-            self, parameters: Dict[str, Any], name: str, context: QgsProcessingContext
-    ) -> Optional[List[str]]:
-        if Qgis.versionInt() >= 33200:
-            fields = super().parameterAsStrings(parameters, name, context)
-        else:
-            fields = super().parameterAsFields(parameters, name, context)
-        if len(fields) == 0:
-            return None
-        else:
-            return fields
-
-    def parameterAsField(
-            self, parameters: Dict[str, Any], name: str, context: QgsProcessingContext
-    ) -> Optional[str]:
-        fields = self.parameterAsFields(parameters, name, context)
-        if fields is None:
-            return None
-        else:
-            return fields[0]
-
-    def parameterAsFile(self, parameters: Dict[str, Any], name: str, context: QgsProcessingContext) -> Optional[str]:
-        filename = super().parameterAsFile(parameters, name, context)
-        if filename == '':
-            return None
-        return filename
-
-    def parameterAsClassifierDump(
-            self, parameters: Dict[str, Any], name: str, context: QgsProcessingContext
-    ) -> Optional[ClassifierDump]:
-        filename = super().parameterAsFile(parameters, name, context)
-        if filename == '':
-            return None
-        dump = Utils.pickleLoad(filename)
-        dump = ClassifierDump.fromDict(dump)
-        return dump
-
-    def parameterAsRegressorDump(
-            self, parameters: Dict[str, Any], name: str, context: QgsProcessingContext,
-            optionalTargets=False, optionalFeatures=False, optionalX=False, optionalY=False, optionalRegressor=True
-    ) -> Optional[RegressorDump]:
-        filename = super().parameterAsFile(parameters, name, context)
-        if filename == '':
-            return None
-        dump = Utils.pickleLoad(filename)
-        try:
-            dump = RegressorDump.fromDict(dump)
-        except Exception:
-            raise QgsProcessingException(
-                f'Wrong or missing parameter value: {self.parameterDefinition(name).description()}'
-            )
-        for attr, optional in [
-            ('targets', optionalTargets), ('features', optionalFeatures), ('X', optionalX), ('y', optionalY),
-            ('regressor', optionalRegressor)
-        ]:
-            if optional:
-                continue
-            if getattr(dump, attr) is None:
-                raise QgsProcessingException(f'Not a valid regression dataset, missing attribute "{attr}": {filename}')
-
-        return dump
-
-    def parameterAsTransformerDump(
-            self, parameters: Dict[str, Any], name: str, context: QgsProcessingContext
-    ) -> Optional[TransformerDump]:
-        filename = super().parameterAsFile(parameters, name, context)
-        if filename == '':
-            return None
-        dump = Utils.pickleLoad(filename)
-        dump = TransformerDump.fromDict(dump)
-        return dump
-
-    def parameterAsClustererDump(
-            self, parameters: Dict[str, Any], name: str, context: QgsProcessingContext
-    ) -> Optional[ClustererDump]:
-        filename = super().parameterAsFile(parameters, name, context)
-        if filename == '':
-            return None
-        dump = Utils.pickleLoad(filename)
-        dump = ClustererDump.fromDict(dump)
-        return dump
-
-    def parameterAsEnum(self, parameters: Dict[str, Any], name: str, context: QgsProcessingContext) -> int:
-        return super().parameterAsEnum(parameters, name, context)
-
-    def parameterAsEnums(self, parameters: Dict[str, Any], name: str, context: QgsProcessingContext) -> List[int]:
-        return super().parameterAsEnums(parameters, name, context)
-
-    def parameterAsString(self, parameters: Dict[str, Any], name: str, context: QgsProcessingContext) -> Optional[str]:
-        string = super().parameterAsString(parameters, name, context)
-        if string == '':
-            if isinstance(parameters.get(name),
-                          str):  # workaround a QGIS bug, where super().parameterAsString would return an empty string instead of the actual string
-                return parameters.get(name)
-            return None
-        return string
-
-    def parameterAsDouble(
-            self, parameters: Dict[str, Any], name: str, context: QgsProcessingContext
-    ) -> Optional[float]:
-        if self.parameterIsNone(parameters, name):
-            return self.parameterDefinition(name).defaultValue()
-        else:
-            return super().parameterAsDouble(parameters, name, context)
-
-    parameterAsFloat = parameterAsDouble
-
-    def parameterAsInt(self, parameters: Dict[str, Any], name: str, context: QgsProcessingContext) -> Optional[int]:
-        if self.parameterIsNone(parameters, name):
-            return self.parameterDefinition(name).defaultValue()
-        else:
-            if isinstance(parameters[name], int):
-                return parameters[name]
-            else:
-                return super().parameterAsInt(parameters, name, context)
-
-    def parameterAsInts(
-            self, parameters: Dict[str, Any], name: str, context: QgsProcessingContext
-    ) -> Optional[List[int]]:
-        ints = super().parameterAsInts(parameters, name, context)
-        if len(ints) == 0:
-            ints = None
-        return ints
-
-    def parameterAsBand(
-            self, parameters: Dict[str, Any], name: str, context: QgsProcessingContext
-    ) -> Optional[int]:
-        bandNo = self.parameterAsInt(parameters, name, context)
-        if bandNo is None or bandNo == -1:
-            return None
-        return bandNo
-
-    def parameterAsRange(
-            self, parameters: Dict[str, Any], name: str, context: QgsProcessingContext
-    ) -> Optional[Tuple[float, float]]:
-        range = super().parameterAsRange(parameters, name, context)
-        if len(range) == 0:
-            range = None
-        return tuple(range)
-
-    def parameterAsValues(
-            self, parameters: Dict[str, Any], name: str, context: QgsProcessingContext
-    ) -> Optional[List[Optional[Any]]]:
-        string = self.parameterAsString(parameters, name, context)
-        if string is None:
-            return None
-        if string == '':
-            return None
-
-        string = string.replace('\n', '')
-        try:
-            values = eval(string, {'nan': nan})
-        except Exception as error:
-            raise QgsProcessingException(f'Invalid value list: {self.parameterDefinition(name).description()}')
-
-        if not isinstance(values, (tuple, list)):
-            values = [values]
-        values = list(values)
-        return values
-
-    def parameterAsStringValues(
-            self, parameters: Dict[str, Any], name: str, context: QgsProcessingContext, allowNoneValues=False,
-    ) -> Optional[List[Optional[Any]]]:
-        values = self.parameterAsValues(parameters, name, context)
-        if values is None:
-            return None
-        for value in values:
-            if allowNoneValues and value is None:
-                pass
-            elif not isinstance(value, str):
-                raise QgsProcessingException(f'invalid string item {value}: {name} ')
-        return values
-
-    def parameterAsIntValues(
-            self, parameters: Dict[str, Any], name: str, context: QgsProcessingContext, allowNoneValues=False,
-    ) -> Optional[List[Any]]:
-        values = self.parameterAsValues(parameters, name, context)
-        if values is None:
-            return None
-        for value in values:
-            if allowNoneValues and value is None:
-                pass
-            elif not isinstance(value, int):
-                raise QgsProcessingException(f'invalid integer item {value}: {name} ')
-        return values
-
-    def parameterAsFloatValues(
-            self, parameters: Dict[str, Any], name: str, context: QgsProcessingContext, allowNoneValues=False,
-    ) -> Optional[List[Any]]:
-        values = self.parameterAsValues(parameters, name, context)
-        if values is None:
-            return None
-        for value in values:
-            if allowNoneValues and value is None:
-                pass
-            elif not isinstance(value, (int, float)):
-                raise QgsProcessingException(f'invalid float item {value}: {name} ')
-        return values
-
-    def parameterAsBool(self, parameters: Dict[str, Any], name: str, context: QgsProcessingContext) -> bool:
-        return super().parameterAsBool(parameters, name, context)
-
-    def parameterAsBoolean(self, parameters: Dict[str, Any], name: str, context: QgsProcessingContext) -> bool:
-        return super().parameterAsBoolean(parameters, name, context)
-
-    def parameterAsObject(
-            self, parameters: Dict[str, Any], name: str, context: QgsProcessingContext
-    ) -> Optional[Any]:
-        string = self.parameterAsString(parameters, name, context)
-        if string is None:
-            return None
-        if string == '':
-            return None
-        try:
-            value = eval(string, {'nan': nan})
-        except Exception:
-            raise QgsProcessingException(f'Invalid value: {self.parameterDefinition(name).description()}')
-
-        return value
-
-    def parameterAsFileOutput(
-            self, parameters: Dict[str, Any], name: str, context: QgsProcessingContext
-    ) -> Optional[str]:
-        filename = super().parameterAsFileOutput(parameters, name, context)
-        if filename == '':
-            filename = parameters.get(name, '')
-        if filename == '':
-            return None
-        if filename is None:
-            return None
-        if not isabs(filename):
-            filename = join(QgsProcessingUtils.tempFolder(), filename)
-        if isinstance(self.parameterDefinition(name), QgsProcessingParameterFolderDestination):
-            if not exists(filename):
-                makedirs(filename)
-        if isinstance(self.parameterDefinition(name), QgsProcessingParameterFileDestination):
-            if not exists(dirname(filename)):
-                makedirs(dirname(filename))
-        return filename
-
-    def parameterAsOutputLayer(
-            self, parameters: Dict[str, Any], name: str, context: QgsProcessingContext
-    ) -> Optional[str]:
-        filename = super().parameterAsOutputLayer(parameters, name, context)
-
-        if filename == '':
-            filename = parameters.get(name, '')
-
-        if isinstance(filename, QgsProcessingOutputLayerDefinition):
-            sink: QgsProperty = filename.sink
-            filename = sink.toVariant()['val']
-            assert isinstance(filename, str)
-
-        if filename == '':
-            return None
-        if not isabs(filename):
-            filename = abspath(filename)
-
-        parameterDefinition: ProcessingParameterRasterDestination = self.parameterDefinition(name)
-        success, message = parameterDefinition.isSupportedOutputValue(filename, context)
-        if not success:
-            raise QgsProcessingException(message)
-
-        if not exists(dirname(filename)):
-            makedirs(dirname(filename))
-        return filename
-
-    def parameterAsCrs(
-            self, parameters: Dict[str, Any], name: str, context: QgsProcessingContext
-    ) -> QgsCoordinateReferenceSystem:
-        if self.parameterIsNone(parameters, name):
-            return self.parameterDefinition(name).defaultValue()
-        else:
-            return super().parameterAsCrs(parameters, name, context)
-
-    def parameterAsExtent(
-            self, parameters: Dict[str, Any], name: str, context: QgsProcessingContext,
-            crs: QgsCoordinateReferenceSystem
-    ) -> QgsRectangle:
-        return super().parameterAsExtent(parameters, name, context, crs)
-
-    def parameterAsQgsDataType(
-            self, parameters: Dict[str, Any], name: str, context: QgsProcessingContext, default: Qgis.DataType = None
-    ) -> Optional[Qgis.DataType]:
-        if self.parameterIsNone(parameters, name):
-            return default
-        else:
-            index = self.parameterAsEnum(parameters, name, context)
-            label = self.O_DATA_TYPE[index]
-            return getattr(Qgis, label)
-
-    def parameterAsGdalResampleAlg(
-            self, parameters: Dict[str, Any], name: str, context: QgsProcessingContext
-    ) -> Optional[GdalResamplingAlgorithm]:
-        index = self.parameterAsInt(parameters, name, context)
-        if index == -1:
-            return None
-        label = self.O_RESAMPLE_ALG[index]
-        return getattr(gdal, f'GRA_{label}')
-
-    def parameterAsCreationProfile(
-            self, parameters: Dict[str, Any], name: str, context: QgsProcessingContext, filename: str
-    ) -> Tuple[str, CreationOptions]:
-        text = self.parameterAsString(parameters, name, context)
-        if text is None or text == '':
-            extension = splitext(filename)[1].lower()
-            defaultCreationProfilesByExtension = {
-                '.tif': self.DefaultGTiffCreationProfile,
-                '.bsq': 'ENVI INTERLEAVE=BSQ',
-                '.bil': 'ENVI INTERLEAVE=BIL',
-                '.bip': 'ENVI INTERLEAVE=BIP',
-                '.vrt': self.DefaultVrtCreationProfile,
-            }
-            text = defaultCreationProfilesByExtension[extension]
-        format, *options = text.split()
-
-        # check that extension is correct
-        extension = splitext(filename)[1]
-        extensions = {'VRT': '.vrt', 'ENVI': '.bsq .bil .bip', 'GTiff': '.tif'}[format].split()
-        if extension not in extensions:
-            extensions = ' '.join([f'{extension}' for extension in extensions])
-            message = f'unsupported file extension ({extension}) for format ({format}), ' \
-                      f'use {extensions} instead'
-            raise QgsProcessingException(message)
-        return format, options
-
-    def parameterAsMatrix(
-            self, parameters: Dict[str, Any], name: str, context: QgsProcessingContext
-    ) -> Optional[List[Any]]:
-        value = parameters.get(name)
-        if value == [QVariant()]:
-            return None
-        return value
-
-    def parameterIsNone(self, parameters: Dict[str, Any], name: str):
-        return parameters.get(name, None) is None
-
-    def checkParameterValues(self, parameters: Dict[str, Any], context: QgsProcessingContext) -> Tuple[bool, str]:
-        valid, message = super().checkParameterValues(parameters, context)
-        return valid, message
-
-    def checkParameterVectorClassification(
-            self, parameters: Dict[str, Any], name: str, context: QgsProcessingContext
-    ) -> Tuple[bool, str]:
-        layer = self.parameterAsVectorLayer(parameters, name, context)
-        if layer is None:
-            return True, ''
-        renderer = layer.renderer()
-        return (
-            isinstance(renderer, QgsCategorizedSymbolRenderer),
-            f'Invalid categorized vector layer, '
-            f'requires categorized symbol renderer ({self.parameterDefinition(name).description()})'
-        )
-
-    def checkParameterRasterClassification(
-            self, parameters: Dict[str, Any], name: str, context: QgsProcessingContext
-    ) -> Tuple[bool, str]:
-
-        layer = self.parameterAsRasterLayer(parameters, name, context)
-        if layer is None:
-            return True, ''
-        renderer = layer.renderer()
-        return (
-            isinstance(renderer, QgsPalettedRasterRenderer),
-            f'Invalid categorized raster layer, '
-            f'requires paletted/unique values renderer ({self.parameterDefinition(name).description()})'
-        )
-
-    def checkParameterMapClassification(
-            self, parameters: Dict[str, Any], name: str, context: QgsProcessingContext
-    ) -> Tuple[bool, str]:
-        layer = self.parameterAsLayer(parameters, name, context)
-        if layer is None:
-            return True, ''
-        elif isinstance(layer, QgsRasterLayer):
-            return self.checkParameterRasterClassification(parameters, name, context)
-        elif isinstance(layer, QgsVectorLayer):
-            return self.checkParameterVectorClassification(parameters, name, context)
-        else:
-            raise ValueError()
-
-    def checkParameterVectorRegression(
-            self, parameters: Dict[str, Any], name: str, context: QgsProcessingContext
-    ) -> Tuple[bool, str]:
-        layer = self.parameterAsVectorLayer(parameters, name, context)
-        if layer is None:
-            return True, ''
-        if Utils.targetsFromLayer(layer) is None:
-            return False, 'Invalid continuous-valued vector layer, ' \
-                          'requires either a graduated symbol renderer specifying a single target variable, ' \
-                          'or a diagram renderer specifying multiple targets. ' \
-                          f' ({self.parameterDefinition(name).description()})'
-        return True, ''
-
-    def checkParameterRasterRegression(
-            self, parameters: Dict[str, Any], name: str, context: QgsProcessingContext
-    ) -> Tuple[bool, str]:
-        return True, ''  # each raster layer is a valid regression layer
-
-    def checkParameterMapRegression(
-            self, parameters: Dict[str, Any], name: str, context: QgsProcessingContext
-    ) -> Tuple[bool, str]:
-        layer = self.parameterAsLayer(parameters, name, context)
-        if layer is None:
-            return True, ''
-        elif isinstance(layer, QgsRasterLayer):
-            return self.checkParameterRasterRegression(parameters, name, context)
-        elif isinstance(layer, QgsVectorLayer):
-            return self.checkParameterVectorRegression(parameters, name, context)
-        else:
-            raise ValueError()
-
-    def shortDescription(self):
-        raise NotImplementedError()
-
-    def helpCookbookUrls(self) -> List[Tuple[str, str]]:
-        return []
-
-    def helpParameters(self) -> List[Tuple[str, str]]:
-        return []
-
-    def helpHeader(self) -> Optional[Tuple[str, str]]:
-        return None
-
-    def shortHelpString(self):
-        text = '<p>' + injectGlossaryLinks(self.shortDescription()) + '</p>'
-        if self.helpHeader() is not None:
-            title, text2 = self.helpHeader()
-            text += f' <i><h3>{title}</h3> </i><p>{injectGlossaryLinks(text2)}</p>'
-        for name, text2 in self.helpParameters():
-            if text2 == '':
-                continue
-            text += f'<h3>{name}</h3><p>{injectGlossaryLinks(text2)}</p>'
-        return text
-
-    def helpString(self):
-        return self.shortHelpString()
-
-    def helpUrl(self, *args, **kwargs):
-        return 'https://enmap-box.readthedocs.io/en/latest/usr_section/usr_manual/processing_algorithms/processing_algorithms.html'
-
-    def isRunnungInsideModeller(self):
-        # hacky way to figure out if this algorithm is currently running inside the modeller
-        # needed for fixing issue #504
-        for text in traceback.format_stack():
-            if 'ModelerDialog.py' in text:
-                return True
-        return False
-
-    def addParameterClassificationDataset(
-            self, name: str, description: str, defaultValue=None, optional=False, advanced=False
-    ):
-        from enmapboxprocessing.parameter.processingparameterpicklefileclassificationdatasetwidget import \
-            ProcessingParameterPickleFileClassificationDatasetWidgetWrapper
-        behavior = QgsProcessingParameterFile.Behavior.File
-        extension = ''
-        fileFilter = 'Pickle files (*.pkl);;JSON files (*.json)'
-        param = QgsProcessingParameterFile(name, description, behavior, extension, defaultValue, optional, fileFilter)
-
-        if not self.isRunnungInsideModeller():
-            param.setMetadata(
-                {'widget_wrapper': {'class': ProcessingParameterPickleFileClassificationDatasetWidgetWrapper}})
-            param.setDefaultValue(defaultValue)
-
-        self.addParameter(param)
-        self.flagParameterAsAdvanced(name, advanced)
-
-    def addParameterClassifierCode(
-            self, name: str, description: str, defaultValue=None, optional=False, advanced=False
-    ):
-        from enmapboxprocessing.parameter.processingparameterestimatorcodeeditwidget import \
-            ProcessingParameterClassifierCodeEditWrapper
-        param = QgsProcessingParameterString(name, description, defaultValue, True, optional)
-        param.setMetadata({'widget_wrapper': {'class': ProcessingParameterClassifierCodeEditWrapper}})
-        param.setDefaultValue(defaultValue)
-        self.addParameter(param)
-        self.flagParameterAsAdvanced(name, advanced)
-
-    def addParameterRegressionDataset(
-            self, name: str, description: str, defaultValue=None, optional=False, advanced=False
-    ):
-        from enmapboxprocessing.parameter.processingparameterpicklefileregressiondatasetwidget import \
-            ProcessingParameterPickleFileRegressionDatasetWidgetWrapper
-        behavior = QgsProcessingParameterFile.Behavior.File
-        extension = ''
-        fileFilter = 'Pickle files (*.pkl);;JSON files (*.json)'
-        param = QgsProcessingParameterFile(name, description, behavior, extension, defaultValue, optional, fileFilter)
-
-        if not self.isRunnungInsideModeller():
-            param.setMetadata(
-                {'widget_wrapper': {'class': ProcessingParameterPickleFileRegressionDatasetWidgetWrapper}}
-            )
-            param.setDefaultValue(defaultValue)
-
-        self.addParameter(param)
-        self.flagParameterAsAdvanced(name, advanced)
-
-    def addParameterRegressorCode(
-            self, name: str, description: str, defaultValue=None, optional=False, advanced=False
-    ):
-        from enmapboxprocessing.parameter.processingparameterestimatorcodeeditwidget import \
-            ProcessingParameterRegressorCodeEditWrapper
-        param = QgsProcessingParameterString(name, description, defaultValue, True, optional)
-        param.setMetadata({'widget_wrapper': {'class': ProcessingParameterRegressorCodeEditWrapper}})
-        param.setDefaultValue(defaultValue)
-        self.addParameter(param)
-        self.flagParameterAsAdvanced(name, advanced)
-
-    def addParameterUnsupervisedDataset(
-            self, name: str, description: str, defaultValue=None, optional=False, advanced=False
-    ):
-        from enmapboxprocessing.parameter.processingparameterpicklefileunsuperviseddatasetwidget import \
-            ProcessingParameterPickleFileUnsupervisedDatasetWidgetWrapper
-        behavior = QgsProcessingParameterFile.Behavior.File
-        extension = ''
-        fileFilter = 'Pickle files (*.pkl);;JSON files (*.json)'
-        param = QgsProcessingParameterFile(name, description, behavior, extension, defaultValue, optional, fileFilter)
-
-        if not self.isRunnungInsideModeller():
-            param.setMetadata(
-                {'widget_wrapper': {'class': ProcessingParameterPickleFileUnsupervisedDatasetWidgetWrapper}}
-            )
-            param.setDefaultValue(defaultValue)
-
-        self.addParameter(param)
-        self.flagParameterAsAdvanced(name, advanced)
-
-    def addParameterMapLayer(self, name: str, description: str, defaultValue=None, optional=False, advanced=False):
-        self.addParameter(QgsProcessingParameterMapLayer(name, description, defaultValue, optional))
-        self.flagParameterAsAdvanced(name, advanced)
-
-    def addParameterRasterLayer(
-            self, name: str, description: str, defaultValue=None, optional=False, advanced=False
-    ):
-        self.addParameter(QgsProcessingParameterRasterLayer(name, description, defaultValue, optional))
-        self.flagParameterAsAdvanced(name, advanced)
-
-    def addParameterMultipleLayers(
-            self, name: str, description: str, layerType=QgsProcessing.SourceType.TypeMapLayer,
-            defaultValue=None, optional=False, advanced=False
-    ):
-        self.addParameter(QgsProcessingParameterMultipleLayers(name, description, layerType, defaultValue, optional))
-        self.flagParameterAsAdvanced(name, advanced)
-
-    def addParameterBand(
-            self, name: str, description: str, defaultValue: int = None, parentLayerParameterName: str = None,
-            optional=False, allowMultiple=False, advanced=False
-    ):
-        self.addParameter(
-            QgsProcessingParameterBand(
-                name, description, defaultValue, parentLayerParameterName, optional, allowMultiple
-            )
-        )
-        self.flagParameterAsAdvanced(name, advanced)
-
-    def addParameterBandList(
-            self, name: str, description: str, defaultValue: List[int] = None, parentLayerParameterName: str = None,
-            optional=False, advanced=False
-    ):
-        assert parentLayerParameterName is not None
-        self.addParameterBand(name, description, defaultValue, parentLayerParameterName, optional, True)
-        self.flagParameterAsAdvanced(name, advanced)
-
-    def addParameterVectorLayer(
-            self, name: str, description: str, types=(QgsProcessing.SourceType.TypeVectorAnyGeometry,),
-            defaultValue=None, optional=False, advanced=False
-    ):
-        if types is None:
-            types = []
-        self.addParameter(QgsProcessingParameterVectorLayer(name, description, types, defaultValue, optional))
-        self.flagParameterAsAdvanced(name, advanced)
-
-    def addParameterCrs(
-            self, name: str, description: str, defaultValue=None, optional=False, advanced=False
-    ):
-        self.addParameter(QgsProcessingParameterCrs(name, description, defaultValue, optional))
-        self.flagParameterAsAdvanced(name, advanced)
-
-    def addParameterExtent(
-            self, name: str, description: str, defaultValue=None, optional=False, advanced=False
-    ):
-        self.addParameter(QgsProcessingParameterExtent(name, description, defaultValue, optional))
-        self.flagParameterAsAdvanced(name, advanced)
-
-    def addParameterRasterDestination(
-            self, name: str, description: str, defaultValue=None, optional=False, createByDefault=True,
-            allowTif=True, allowEnvi=True, allowVrt=False, defaultFileExtension: str = None, advanced=False
-    ):
-        self.addParameter(
-            ProcessingParameterRasterDestination(
-                name, description, defaultValue, optional, createByDefault, allowTif, allowEnvi, allowVrt,
-                defaultFileExtension
-            )
-        )
-        self.flagParameterAsAdvanced(name, advanced)
-
-    def addParameterVrtDestination(
-            self, name: str, description: str, defaultValue=None, optional=False, createByDefault=True,
-            vrtOnly=False, advanced=False
-    ):
-        self.addParameterRasterDestination(
-            name, description, defaultValue, optional, createByDefault, not vrtOnly, not vrtOnly, True, 'vrt', advanced
-        )
-
-        self.flagParameterAsAdvanced(name, advanced)
-
-    def addParameterVectorDestination(
-            self, name: str, description='Output vector', type=QgsProcessing.SourceType.TypeVectorAnyGeometry,
-            defaultValue=None, optional=False, createByDefault=True, advanced=False
-    ):
-        self.addParameter(
-            QgsProcessingParameterVectorDestination(name, description, type, defaultValue, optional, createByDefault)
-        )
-        self.flagParameterAsAdvanced(name, advanced)
-
-    def addParameterFile(
-            self, name: str, description: str,
-            behavior: QgsProcessingParameterFile.Behavior = QgsProcessingParameterFile.Behavior.File,
-            extension: str = '', defaultValue=None, optional=False, fileFilter='', advanced=False
-    ):
-        self.addParameter(
-            QgsProcessingParameterFile(
-                name, description, behavior, extension, defaultValue, optional, fileFilter
-            )
-        )
-        self.flagParameterAsAdvanced(name, advanced)
-
-    def addParameterPickleFile(
-            self, name: str, description: str, defaultValue=None, optional=False, advanced=False
-    ):
-        from enmapboxprocessing.parameter.processingparameterpicklefilewidget import \
-            ProcessingParameterPickleFileWidgetWrapper
-
-        param = QgsProcessingParameterFile(
-            name, description, QgsProcessingParameterFile.Behavior.File, '', defaultValue, optional,
-            self.PickleFileFilter
-        )
-        if not self.isRunnungInsideModeller():
-            param.setMetadata({'widget_wrapper': {'class': ProcessingParameterPickleFileWidgetWrapper}})
-            param.setDefaultValue(defaultValue)
-        self.addParameter(param)
-        self.flagParameterAsAdvanced(name, advanced)
-
-    def addParameterFileDestination(
-            self, name: str, description: str, fileFilter='', defaultValue=None, optional=False,
-            createByDefault=True, advanced=False
-    ):
-        self.addParameter(
-            QgsProcessingParameterFileDestination(
-                name, description, fileFilter, defaultValue, optional, createByDefault
-            )
-        )
-        self.flagParameterAsAdvanced(name, advanced)
-
-    def addParameterFolderDestination(
-            self, name: str, description: str, defaultValue=None, optional=False, createByDefault=True,
-            advanced=False
-    ):
-        self.addParameter(
-            QgsProcessingParameterFolderDestination(
-                name, description, defaultValue, optional, createByDefault
-            )
-        )
-        self.flagParameterAsAdvanced(name, advanced)
-
-    def addParameterNumber(
-            self, name: str, description: str, type: QgsProcessingParameterNumber.Type, defaultValue=None,
-            optional=False, minValue: float = None, maxValue: float = None, advanced=False
-    ):
-        if minValue is None:
-            minValue = np.finfo(float).min
-        if maxValue is None:
-            maxValue = np.finfo(float).max
-
-        self.addParameter(
-            QgsProcessingParameterNumber(name, description, type, defaultValue, optional, minValue, maxValue)
-        )
-        self.flagParameterAsAdvanced(name, advanced)
-
-    def addParameterInt(
-            self, name: str, description: str, defaultValue=None, optional=False, minValue: int = None,
-            maxValue: int = None, advanced=False
-    ):
-        type = QgsProcessingParameterNumber.Type.Integer
-        self.addParameterNumber(name, description, type, defaultValue, optional, minValue, maxValue)
-        self.flagParameterAsAdvanced(name, advanced)
-
-    def addParameterFloat(
-            self, name: str, description: str, defaultValue=None, optional=False, minValue: float = None,
-            maxValue: float = None, advanced=False
-    ):
-        type = QgsProcessingParameterNumber.Type.Double
-        self.addParameterNumber(name, description, type, defaultValue, optional, minValue, maxValue)
-        self.flagParameterAsAdvanced(name, advanced)
-
-    def addParameterBoolean(self, name: str, description: str, defaultValue=None, optional=False, advanced=False):
-        self.addParameter(QgsProcessingParameterBoolean(name, description, defaultValue, optional))
-        self.flagParameterAsAdvanced(name, advanced)
-
-    def addParameterField(
-            self, name: str, description: str, defaultValue=None, parentLayerParameterName: str = '',
-            type=QgsProcessingParameterField.DataType.Any, allowMultiple=False,
-            optional=False, defaultToAllFields=False, advanced=False
-    ):
-        self.addParameter(
-            QgsProcessingParameterField(
-                name, description, defaultValue, parentLayerParameterName, type, allowMultiple, optional,
-                defaultToAllFields
-            )
-        )
-        self.flagParameterAsAdvanced(name, advanced)
-
-    def addParameterEnum(
-            self, name: str, description: str, options: Iterable[str], allowMultiple=False, defaultValue=None,
-            optional=False, advanced=False
-    ):
-        self.addParameter(QgsProcessingParameterEnum(name, description, options, allowMultiple, defaultValue, optional))
-        self.flagParameterAsAdvanced(name, advanced)
-
-    def addParameterIntRange(
-            self, name: str, description: str, defaultValue: List[int] = None,
-            optional=False, advanced=False
-    ):
-        type = QgsProcessingParameterNumber.Type.Integer
-        self.addParameter(QgsProcessingParameterRange(name, description, type, defaultValue, optional))
-        self.flagParameterAsAdvanced(name, advanced)
-
-    def addParameterString(
-            self, name: str, description: str, defaultValue=None, multiLine=False, optional=False, advanced=False
-    ):
-        self.addParameter(QgsProcessingParameterString(name, description, defaultValue, multiLine, optional))
-        self.flagParameterAsAdvanced(name, advanced)
-
-    def addParameterCode(
-            self, name: str, description: str, defaultValue=None, optional=False, advanced=False
-    ):
-        from enmapboxprocessing.parameter.processingparametercodeeditwidget import \
-            ProcessingParameterCodeEditWidgetWrapper
-        param = QgsProcessingParameterString(name, description, optional=optional)
-        param.setMetadata({'widget_wrapper': {'class': ProcessingParameterCodeEditWidgetWrapper}})
-        param.setDefaultValue(defaultValue)
-        self.addParameter(param)
-        self.flagParameterAsAdvanced(name, advanced)
-
-    def addParameterDataType(
-            self, name: str, description='Data type', defaultValue: int = None, optional=False,
-            advanced=False
-    ):
-        options = self.O_DATA_TYPE
-        self.addParameterEnum(name, description, options, False, defaultValue, optional, advanced)
-
-    def addParameterCreationProfile(
-            self, name: str, description='Output options', defaultValue: str = None, optional=False, advanced=False
-    ):
-        from enmapboxprocessing.parameter.processingparametercreationprofilewidget import \
-            ProcessingParameterCreationProfileWidgetWrapper
-        param = QgsProcessingParameterString(name, description, optional=optional)
-        param.setMetadata({'widget_wrapper': {'class': ProcessingParameterCreationProfileWidgetWrapper}})
-        param.setDefaultValue(defaultValue)
-        self.addParameter(param)
-        self.flagParameterAsAdvanced(name, advanced)
-
-    def addParameterResampleAlg(
-            self, name: str, description='Resample algorithm', defaultValue=0, optional=False, advanced=False
-    ):
-        options = self.O_RESAMPLE_ALG
-        self.addParameterEnum(name, description, options, False, defaultValue, optional, advanced)
-
-    def addParameterMatrix(
-            self, name: str, description: str, numberRows=3, hasFixedNumberRows=False, headers: Iterable[str] = None,
-            defaultValue=None, optional=False, advanced=False
-    ):
-        self.addParameter(
-            QgsProcessingParameterMatrix(
-                name, description, numberRows, hasFixedNumberRows, headers, defaultValue, optional
-            )
-        )
-        self.flagParameterAsAdvanced(name, advanced)
-
-    def flagParameterAsAdvanced(self, name: str, advanced: bool):
-        if advanced:
-            p = self.parameterDefinition(name)
-            p.setFlags(p.flags() | QgsProcessingParameterDefinition.Flag.FlagAdvanced)
-
-    def flagParameterAsHidden(self, name: str, hidden: bool):
-        if hidden:
-            p = self.parameterDefinition(name)
-            p.setFlags(p.flags() | QgsProcessingParameterDefinition.Flag.FlagHidden)
-
-    def createLoggingFeedback(
-            cls, feedback: QgsProcessingFeedback, logfile: TextIO
-    ) -> Tuple[ProcessingFeedback, ProcessingFeedback]:
-        feedbackMainAlgo = ProcessingFeedback(feedback, logfile=logfile)
-        feedbackChildAlgo = ProcessingFeedback(feedback, logfile=logfile, isChildFeedback=True, silenced=True)
-        return feedbackMainAlgo, feedbackChildAlgo
-
-    @classmethod
-    def htmlItalic(cls, text: str) -> str:
-        return f'<i>{text}</i>'
-
-    @classmethod
-    def htmlBold(cls, text: str) -> str:
-        return f'<b>{text}</b>'
-
-    @classmethod
-    def htmlLink(cls, link: str, text: str = None) -> str:
-        if text is None:
-            text = link
-        return '<a href="' + link + '">' + text + '</a>'
-
-    def tic(self, feedback: ProcessingFeedback, parameters: Dict[str, Any], context: QgsProcessingContext):
-        self._startTime = time()
-
-    def toc(self, feedback: ProcessingFeedback, result: Dict):
-        feedback.pushTiming(time() - self._startTime)
-
-    @staticmethod
-    def runAlg(algOrName, parameters, onFinish=None, feedback=None, context=None, is_child_algorithm=False) -> Dict:
-        return processing.run(algOrName, parameters, onFinish, feedback, context, is_child_algorithm)
-
-
-class Group(Enum):
-    AccuracyAssessment = 'Accuracy Assessment'
-    AnalysisReadyData = 'Analysis ready data'
-    Auxilliary = 'Auxilliary'
-    Classification = 'Classification'
-    Clustering = 'Clustering'
-    ConvolutionMorphologyAndFiltering = 'Convolution, morphology and filtering'
-    DatasetCreation = 'Dataset creation'
-    Experimental = 'Experimental'
-    ExportData = 'Export data'
-    FeatureSelection = 'Feature selection'
-    ImportData = 'Import data'
-    Masking = 'Masking'
-    Options = 'Options'
-    Preprocessing = 'Pre-processing'
-    RasterAnalysis = 'Raster analysis'
-    RasterConversion = 'Raster conversion'
-    RasterExtraction = 'Raster extraction'
-    RasterMiscellaneous = 'Raster miscellaneous'
-    RasterProjections = 'Raster projections'
-    Regression = 'Regression'
-    Sampling = 'Sampling'
-    SpectralLibrary = 'Spectral Library'
-    SpectralResampling = 'Spectral resampling'
-    Testdata = 'Testdata'
-    Transformation = 'Transformation'
-    Unmixing = 'Unmixing'
-    VectorConversion = 'Vector conversion'
-    VectorCreation = 'Vector creation'
-
-
-class CookbookUrls(object):
-    URL = r'https://enmap-box.readthedocs.io/en/latest/usr_section/usr_cookbook/usr_cookbook.html'
-    URL_CLASSIFICATION = ('Classification', URL + '/classification.html')
-    URL_REGRESSION = ('Regression', URL + '/regression.html')
-    URL_CLUSTERING = ('Clustering', URL + '/clustering.html')
-    URL_TRANSFORMATION = ('Transformation', URL + '/transformation.html')
-    URL_FILTERING = ('Filtering', URL + '/filtering.html')
-    URL_GRAPHICAL_MODELER = ('Graphical Modeler', URL + '/graphical_modeler.html')
-    URL_GENERIC_FILTER = ('Generic Filter', URL + '/generic_filter.html')
+import traceback
+from enum import Enum
+from math import nan
+from os import makedirs
+from os.path import abspath, dirname, exists, isabs, join, splitext
+from time import time
+from typing import Any, Dict, Iterable, List, Optional, TextIO, Tuple
+
+import numpy as np
+from osgeo import gdal
+import processing
+from qgis.PyQt.QtGui import QIcon
+from qgis.core import (Qgis, QgsCategorizedSymbolRenderer, QgsCoordinateReferenceSystem, QgsMapLayer,
+                       QgsPalettedRasterRenderer, QgsProcessing, QgsProcessingAlgorithm, QgsProcessingContext,
+                       QgsProcessingException, QgsProcessingFeedback, QgsProcessingOutputLayerDefinition,
+                       QgsProcessingParameterBand, QgsProcessingParameterBoolean, QgsProcessingParameterCrs,
+                       QgsProcessingParameterDefinition, QgsProcessingParameterEnum, QgsProcessingParameterExtent,
+                       QgsProcessingParameterField, QgsProcessingParameterFile, QgsProcessingParameterFileDestination,
+                       QgsProcessingParameterFolderDestination, QgsProcessingParameterMapLayer,
+                       QgsProcessingParameterMatrix, QgsProcessingParameterMultipleLayers, QgsProcessingParameterNumber,
+                       QgsProcessingParameterRange, QgsProcessingParameterRasterLayer, QgsProcessingParameterString,
+                       QgsProcessingParameterVectorDestination, QgsProcessingParameterVectorLayer, QgsProcessingUtils,
+                       QgsProject, QgsProperty, QgsRasterLayer, QgsRectangle, QgsVectorLayer)
+
+from enmapbox.typeguard import typechecked
+from enmapboxprocessing.driver import Driver
+from enmapboxprocessing.glossary import injectGlossaryLinks
+from enmapboxprocessing.parameter.processingparameterrasterdestination import ProcessingParameterRasterDestination
+from enmapboxprocessing.processingfeedback import ProcessingFeedback
+from enmapboxprocessing.typing import ClassifierDump, ClustererDump, CreationOptions, GdalResamplingAlgorithm, \
+    RegressorDump, TransformerDump
+from enmapboxprocessing.utils import Utils
+
+
+class AlgorithmCanceledException(Exception):
+    pass
+
+
+@typechecked
+class EnMAPProcessingAlgorithm(QgsProcessingAlgorithm):
+    O_RESAMPLE_ALG = 'NearestNeighbour Bilinear Cubic CubicSpline Lanczos Average Mode Min Q1 Med Q3 Max'.split()
+    NearestNeighbourResampleAlg, BilinearResampleAlg, CubicResampleAlg, CubicSplineResampleAlg, LanczosResampleAlg, \
+        AverageResampleAlg, ModeResampleAlg, MinResampleAlg, Q1ResampleAlg, MedResampleAlg, Q3ResampleAlg, \
+        MaxResampleAlg = range(12)
+    O_DATA_TYPE = 'Byte Int16 UInt16 UInt32 Int32 Float32 Float64'.split()
+    Byte, Int16, UInt16, Int32, UInt32, Float32, Float64 = range(len(O_DATA_TYPE))
+    PickleFileFilter = 'Pickle files (*.pkl)'
+    PickleFileExtension = 'pkl'
+    PickleFileDestination = 'Pickle file destination.'
+    JsonFileFilter = 'JSON files (*.json)'
+    JsonFileExtension = 'json'
+    JsonFileDestination = 'JSON file destination.'
+    GeoJsonFileFilter = 'GEOJSON files (*.geojson)'
+    GeoJsonFileExtension = 'geojson'
+    GeoJsonFileDestination = 'GEOJSON file destination.'
+    GpkgFileFilter = 'GeoPackage files (*.gpkg)'
+    GpkgFileExtension = 'gpkg'
+    GpkgFileDestination = 'GeoPackage file destination.'
+    CsvFileFilter = 'CSV files (*.csv)'
+    CsvFileExtension = 'cvs'
+    CsvFileDestination = 'CSV file destination.'
+    DatasetFileFilter = PickleFileFilter + ';;' + JsonFileFilter
+    DatasetFileDestination = 'Dataset file destination.'
+    RasterFileDestination = 'Raster file destination.'
+    VectorFileDestination = 'Vector file destination.'
+    TableFileDestination = 'Table file destination.'
+    ReportFileFilter = 'HTML files (*.html)'
+    ReportFileDestination = 'Report file destination.'
+    ReportOpen = 'Whether to open the output report in the web browser.'
+    FolderDestination = 'Folder destination.'
+    VrtFormat = Driver.VrtFormat
+    DefaultVrtCreationOptions = Driver.DefaultVrtCreationOptions
+    DefaultVrtCreationProfile = VrtFormat + ' ' + ' '.join(DefaultVrtCreationOptions)
+    GTiffFormat = Driver.GTiffFormat
+    DefaultGTiffCreationOptions = Driver.DefaultGTiffCreationOptions
+    DefaultGTiffCreationProfile = GTiffFormat + ' ' + ' '.join(DefaultGTiffCreationOptions)
+    EnviFormat = Driver.EnviFormat
+    DefaultEnviCreationOptions = Driver.DefaultEnviBsqCreationOptions
+    DefaultEnviCreationProfile = EnviFormat + ' ' + ' '.join(DefaultEnviCreationOptions)
+
+    def icon(self):
+        return QIcon(':/enmapbox/gui/ui/icons/enmapbox.svg')
+
+    def createInstance(self):
+        return type(self)()
+
+    def group(self) -> str:
+        raise NotImplementedError()
+
+    def displayName(self) -> str:
+        raise NotImplementedError()
+
+    def _generateId(self, name):
+        nameId = name
+        for c in '!?-+/*()[]{}':
+            nameId = nameId.replace(c, '')
+        nameId = ''.join([s.title() for s in nameId.split(' ')])
+        return nameId
+
+    def groupId(self) -> str:
+        return self._generateId(self.group())
+
+    def name(self) -> str:
+        return self._generateId(self.displayName())
+
+    def initAlgorithm(self, configuration: Dict[str, Any] = None):
+        raise NotImplementedError
+
+    def processAlgorithm(
+            self, parameters: Dict[str, Any], context: QgsProcessingContext, feedback: QgsProcessingFeedback
+    ) -> Dict[str, Any]:
+        raise NotImplementedError()
+
+    def parameterDefinition(self, name: str) -> QgsProcessingParameterDefinition:
+        parameter = super().parameterDefinition(name)
+        assert parameter is not None, name
+        return parameter
+
+    def parameterAsLayer(
+            self, parameters: Dict[str, Any], name: str, context: QgsProcessingContext
+    ) -> Optional[QgsMapLayer]:
+
+        layer = super().parameterAsLayer(parameters, name, context)
+        if layer is None:
+            return None
+
+        # if layer is given by string (but not by layer ID), ...
+        if isinstance(parameters.get(name), str) and parameters.get(name) not in QgsProject.instance().mapLayers():
+            layer.loadDefaultStyle()  # ... we need to manually load the default style
+
+        if layer.renderer() is None:  # if we still have no valid renderer...
+            layer.loadDefaultStyle()  # ... we also load the dafault style
+
+        return layer
+
+    def parameterAsLayerList(
+            self, parameters: Dict[str, Any], name: str, context: QgsProcessingContext
+    ) -> Optional[List[QgsMapLayer]]:
+        layers = super().parameterAsLayerList(parameters, name, context)
+        if layers is None or len(layers) == 0:
+            return None
+        for layer in layers:
+            if isinstance(layer, QgsMapLayer) and layer.renderer() is None:
+                layer.loadDefaultStyle()
+        return layers
+
+    def parameterAsRasterLayer(
+            self, parameters: Dict[str, Any], name: str, context: QgsProcessingContext
+    ) -> Optional[QgsRasterLayer]:
+        layer = super().parameterAsRasterLayer(parameters, name, context)
+
+        if layer is None:
+            return None
+
+        # if layer is given by string (but not by layer ID), ...
+        if isinstance(parameters.get(name), str) and parameters.get(name) not in QgsProject.instance().mapLayers():
+            layer.loadDefaultStyle()  # ... we need to manually load the default style
+
+        if layer.renderer() is None:  # if we still have no valid renderer...
+            layer.loadDefaultStyle()  # ... we also load the dafault style
+
+        return layer
+
+    def parameterAsSpectralRasterLayer(
+            self, parameters: Dict[str, Any], name: str, context: QgsProcessingContext, checkWavelength=True,
+            checkFwhm=False
+    ) -> Optional[QgsRasterLayer]:
+        from enmapboxprocessing.rasterreader import RasterReader
+
+        layer = self.parameterAsRasterLayer(parameters, name, context)
+        if layer is not None:
+            if checkWavelength:
+                if not RasterReader(layer).isSpectralRasterLayer():
+                    message = f'Missing wavelength definition for spectral raster layer: {name}'
+                    raise QgsProcessingException(message)
+            if checkFwhm:
+                if not RasterReader(layer).isSpectralRasterLayer():
+                    message = f'Missing FWHM definition for spectral raster layer: {name}'
+                    raise QgsProcessingException(message)
+        return layer
+
+    def parameterAsVectorLayer(
+            self, parameters: Dict[str, Any], name: str, context: QgsProcessingContext, convertFromMemoryToOgr=False
+    ) -> Optional[QgsVectorLayer]:
+        layer = super().parameterAsVectorLayer(parameters, name, context)
+
+        if layer is None:
+            return None
+
+        # convert temporary scratch layer to OGR layer
+        if layer.dataProvider().name() == 'memory' and convertFromMemoryToOgr:
+            renderer = layer.renderer().clone()
+            parameters = {'INPUT': layer, 'OUTPUT': 'TEMPORARY_OUTPUT'}
+            feedback = None
+            result = self.runAlg('native:savefeatures', parameters, None, feedback, context, True)
+            layer = QgsVectorLayer(result['OUTPUT'], layer.name())
+            layer.setRenderer(renderer)
+            layer.saveDefaultStyle(QgsMapLayer.StyleCategory.AllStyleCategories)
+
+        # if parameter is given as filename, we need to manually load the default style
+        if isinstance(parameters.get(name), str) or layer.renderer() is None:
+            if QgsProject.instance().mapLayer(parameters.get(name)) is not None:
+                pass  # do nothing in case of a valid layer ID
+            else:
+                layer.loadDefaultStyle()
+
+        return layer
+
+    def parameterAsFields(
+            self, parameters: Dict[str, Any], name: str, context: QgsProcessingContext
+    ) -> Optional[List[str]]:
+        if Qgis.versionInt() >= 33200:
+            fields = super().parameterAsStrings(parameters, name, context)
+        else:
+            fields = super().parameterAsFields(parameters, name, context)
+        if len(fields) == 0:
+            return None
+        else:
+            return fields
+
+    def parameterAsField(
+            self, parameters: Dict[str, Any], name: str, context: QgsProcessingContext
+    ) -> Optional[str]:
+        fields = self.parameterAsFields(parameters, name, context)
+        if fields is None:
+            return None
+        else:
+            return fields[0]
+
+    def parameterAsFile(self, parameters: Dict[str, Any], name: str, context: QgsProcessingContext) -> Optional[str]:
+        filename = super().parameterAsFile(parameters, name, context)
+        if filename == '':
+            return None
+        return filename
+
+    def parameterAsClassifierDump(
+            self, parameters: Dict[str, Any], name: str, context: QgsProcessingContext
+    ) -> Optional[ClassifierDump]:
+        filename = super().parameterAsFile(parameters, name, context)
+        if filename == '':
+            return None
+        dump = Utils.pickleLoad(filename)
+        dump = ClassifierDump.fromDict(dump)
+        return dump
+
+    def parameterAsRegressorDump(
+            self, parameters: Dict[str, Any], name: str, context: QgsProcessingContext,
+            optionalTargets=False, optionalFeatures=False, optionalX=False, optionalY=False, optionalRegressor=True
+    ) -> Optional[RegressorDump]:
+        filename = super().parameterAsFile(parameters, name, context)
+        if filename == '':
+            return None
+        dump = Utils.pickleLoad(filename)
+        try:
+            dump = RegressorDump.fromDict(dump)
+        except Exception:
+            raise QgsProcessingException(
+                f'Wrong or missing parameter value: {self.parameterDefinition(name).description()}'
+            )
+        for attr, optional in [
+            ('targets', optionalTargets), ('features', optionalFeatures), ('X', optionalX), ('y', optionalY),
+            ('regressor', optionalRegressor)
+        ]:
+            if optional:
+                continue
+            if getattr(dump, attr) is None:
+                raise QgsProcessingException(f'Not a valid regression dataset, missing attribute "{attr}": {filename}')
+
+        return dump
+
+    def parameterAsTransformerDump(
+            self, parameters: Dict[str, Any], name: str, context: QgsProcessingContext
+    ) -> Optional[TransformerDump]:
+        filename = super().parameterAsFile(parameters, name, context)
+        if filename == '':
+            return None
+        dump = Utils.pickleLoad(filename)
+        dump = TransformerDump.fromDict(dump)
+        return dump
+
+    def parameterAsClustererDump(
+            self, parameters: Dict[str, Any], name: str, context: QgsProcessingContext
+    ) -> Optional[ClustererDump]:
+        filename = super().parameterAsFile(parameters, name, context)
+        if filename == '':
+            return None
+        dump = Utils.pickleLoad(filename)
+        dump = ClustererDump.fromDict(dump)
+        return dump
+
+    def parameterAsEnum(self, parameters: Dict[str, Any], name: str, context: QgsProcessingContext) -> int:
+        return super().parameterAsEnum(parameters, name, context)
+
+    def parameterAsEnums(self, parameters: Dict[str, Any], name: str, context: QgsProcessingContext) -> List[int]:
+        return super().parameterAsEnums(parameters, name, context)
+
+    def parameterAsString(self, parameters: Dict[str, Any], name: str, context: QgsProcessingContext) -> Optional[str]:
+        string = super().parameterAsString(parameters, name, context)
+        if string == '':
+            if isinstance(parameters.get(name),
+                          str):  # workaround a QGIS bug, where super().parameterAsString would return an empty string instead of the actual string
+                return parameters.get(name)
+            return None
+        return string
+
+    def parameterAsDouble(
+            self, parameters: Dict[str, Any], name: str, context: QgsProcessingContext
+    ) -> Optional[float]:
+        if self.parameterIsNone(parameters, name):
+            return self.parameterDefinition(name).defaultValue()
+        else:
+            return super().parameterAsDouble(parameters, name, context)
+
+    parameterAsFloat = parameterAsDouble
+
+    def parameterAsInt(self, parameters: Dict[str, Any], name: str, context: QgsProcessingContext) -> Optional[int]:
+        if self.parameterIsNone(parameters, name):
+            return self.parameterDefinition(name).defaultValue()
+        else:
+            if isinstance(parameters[name], int):
+                return parameters[name]
+            else:
+                return super().parameterAsInt(parameters, name, context)
+
+    def parameterAsInts(
+            self, parameters: Dict[str, Any], name: str, context: QgsProcessingContext
+    ) -> Optional[List[int]]:
+        ints = super().parameterAsInts(parameters, name, context)
+        if len(ints) == 0:
+            ints = None
+        return ints
+
+    def parameterAsBand(
+            self, parameters: Dict[str, Any], name: str, context: QgsProcessingContext
+    ) -> Optional[int]:
+        bandNo = self.parameterAsInt(parameters, name, context)
+        if bandNo is None or bandNo == -1:
+            return None
+        return bandNo
+
+    def parameterAsRange(
+            self, parameters: Dict[str, Any], name: str, context: QgsProcessingContext
+    ) -> Optional[Tuple[float, float]]:
+        range = super().parameterAsRange(parameters, name, context)
+        if len(range) == 0:
+            range = None
+        return tuple(range)
+
+    def parameterAsValues(
+            self, parameters: Dict[str, Any], name: str, context: QgsProcessingContext
+    ) -> Optional[List[Optional[Any]]]:
+        string = self.parameterAsString(parameters, name, context)
+        if string is None:
+            return None
+        if string == '':
+            return None
+
+        string = string.replace('\n', '')
+        try:
+            values = eval(string, {'nan': nan})
+        except Exception as error:
+            raise QgsProcessingException(f'Invalid value list: {self.parameterDefinition(name).description()}')
+
+        if not isinstance(values, (tuple, list)):
+            values = [values]
+        values = list(values)
+        return values
+
+    def parameterAsStringValues(
+            self, parameters: Dict[str, Any], name: str, context: QgsProcessingContext, allowNoneValues=False,
+    ) -> Optional[List[Optional[Any]]]:
+        values = self.parameterAsValues(parameters, name, context)
+        if values is None:
+            return None
+        for value in values:
+            if allowNoneValues and value is None:
+                pass
+            elif not isinstance(value, str):
+                raise QgsProcessingException(f'invalid string item {value}: {name} ')
+        return values
+
+    def parameterAsIntValues(
+            self, parameters: Dict[str, Any], name: str, context: QgsProcessingContext, allowNoneValues=False,
+    ) -> Optional[List[Any]]:
+        values = self.parameterAsValues(parameters, name, context)
+        if values is None:
+            return None
+        for value in values:
+            if allowNoneValues and value is None:
+                pass
+            elif not isinstance(value, int):
+                raise QgsProcessingException(f'invalid integer item {value}: {name} ')
+        return values
+
+    def parameterAsFloatValues(
+            self, parameters: Dict[str, Any], name: str, context: QgsProcessingContext, allowNoneValues=False,
+    ) -> Optional[List[Any]]:
+        values = self.parameterAsValues(parameters, name, context)
+        if values is None:
+            return None
+        for value in values:
+            if allowNoneValues and value is None:
+                pass
+            elif not isinstance(value, (int, float)):
+                raise QgsProcessingException(f'invalid float item {value}: {name} ')
+        return values
+
+    def parameterAsBool(self, parameters: Dict[str, Any], name: str, context: QgsProcessingContext) -> bool:
+        return super().parameterAsBool(parameters, name, context)
+
+    def parameterAsBoolean(self, parameters: Dict[str, Any], name: str, context: QgsProcessingContext) -> bool:
+        return super().parameterAsBoolean(parameters, name, context)
+
+    def parameterAsObject(
+            self, parameters: Dict[str, Any], name: str, context: QgsProcessingContext
+    ) -> Optional[Any]:
+        string = self.parameterAsString(parameters, name, context)
+        if string is None:
+            return None
+        if string == '':
+            return None
+        try:
+            value = eval(string, {'nan': nan})
+        except Exception:
+            raise QgsProcessingException(f'Invalid value: {self.parameterDefinition(name).description()}')
+
+        return value
+
+    def parameterAsFileOutput(
+            self, parameters: Dict[str, Any], name: str, context: QgsProcessingContext
+    ) -> Optional[str]:
+        filename = super().parameterAsFileOutput(parameters, name, context)
+        if filename == '':
+            filename = parameters.get(name, '')
+        if filename == '':
+            return None
+        if filename is None:
+            return None
+        if not isabs(filename):
+            filename = join(QgsProcessingUtils.tempFolder(), filename)
+        if isinstance(self.parameterDefinition(name), QgsProcessingParameterFolderDestination):
+            if not exists(filename):
+                makedirs(filename)
+        if isinstance(self.parameterDefinition(name), QgsProcessingParameterFileDestination):
+            if not exists(dirname(filename)):
+                makedirs(dirname(filename))
+        return filename
+
+    def parameterAsOutputLayer(
+            self, parameters: Dict[str, Any], name: str, context: QgsProcessingContext
+    ) -> Optional[str]:
+        filename = super().parameterAsOutputLayer(parameters, name, context)
+
+        if filename == '':
+            filename = parameters.get(name, '')
+
+        if isinstance(filename, QgsProcessingOutputLayerDefinition):
+            sink: QgsProperty = filename.sink
+            filename = sink.toVariant()['val']
+            assert isinstance(filename, str)
+
+        if filename == '':
+            return None
+        if not isabs(filename):
+            filename = abspath(filename)
+
+        parameterDefinition: ProcessingParameterRasterDestination = self.parameterDefinition(name)
+        success, message = parameterDefinition.isSupportedOutputValue(filename, context)
+        if not success:
+            raise QgsProcessingException(message)
+
+        if not exists(dirname(filename)):
+            makedirs(dirname(filename))
+        return filename
+
+    def parameterAsCrs(
+            self, parameters: Dict[str, Any], name: str, context: QgsProcessingContext
+    ) -> QgsCoordinateReferenceSystem:
+        if self.parameterIsNone(parameters, name):
+            return self.parameterDefinition(name).defaultValue()
+        else:
+            return super().parameterAsCrs(parameters, name, context)
+
+    def parameterAsExtent(
+            self, parameters: Dict[str, Any], name: str, context: QgsProcessingContext,
+            crs: QgsCoordinateReferenceSystem
+    ) -> QgsRectangle:
+        return super().parameterAsExtent(parameters, name, context, crs)
+
+    def parameterAsQgsDataType(
+            self, parameters: Dict[str, Any], name: str, context: QgsProcessingContext, default: Qgis.DataType = None
+    ) -> Optional[Qgis.DataType]:
+        if self.parameterIsNone(parameters, name):
+            return default
+        else:
+            index = self.parameterAsEnum(parameters, name, context)
+            label = self.O_DATA_TYPE[index]
+            return getattr(Qgis, label)
+
+    def parameterAsGdalResampleAlg(
+            self, parameters: Dict[str, Any], name: str, context: QgsProcessingContext
+    ) -> Optional[GdalResamplingAlgorithm]:
+        index = self.parameterAsInt(parameters, name, context)
+        if index == -1:
+            return None
+        label = self.O_RESAMPLE_ALG[index]
+        return getattr(gdal, f'GRA_{label}')
+
+    def parameterAsCreationProfile(
+            self, parameters: Dict[str, Any], name: str, context: QgsProcessingContext, filename: str
+    ) -> Tuple[str, CreationOptions]:
+        text = self.parameterAsString(parameters, name, context)
+        if text is None or text == '':
+            extension = splitext(filename)[1].lower()
+            defaultCreationProfilesByExtension = {
+                '.tif': self.DefaultGTiffCreationProfile,
+                '.bsq': 'ENVI INTERLEAVE=BSQ',
+                '.bil': 'ENVI INTERLEAVE=BIL',
+                '.bip': 'ENVI INTERLEAVE=BIP',
+                '.vrt': self.DefaultVrtCreationProfile,
+            }
+            text = defaultCreationProfilesByExtension[extension]
+        format, *options = text.split()
+
+        # check that extension is correct
+        extension = splitext(filename)[1]
+        extensions = {'VRT': '.vrt', 'ENVI': '.bsq .bil .bip', 'GTiff': '.tif'}[format].split()
+        if extension not in extensions:
+            extensions = ' '.join([f'{extension}' for extension in extensions])
+            message = f'unsupported file extension ({extension}) for format ({format}), ' \
+                      f'use {extensions} instead'
+            raise QgsProcessingException(message)
+        return format, options
+
+    def parameterAsMatrix(
+            self, parameters: Dict[str, Any], name: str, context: QgsProcessingContext
+    ) -> Optional[List[Any]]:
+        value = parameters.get(name)
+        if value == [QVariant()]:
+            return None
+        return value
+
+    def parameterIsNone(self, parameters: Dict[str, Any], name: str):
+        return parameters.get(name, None) is None
+
+    def checkParameterValues(self, parameters: Dict[str, Any], context: QgsProcessingContext) -> Tuple[bool, str]:
+        valid, message = super().checkParameterValues(parameters, context)
+        return valid, message
+
+    def checkParameterVectorClassification(
+            self, parameters: Dict[str, Any], name: str, context: QgsProcessingContext
+    ) -> Tuple[bool, str]:
+        layer = self.parameterAsVectorLayer(parameters, name, context)
+        if layer is None:
+            return True, ''
+        renderer = layer.renderer()
+        return (
+            isinstance(renderer, QgsCategorizedSymbolRenderer),
+            f'Invalid categorized vector layer, '
+            f'requires categorized symbol renderer ({self.parameterDefinition(name).description()})'
+        )
+
+    def checkParameterRasterClassification(
+            self, parameters: Dict[str, Any], name: str, context: QgsProcessingContext
+    ) -> Tuple[bool, str]:
+
+        layer = self.parameterAsRasterLayer(parameters, name, context)
+        if layer is None:
+            return True, ''
+        renderer = layer.renderer()
+        return (
+            isinstance(renderer, QgsPalettedRasterRenderer),
+            f'Invalid categorized raster layer, '
+            f'requires paletted/unique values renderer ({self.parameterDefinition(name).description()})'
+        )
+
+    def checkParameterMapClassification(
+            self, parameters: Dict[str, Any], name: str, context: QgsProcessingContext
+    ) -> Tuple[bool, str]:
+        layer = self.parameterAsLayer(parameters, name, context)
+        if layer is None:
+            return True, ''
+        elif isinstance(layer, QgsRasterLayer):
+            return self.checkParameterRasterClassification(parameters, name, context)
+        elif isinstance(layer, QgsVectorLayer):
+            return self.checkParameterVectorClassification(parameters, name, context)
+        else:
+            raise ValueError()
+
+    def checkParameterVectorRegression(
+            self, parameters: Dict[str, Any], name: str, context: QgsProcessingContext
+    ) -> Tuple[bool, str]:
+        layer = self.parameterAsVectorLayer(parameters, name, context)
+        if layer is None:
+            return True, ''
+        if Utils.targetsFromLayer(layer) is None:
+            return False, 'Invalid continuous-valued vector layer, ' \
+                          'requires either a graduated symbol renderer specifying a single target variable, ' \
+                          'or a diagram renderer specifying multiple targets. ' \
+                          f' ({self.parameterDefinition(name).description()})'
+        return True, ''
+
+    def checkParameterRasterRegression(
+            self, parameters: Dict[str, Any], name: str, context: QgsProcessingContext
+    ) -> Tuple[bool, str]:
+        return True, ''  # each raster layer is a valid regression layer
+
+    def checkParameterMapRegression(
+            self, parameters: Dict[str, Any], name: str, context: QgsProcessingContext
+    ) -> Tuple[bool, str]:
+        layer = self.parameterAsLayer(parameters, name, context)
+        if layer is None:
+            return True, ''
+        elif isinstance(layer, QgsRasterLayer):
+            return self.checkParameterRasterRegression(parameters, name, context)
+        elif isinstance(layer, QgsVectorLayer):
+            return self.checkParameterVectorRegression(parameters, name, context)
+        else:
+            raise ValueError()
+
+    def shortDescription(self):
+        raise NotImplementedError()
+
+    def helpCookbookUrls(self) -> List[Tuple[str, str]]:
+        return []
+
+    def helpParameters(self) -> List[Tuple[str, str]]:
+        return []
+
+    def helpHeader(self) -> Optional[Tuple[str, str]]:
+        return None
+
+    def shortHelpString(self):
+        text = '<p>' + injectGlossaryLinks(self.shortDescription()) + '</p>'
+        if self.helpHeader() is not None:
+            title, text2 = self.helpHeader()
+            text += f' <i><h3>{title}</h3> </i><p>{injectGlossaryLinks(text2)}</p>'
+        for name, text2 in self.helpParameters():
+            if text2 == '':
+                continue
+            text += f'<h3>{name}</h3><p>{injectGlossaryLinks(text2)}</p>'
+        return text
+
+    def helpString(self):
+        return self.shortHelpString()
+
+    def helpUrl(self, *args, **kwargs):
+        return 'https://enmap-box.readthedocs.io/en/latest/usr_section/usr_manual/processing_algorithms/processing_algorithms.html'
+
+    def isRunnungInsideModeller(self):
+        # hacky way to figure out if this algorithm is currently running inside the modeller
+        # needed for fixing issue #504
+        for text in traceback.format_stack():
+            if 'ModelerDialog.py' in text:
+                return True
+        return False
+
+    def addParameterClassificationDataset(
+            self, name: str, description: str, defaultValue=None, optional=False, advanced=False
+    ):
+        from enmapboxprocessing.parameter.processingparameterpicklefileclassificationdatasetwidget import \
+            ProcessingParameterPickleFileClassificationDatasetWidgetWrapper
+        behavior = QgsProcessingParameterFile.Behavior.File
+        extension = ''
+        fileFilter = 'Pickle files (*.pkl);;JSON files (*.json)'
+        param = QgsProcessingParameterFile(name, description, behavior, extension, defaultValue, optional, fileFilter)
+
+        if not self.isRunnungInsideModeller():
+            param.setMetadata(
+                {'widget_wrapper': {'class': ProcessingParameterPickleFileClassificationDatasetWidgetWrapper}})
+            param.setDefaultValue(defaultValue)
+
+        self.addParameter(param)
+        self.flagParameterAsAdvanced(name, advanced)
+
+    def addParameterClassifierCode(
+            self, name: str, description: str, defaultValue=None, optional=False, advanced=False
+    ):
+        from enmapboxprocessing.parameter.processingparameterestimatorcodeeditwidget import \
+            ProcessingParameterClassifierCodeEditWrapper
+        param = QgsProcessingParameterString(name, description, defaultValue, True, optional)
+        param.setMetadata({'widget_wrapper': {'class': ProcessingParameterClassifierCodeEditWrapper}})
+        param.setDefaultValue(defaultValue)
+        self.addParameter(param)
+        self.flagParameterAsAdvanced(name, advanced)
+
+    def addParameterRegressionDataset(
+            self, name: str, description: str, defaultValue=None, optional=False, advanced=False
+    ):
+        from enmapboxprocessing.parameter.processingparameterpicklefileregressiondatasetwidget import \
+            ProcessingParameterPickleFileRegressionDatasetWidgetWrapper
+        behavior = QgsProcessingParameterFile.Behavior.File
+        extension = ''
+        fileFilter = 'Pickle files (*.pkl);;JSON files (*.json)'
+        param = QgsProcessingParameterFile(name, description, behavior, extension, defaultValue, optional, fileFilter)
+
+        if not self.isRunnungInsideModeller():
+            param.setMetadata(
+                {'widget_wrapper': {'class': ProcessingParameterPickleFileRegressionDatasetWidgetWrapper}}
+            )
+            param.setDefaultValue(defaultValue)
+
+        self.addParameter(param)
+        self.flagParameterAsAdvanced(name, advanced)
+
+    def addParameterRegressorCode(
+            self, name: str, description: str, defaultValue=None, optional=False, advanced=False
+    ):
+        from enmapboxprocessing.parameter.processingparameterestimatorcodeeditwidget import \
+            ProcessingParameterRegressorCodeEditWrapper
+        param = QgsProcessingParameterString(name, description, defaultValue, True, optional)
+        param.setMetadata({'widget_wrapper': {'class': ProcessingParameterRegressorCodeEditWrapper}})
+        param.setDefaultValue(defaultValue)
+        self.addParameter(param)
+        self.flagParameterAsAdvanced(name, advanced)
+
+    def addParameterUnsupervisedDataset(
+            self, name: str, description: str, defaultValue=None, optional=False, advanced=False
+    ):
+        from enmapboxprocessing.parameter.processingparameterpicklefileunsuperviseddatasetwidget import \
+            ProcessingParameterPickleFileUnsupervisedDatasetWidgetWrapper
+        behavior = QgsProcessingParameterFile.Behavior.File
+        extension = ''
+        fileFilter = 'Pickle files (*.pkl);;JSON files (*.json)'
+        param = QgsProcessingParameterFile(name, description, behavior, extension, defaultValue, optional, fileFilter)
+
+        if not self.isRunnungInsideModeller():
+            param.setMetadata(
+                {'widget_wrapper': {'class': ProcessingParameterPickleFileUnsupervisedDatasetWidgetWrapper}}
+            )
+            param.setDefaultValue(defaultValue)
+
+        self.addParameter(param)
+        self.flagParameterAsAdvanced(name, advanced)
+
+    def addParameterMapLayer(self, name: str, description: str, defaultValue=None, optional=False, advanced=False):
+        self.addParameter(QgsProcessingParameterMapLayer(name, description, defaultValue, optional))
+        self.flagParameterAsAdvanced(name, advanced)
+
+    def addParameterRasterLayer(
+            self, name: str, description: str, defaultValue=None, optional=False, advanced=False
+    ):
+        self.addParameter(QgsProcessingParameterRasterLayer(name, description, defaultValue, optional))
+        self.flagParameterAsAdvanced(name, advanced)
+
+    def addParameterMultipleLayers(
+            self, name: str, description: str, layerType=QgsProcessing.SourceType.TypeMapLayer,
+            defaultValue=None, optional=False, advanced=False
+    ):
+        self.addParameter(QgsProcessingParameterMultipleLayers(name, description, layerType, defaultValue, optional))
+        self.flagParameterAsAdvanced(name, advanced)
+
+    def addParameterBand(
+            self, name: str, description: str, defaultValue: int = None, parentLayerParameterName: str = None,
+            optional=False, allowMultiple=False, advanced=False
+    ):
+        self.addParameter(
+            QgsProcessingParameterBand(
+                name, description, defaultValue, parentLayerParameterName, optional, allowMultiple
+            )
+        )
+        self.flagParameterAsAdvanced(name, advanced)
+
+    def addParameterBandList(
+            self, name: str, description: str, defaultValue: List[int] = None, parentLayerParameterName: str = None,
+            optional=False, advanced=False
+    ):
+        assert parentLayerParameterName is not None
+        self.addParameterBand(name, description, defaultValue, parentLayerParameterName, optional, True)
+        self.flagParameterAsAdvanced(name, advanced)
+
+    def addParameterVectorLayer(
+            self, name: str, description: str, types=(QgsProcessing.SourceType.TypeVectorAnyGeometry,),
+            defaultValue=None, optional=False, advanced=False
+    ):
+        if types is None:
+            types = []
+        self.addParameter(QgsProcessingParameterVectorLayer(name, description, types, defaultValue, optional))
+        self.flagParameterAsAdvanced(name, advanced)
+
+    def addParameterCrs(
+            self, name: str, description: str, defaultValue=None, optional=False, advanced=False
+    ):
+        self.addParameter(QgsProcessingParameterCrs(name, description, defaultValue, optional))
+        self.flagParameterAsAdvanced(name, advanced)
+
+    def addParameterExtent(
+            self, name: str, description: str, defaultValue=None, optional=False, advanced=False
+    ):
+        self.addParameter(QgsProcessingParameterExtent(name, description, defaultValue, optional))
+        self.flagParameterAsAdvanced(name, advanced)
+
+    def addParameterRasterDestination(
+            self, name: str, description: str, defaultValue=None, optional=False, createByDefault=True,
+            allowTif=True, allowEnvi=True, allowVrt=False, defaultFileExtension: str = None, advanced=False
+    ):
+        self.addParameter(
+            ProcessingParameterRasterDestination(
+                name, description, defaultValue, optional, createByDefault, allowTif, allowEnvi, allowVrt,
+                defaultFileExtension
+            )
+        )
+        self.flagParameterAsAdvanced(name, advanced)
+
+    def addParameterVrtDestination(
+            self, name: str, description: str, defaultValue=None, optional=False, createByDefault=True,
+            vrtOnly=False, advanced=False
+    ):
+        self.addParameterRasterDestination(
+            name, description, defaultValue, optional, createByDefault, not vrtOnly, not vrtOnly, True, 'vrt', advanced
+        )
+
+        self.flagParameterAsAdvanced(name, advanced)
+
+    def addParameterVectorDestination(
+            self, name: str, description='Output vector', type=QgsProcessing.SourceType.TypeVectorAnyGeometry,
+            defaultValue=None, optional=False, createByDefault=True, advanced=False
+    ):
+        self.addParameter(
+            QgsProcessingParameterVectorDestination(name, description, type, defaultValue, optional, createByDefault)
+        )
+        self.flagParameterAsAdvanced(name, advanced)
+
+    def addParameterFile(
+            self, name: str, description: str,
+            behavior: QgsProcessingParameterFile.Behavior = QgsProcessingParameterFile.Behavior.File,
+            extension: str = '', defaultValue=None, optional=False, fileFilter='', advanced=False
+    ):
+        self.addParameter(
+            QgsProcessingParameterFile(
+                name, description, behavior, extension, defaultValue, optional, fileFilter
+            )
+        )
+        self.flagParameterAsAdvanced(name, advanced)
+
+    def addParameterPickleFile(
+            self, name: str, description: str, defaultValue=None, optional=False, advanced=False
+    ):
+        from enmapboxprocessing.parameter.processingparameterpicklefilewidget import \
+            ProcessingParameterPickleFileWidgetWrapper
+
+        param = QgsProcessingParameterFile(
+            name, description, QgsProcessingParameterFile.Behavior.File, '', defaultValue, optional,
+            self.PickleFileFilter
+        )
+        if not self.isRunnungInsideModeller():
+            param.setMetadata({'widget_wrapper': {'class': ProcessingParameterPickleFileWidgetWrapper}})
+            param.setDefaultValue(defaultValue)
+        self.addParameter(param)
+        self.flagParameterAsAdvanced(name, advanced)
+
+    def addParameterFileDestination(
+            self, name: str, description: str, fileFilter='', defaultValue=None, optional=False,
+            createByDefault=True, advanced=False
+    ):
+        self.addParameter(
+            QgsProcessingParameterFileDestination(
+                name, description, fileFilter, defaultValue, optional, createByDefault
+            )
+        )
+        self.flagParameterAsAdvanced(name, advanced)
+
+    def addParameterFolderDestination(
+            self, name: str, description: str, defaultValue=None, optional=False, createByDefault=True,
+            advanced=False
+    ):
+        self.addParameter(
+            QgsProcessingParameterFolderDestination(
+                name, description, defaultValue, optional, createByDefault
+            )
+        )
+        self.flagParameterAsAdvanced(name, advanced)
+
+    def addParameterNumber(
+            self, name: str, description: str, type: QgsProcessingParameterNumber.Type, defaultValue=None,
+            optional=False, minValue: float = None, maxValue: float = None, advanced=False
+    ):
+        if minValue is None:
+            minValue = np.finfo(float).min
+        if maxValue is None:
+            maxValue = np.finfo(float).max
+
+        self.addParameter(
+            QgsProcessingParameterNumber(name, description, type, defaultValue, optional, minValue, maxValue)
+        )
+        self.flagParameterAsAdvanced(name, advanced)
+
+    def addParameterInt(
+            self, name: str, description: str, defaultValue=None, optional=False, minValue: int = None,
+            maxValue: int = None, advanced=False
+    ):
+        type = QgsProcessingParameterNumber.Type.Integer
+        self.addParameterNumber(name, description, type, defaultValue, optional, minValue, maxValue)
+        self.flagParameterAsAdvanced(name, advanced)
+
+    def addParameterFloat(
+            self, name: str, description: str, defaultValue=None, optional=False, minValue: float = None,
+            maxValue: float = None, advanced=False
+    ):
+        type = QgsProcessingParameterNumber.Type.Double
+        self.addParameterNumber(name, description, type, defaultValue, optional, minValue, maxValue)
+        self.flagParameterAsAdvanced(name, advanced)
+
+    def addParameterBoolean(self, name: str, description: str, defaultValue=None, optional=False, advanced=False):
+        self.addParameter(QgsProcessingParameterBoolean(name, description, defaultValue, optional))
+        self.flagParameterAsAdvanced(name, advanced)
+
+    def addParameterField(
+            self, name: str, description: str, defaultValue=None, parentLayerParameterName: str = '',
+            type=QgsProcessingParameterField.DataType.Any, allowMultiple=False,
+            optional=False, defaultToAllFields=False, advanced=False
+    ):
+        self.addParameter(
+            QgsProcessingParameterField(
+                name, description, defaultValue, parentLayerParameterName, type, allowMultiple, optional,
+                defaultToAllFields
+            )
+        )
+        self.flagParameterAsAdvanced(name, advanced)
+
+    def addParameterEnum(
+            self, name: str, description: str, options: Iterable[str], allowMultiple=False, defaultValue=None,
+            optional=False, advanced=False
+    ):
+        self.addParameter(QgsProcessingParameterEnum(name, description, options, allowMultiple, defaultValue, optional))
+        self.flagParameterAsAdvanced(name, advanced)
+
+    def addParameterIntRange(
+            self, name: str, description: str, defaultValue: List[int] = None,
+            optional=False, advanced=False
+    ):
+        type = QgsProcessingParameterNumber.Type.Integer
+        self.addParameter(QgsProcessingParameterRange(name, description, type, defaultValue, optional))
+        self.flagParameterAsAdvanced(name, advanced)
+
+    def addParameterString(
+            self, name: str, description: str, defaultValue=None, multiLine=False, optional=False, advanced=False
+    ):
+        self.addParameter(QgsProcessingParameterString(name, description, defaultValue, multiLine, optional))
+        self.flagParameterAsAdvanced(name, advanced)
+
+    def addParameterCode(
+            self, name: str, description: str, defaultValue=None, optional=False, advanced=False
+    ):
+        from enmapboxprocessing.parameter.processingparametercodeeditwidget import \
+            ProcessingParameterCodeEditWidgetWrapper
+        param = QgsProcessingParameterString(name, description, optional=optional)
+        param.setMetadata({'widget_wrapper': {'class': ProcessingParameterCodeEditWidgetWrapper}})
+        param.setDefaultValue(defaultValue)
+        self.addParameter(param)
+        self.flagParameterAsAdvanced(name, advanced)
+
+    def addParameterDataType(
+            self, name: str, description='Data type', defaultValue: int = None, optional=False,
+            advanced=False
+    ):
+        options = self.O_DATA_TYPE
+        self.addParameterEnum(name, description, options, False, defaultValue, optional, advanced)
+
+    def addParameterCreationProfile(
+            self, name: str, description='Output options', defaultValue: str = None, optional=False, advanced=False
+    ):
+        from enmapboxprocessing.parameter.processingparametercreationprofilewidget import \
+            ProcessingParameterCreationProfileWidgetWrapper
+        param = QgsProcessingParameterString(name, description, optional=optional)
+        param.setMetadata({'widget_wrapper': {'class': ProcessingParameterCreationProfileWidgetWrapper}})
+        param.setDefaultValue(defaultValue)
+        self.addParameter(param)
+        self.flagParameterAsAdvanced(name, advanced)
+
+    def addParameterResampleAlg(
+            self, name: str, description='Resample algorithm', defaultValue=0, optional=False, advanced=False
+    ):
+        options = self.O_RESAMPLE_ALG
+        self.addParameterEnum(name, description, options, False, defaultValue, optional, advanced)
+
+    def addParameterMatrix(
+            self, name: str, description: str, numberRows=3, hasFixedNumberRows=False, headers: Iterable[str] = None,
+            defaultValue=None, optional=False, advanced=False
+    ):
+        self.addParameter(
+            QgsProcessingParameterMatrix(
+                name, description, numberRows, hasFixedNumberRows, headers, defaultValue, optional
+            )
+        )
+        self.flagParameterAsAdvanced(name, advanced)
+
+    def flagParameterAsAdvanced(self, name: str, advanced: bool):
+        if advanced:
+            p = self.parameterDefinition(name)
+            p.setFlags(p.flags() | QgsProcessingParameterDefinition.Flag.FlagAdvanced)
+
+    def flagParameterAsHidden(self, name: str, hidden: bool):
+        if hidden:
+            p = self.parameterDefinition(name)
+            p.setFlags(p.flags() | QgsProcessingParameterDefinition.Flag.FlagHidden)
+
+    def createLoggingFeedback(
+            cls, feedback: QgsProcessingFeedback, logfile: TextIO
+    ) -> Tuple[ProcessingFeedback, ProcessingFeedback]:
+        feedbackMainAlgo = ProcessingFeedback(feedback, logfile=logfile)
+        feedbackChildAlgo = ProcessingFeedback(feedback, logfile=logfile, isChildFeedback=True, silenced=True)
+        return feedbackMainAlgo, feedbackChildAlgo
+
+    @classmethod
+    def htmlItalic(cls, text: str) -> str:
+        return f'<i>{text}</i>'
+
+    @classmethod
+    def htmlBold(cls, text: str) -> str:
+        return f'<b>{text}</b>'
+
+    @classmethod
+    def htmlLink(cls, link: str, text: str = None) -> str:
+        if text is None:
+            text = link
+        return '<a href="' + link + '">' + text + '</a>'
+
+    def tic(self, feedback: ProcessingFeedback, parameters: Dict[str, Any], context: QgsProcessingContext):
+        self._startTime = time()
+
+    def toc(self, feedback: ProcessingFeedback, result: Dict):
+        feedback.pushTiming(time() - self._startTime)
+
+    @staticmethod
+    def runAlg(algOrName, parameters, onFinish=None, feedback=None, context=None, is_child_algorithm=False) -> Dict:
+        return processing.run(algOrName, parameters, onFinish, feedback, context, is_child_algorithm)
+
+
+class Group(Enum):
+    AccuracyAssessment = 'Accuracy Assessment'
+    AnalysisReadyData = 'Analysis ready data'
+    Auxilliary = 'Auxilliary'
+    Classification = 'Classification'
+    Clustering = 'Clustering'
+    ConvolutionMorphologyAndFiltering = 'Convolution, morphology and filtering'
+    DatasetCreation = 'Dataset creation'
+    Experimental = 'Experimental'
+    ExportData = 'Export data'
+    FeatureSelection = 'Feature selection'
+    ImportData = 'Import data'
+    Masking = 'Masking'
+    Options = 'Options'
+    Preprocessing = 'Pre-processing'
+    RasterAnalysis = 'Raster analysis'
+    RasterConversion = 'Raster conversion'
+    RasterExtraction = 'Raster extraction'
+    RasterMiscellaneous = 'Raster miscellaneous'
+    RasterProjections = 'Raster projections'
+    Regression = 'Regression'
+    Sampling = 'Sampling'
+    SpectralLibrary = 'Spectral Library'
+    SpectralResampling = 'Spectral resampling'
+    Testdata = 'Testdata'
+    Transformation = 'Transformation'
+    Unmixing = 'Unmixing'
+    VectorConversion = 'Vector conversion'
+    VectorCreation = 'Vector creation'
+
+
+class CookbookUrls(object):
+    URL = r'https://enmap-box.readthedocs.io/en/latest/usr_section/usr_cookbook/usr_cookbook.html'
+    URL_CLASSIFICATION = ('Classification', URL + '/classification.html')
+    URL_REGRESSION = ('Regression', URL + '/regression.html')
+    URL_CLUSTERING = ('Clustering', URL + '/clustering.html')
+    URL_TRANSFORMATION = ('Transformation', URL + '/transformation.html')
+    URL_FILTERING = ('Filtering', URL + '/filtering.html')
+    URL_GRAPHICAL_MODELER = ('Graphical Modeler', URL + '/graphical_modeler.html')
+    URL_GENERIC_FILTER = ('Generic Filter', URL + '/generic_filter.html')