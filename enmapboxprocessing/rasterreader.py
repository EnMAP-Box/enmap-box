--- conflicted
+++ resolved
@@ -1,4 +1,3 @@
-<<<<<<< HEAD
 from math import isnan, ceil
 from os.path import exists
 from typing import Iterable, List, Union, Optional, Tuple, Iterator
@@ -26,6 +25,9 @@
 class RasterReader(object):
     Nanometers = 'Nanometers'
     Micrometers = 'Micrometers'
+
+    disableStac = True  # see issue #1259
+    disableQgisPam = True
 
     def __init__(
             self, source: RasterSource, openWithGdal: bool = None,
@@ -59,17 +61,18 @@
 
         self.setRasterPipeCrs(crs)
 
-        # prepare STAC metadata
-        if exists(self.layer.source() + '.stac.json'):
-            self.stacMetadata = Utils().jsonLoad(self.layer.source() + '.stac.json')
-        else:
-            self.stacMetadata = {}
-        if 'properties' not in self.stacMetadata:
-            self.stacMetadata['properties'] = {}
-        if 'eo:bands' not in self.stacMetadata['properties']:
-            self.stacMetadata['properties']['eo:bands'] = [{} for i in self.bandNumbers()]
-        if 'envi:metadata' not in self.stacMetadata['properties']:
-            self.stacMetadata['properties']['envi:metadata'] = {}
+        if not self.disableStac:
+            # prepare STAC metadata
+            if exists(self.layer.source() + '.stac.json'):
+                self.stacMetadata = Utils().jsonLoad(self.layer.source() + '.stac.json')
+            else:
+                self.stacMetadata = {}
+            if 'properties' not in self.stacMetadata:
+                self.stacMetadata['properties'] = {}
+            if 'eo:bands' not in self.stacMetadata['properties']:
+                self.stacMetadata['properties']['eo:bands'] = [{} for i in self.bandNumbers()]
+            if 'envi:metadata' not in self.stacMetadata['properties']:
+                self.stacMetadata['properties']['envi:metadata'] = {}
 
         # prepare R terra (https://github.com/rspatial/terra) metadata, also see #907
         if exists(self.layer.source() + '.aux.json'):
@@ -102,14 +105,15 @@
     def bandName(self, bandNo: int) -> str:
         """Return band name."""
 
-        # check STAC
-        bandName = self.stacMetadata['properties']['eo:bands'][bandNo - 1].get('name')
-        if bandName is not None:
-            return bandName
-
-        bandName = self.stacMetadata['properties']['envi:metadata'].get('band_names')
-        if bandName is not None:
-            return bandName[bandNo - 1]
+        if not self.disableStac:
+            # check STAC
+            bandName = self.stacMetadata['properties']['eo:bands'][bandNo - 1].get('name')
+            if bandName is not None:
+                return bandName
+
+            bandName = self.stacMetadata['properties']['envi:metadata'].get('band_names')
+            if bandName is not None:
+                return bandName[bandNo - 1]
 
         # check QGIS
         return ': '.join(self.layer.bandName(bandNo).split(': ')[1:])  # removes the "Band 042: " prefix
@@ -510,32 +514,34 @@
 
         key2 = key.replace(' ', '_')
 
-        # check STAC
-        if domain == 'envi':
-            value = self.stacMetadata['properties']['envi:metadata'].get(key)
+        if not self.disableStac:
+            # check STAC
+            if domain == 'envi':
+                value = self.stacMetadata['properties']['envi:metadata'].get(key)
+                if value is not None:
+                    if bandNo is not None:
+                        value = value[bandNo - 1]
+            else:
+                if bandNo is not None:
+                    value = self.stacMetadata['properties']['eo:bands'][bandNo - 1].get(key)
+                else:
+                    value = self.stacMetadata['properties'].get(key)
             if value is not None:
-                if bandNo is not None:
-                    value = value[bandNo - 1]
-        else:
-            if bandNo is not None:
-                value = self.stacMetadata['properties']['eo:bands'][bandNo - 1].get(key)
-            else:
-                value = self.stacMetadata['properties'].get(key)
-        if value is not None:
-            return value
-
-        # check QGISPAM
-        if checkCustomProperties:
-            if bandNo is None:
-                string = self.layer.customProperty(f'QGISPAM/dataset/{domain}/{key}')
-                if string is None:
-                    string = self.layer.customProperty(f'QGISPAM/dataset/{domain}/{key2}')
-            else:
-                string = self.layer.customProperty(f'QGISPAM/band/{bandNo}/{domain}/{key}')
-                if string is None:
-                    string = self.layer.customProperty(f'QGISPAM/band/{bandNo}/{domain}/{key2}')
-            if string is not None:
-                return Utils.stringToMetadateValue(str(string))
+                return value
+
+        if not self.disableQgisPam:
+            # check QGISPAM
+            if checkCustomProperties:
+                if bandNo is None:
+                    string = self.layer.customProperty(f'QGISPAM/dataset/{domain}/{key}')
+                    if string is None:
+                        string = self.layer.customProperty(f'QGISPAM/dataset/{domain}/{key2}')
+                else:
+                    string = self.layer.customProperty(f'QGISPAM/band/{bandNo}/{domain}/{key}')
+                    if string is None:
+                        string = self.layer.customProperty(f'QGISPAM/band/{bandNo}/{domain}/{key2}')
+                if string is not None:
+                    return Utils.stringToMetadateValue(str(string))
 
         if self.gdalDataset is None:
             return None
@@ -593,13 +599,14 @@
     def wavelengthUnits(self, bandNo: int, guess=True) -> Optional[str]:
         """Return wavelength units."""
 
-        # check STAC
-        if 'center_wavelength' in self.stacMetadata['properties']['eo:bands'][bandNo - 1]:
-            return self.Micrometers  # STAC EO Extension always uses Micrometers
-        if 'full_width_half_max' in self.stacMetadata['properties']['eo:bands'][bandNo - 1]:
-            return self.Micrometers  # STAC EO Extension always uses Micrometers
-        if 'wavelength_units' in self.stacMetadata['properties']['envi:metadata']:
-            return self.stacMetadata['properties']['envi:metadata']['wavelength_units']
+        if not self.disableStac:
+            # check STAC
+            if 'center_wavelength' in self.stacMetadata['properties']['eo:bands'][bandNo - 1]:
+                return self.Micrometers  # STAC EO Extension always uses Micrometers
+            if 'full_width_half_max' in self.stacMetadata['properties']['eo:bands'][bandNo - 1]:
+                return self.Micrometers  # STAC EO Extension always uses Micrometers
+            if 'wavelength_units' in self.stacMetadata['properties']['envi:metadata']:
+                return self.stacMetadata['properties']['envi:metadata']['wavelength_units']
 
         # check GDAL
         if self.metadataItem('CENTRAL_WAVELENGTH_UM', 'IMAGERY', bandNo) is not None:
@@ -656,14 +663,15 @@
 
             conversionFactor = Utils.wavelengthUnitsConversionFactor(wavelength_units, units)
 
-        # check STAC
-        wavelength = self.stacMetadata['properties']['eo:bands'][bandNo - 1].get('center_wavelength')
-        if wavelength is not None:
-            return conversionFactor * float(wavelength)
-
-        wavelength = self.stacMetadata['properties']['envi:metadata'].get('wavelength')
-        if wavelength is not None:
-            return conversionFactor * float(wavelength[bandNo - 1])
+        if not self.disableStac:
+            # check STAC
+            wavelength = self.stacMetadata['properties']['eo:bands'][bandNo - 1].get('center_wavelength')
+            if wavelength is not None:
+                return conversionFactor * float(wavelength)
+
+            wavelength = self.stacMetadata['properties']['envi:metadata'].get('wavelength')
+            if wavelength is not None:
+                return conversionFactor * float(wavelength[bandNo - 1])
 
         # check GDAL
         wavelength = self.metadataItem('CENTRAL_WAVELENGTH_UM', 'IMAGERY', bandNo)
@@ -671,18 +679,18 @@
             return conversionFactor * float(wavelength)
 
         for key in [
+            'wavelengths'  # support for Tanager
             'wavelength',
             'Wavelength',  # support for FORCE BOA files
-            '/HDFEOS/SWATHS/HYP/Data Fields/toa_radiance#wavelengths'  # support for tanager (issue #1208)
         ]:
             # check band-level domains
-            for domain in set(self.metadataDomainKeys(bandNo) + ['']):
+            for domain in set([''] + self.metadataDomainKeys(bandNo)):
                 wavelength = self.metadataItem(key, domain, bandNo)
                 if wavelength is not None:
                     return conversionFactor * float(wavelength)
 
             # check dataset-level domains
-            for domain in set(self.metadataDomainKeys() + ['']):
+            for domain in set([''] + self.metadataDomainKeys()):
                 wavelengths = self.metadataItem(key, domain)
                 if wavelengths is not None:
                     wavelength = wavelengths[bandNo - 1]
@@ -722,14 +730,15 @@
 
         conversionFactor = Utils.wavelengthUnitsConversionFactor(wavelength_units, units)
 
-        # check STAC
-        fwhm = self.stacMetadata['properties']['eo:bands'][bandNo - 1].get('full_width_half_max')
-        if fwhm is not None:
-            return conversionFactor * float(fwhm)
-
-        fwhm = self.stacMetadata['properties']['envi:metadata'].get('fwhm')
-        if fwhm is not None:
-            return conversionFactor * float(fwhm[bandNo - 1])
+        if not self.disableStac:
+            # check STAC
+            fwhm = self.stacMetadata['properties']['eo:bands'][bandNo - 1].get('full_width_half_max')
+            if fwhm is not None:
+                return conversionFactor * float(fwhm)
+
+            fwhm = self.stacMetadata['properties']['envi:metadata'].get('fwhm')
+            if fwhm is not None:
+                return conversionFactor * float(fwhm[bandNo - 1])
 
         # check GDAL
         wavelength = self.metadataItem('FWHM_UM', 'IMAGERY', bandNo)
@@ -757,14 +766,17 @@
         if self.gdalDataset is None:
             return 1
 
-        # check STAC
-        badBandMultiplier = self.stacMetadata['properties']['eo:bands'][bandNo - 1].get('enmapbox:bad_band_multiplier')
-        if badBandMultiplier is not None:
-            return int(badBandMultiplier)
-
-        badBandMultiplier = self.stacMetadata['properties']['envi:metadata'].get('bbl')
-        if badBandMultiplier is not None:
-            return int(badBandMultiplier[bandNo - 1])
+        if not self.disableStac:
+            # check STAC
+            badBandMultiplier = self.stacMetadata['properties']['eo:bands'][bandNo - 1].get(
+                'enmapbox:bad_band_multiplier'
+            )
+            if badBandMultiplier is not None:
+                return int(badBandMultiplier)
+
+            badBandMultiplier = self.stacMetadata['properties']['envi:metadata'].get('bbl')
+            if badBandMultiplier is not None:
+                return int(badBandMultiplier[bandNo - 1])
 
         # check band-level domains
         for domain in set(self.metadataDomainKeys(bandNo) + ['']):
@@ -793,22 +805,23 @@
                     decimalYear = float(self.metadataItem('wavelength', '', bandNo))
                     return Utils.decimalYearToDateTime(decimalYear)
 
-            # check STAC
-            dateTime = self.stacMetadata['properties']['envi:metadata'].get('eo:start_datetime')
-            if dateTime is not None:
-                return Utils.parseDateTime(dateTime[bandNo - 1])
-
-            dateTime = self.stacMetadata['properties']['envi:metadata'].get('eo:datetime')
-            if dateTime is not None:
-                return Utils.parseDateTime(dateTime[bandNo - 1])
-
-            dateTime = self.stacMetadata['properties']['eo:bands'][bandNo - 1].get('start_datetime')
-            if dateTime is not None:
-                return Utils.parseDateTime(dateTime)
-
-            dateTime = self.stacMetadata['properties']['eo:bands'][bandNo - 1].get('datetime')
-            if dateTime is not None:
-                return Utils.parseDateTime(dateTime)
+            if not self.disableStac:
+                # check STAC
+                dateTime = self.stacMetadata['properties']['envi:metadata'].get('eo:start_datetime')
+                if dateTime is not None:
+                    return Utils.parseDateTime(dateTime[bandNo - 1])
+
+                dateTime = self.stacMetadata['properties']['envi:metadata'].get('eo:datetime')
+                if dateTime is not None:
+                    return Utils.parseDateTime(dateTime[bandNo - 1])
+
+                dateTime = self.stacMetadata['properties']['eo:bands'][bandNo - 1].get('start_datetime')
+                if dateTime is not None:
+                    return Utils.parseDateTime(dateTime)
+
+                dateTime = self.stacMetadata['properties']['eo:bands'][bandNo - 1].get('datetime')
+                if dateTime is not None:
+                    return Utils.parseDateTime(dateTime)
 
             # check band-level default-domain
             dateTime = self.metadataItem('start_time', '', bandNo)
@@ -862,10 +875,11 @@
                     else:
                         raise NotImplementedError(self.terraMetadata['timestep'])
 
-        # check STAC
-        dateTime = self.stacMetadata['properties']['envi:metadata'].get('acquisition_time')
-        if dateTime is not None:
-            return Utils.parseDateTime(dateTime)
+        if not self.disableStac:
+            # check STAC
+            dateTime = self.stacMetadata['properties']['envi:metadata'].get('acquisition_time')
+            if dateTime is not None:
+                return Utils.parseDateTime(dateTime)
 
         # check dataset-level default-domain
         dateTime = self.metadataItem('start_time')
@@ -887,15 +901,16 @@
     def endTime(self, bandNo: int = None) -> Optional[QDateTime]:
         """Return raster / band end time."""
 
-        # check STAC
-        if bandNo is not None:
-            dateTime = self.stacMetadata['properties']['envi:metadata'].get('eo:end_datetime')
-            if dateTime is not None:
-                return Utils.parseDateTime(dateTime[bandNo - 1])
-
-            dateTime = self.stacMetadata['properties']['eo:bands'][bandNo - 1].get('end_datetime')
-            if dateTime is not None:
-                return Utils.parseDateTime(dateTime)
+        if not self.disableStac:
+            # check STAC
+            if bandNo is not None:
+                dateTime = self.stacMetadata['properties']['envi:metadata'].get('eo:end_datetime')
+                if dateTime is not None:
+                    return Utils.parseDateTime(dateTime[bandNo - 1])
+
+                dateTime = self.stacMetadata['properties']['eo:bands'][bandNo - 1].get('end_datetime')
+                if dateTime is not None:
+                    return Utils.parseDateTime(dateTime)
 
         # check band-level domain
         if bandNo is not None:
@@ -979,1016 +994,11 @@
                 writer.setWavelength(self.wavelength(bandNo), bandNo)
                 writer.setFwhm(self.fwhm(bandNo), bandNo)
                 writer.setBadBandMultiplier(self.badBandMultiplier(bandNo), bandNo)
-            writer.close()
+
+        writer.close()
 
         if copyStyle:
             renderer = self.layer.renderer().clone()
             outraster = QgsRasterLayer(filename)
             outraster.setRenderer(renderer)
-            outraster.saveDefaultStyle(QgsMapLayer.StyleCategory.AllStyleCategories)
-=======
-from math import isnan, ceil
-from os.path import exists
-from typing import Iterable, List, Union, Optional, Tuple, Iterator
-
-import numpy as np
-import processing
-from osgeo import gdal
-from qgis.PyQt.QtCore import QSizeF, QDateTime, QDate, QPoint
-from qgis.PyQt.QtGui import QColor
-from qgis.core import (QgsRasterLayer, QgsRasterDataProvider, QgsCoordinateReferenceSystem, QgsRectangle,
-                       QgsRasterRange, QgsPoint, QgsRasterBlockFeedback, QgsRasterBlock, QgsPointXY,
-                       QgsProcessingFeedback, QgsRasterBandStats, Qgis, QgsGeometry, QgsVectorLayer, QgsWkbTypes,
-                       QgsFeature, QgsRasterPipe, QgsRasterProjector, QgsMapLayer)
-
-from enmapbox.qgispluginsupport.qps.utils import SpatialPoint
-from enmapbox.typeguard import typechecked
-from enmapboxprocessing.gridwalker import GridWalker
-from enmapboxprocessing.numpyutils import NumpyUtils
-from enmapboxprocessing.rasterblockinfo import RasterBlockInfo
-from enmapboxprocessing.typing import (RasterSource, Array3d, Metadata, MetadataValue, MetadataDomain, Array2d)
-from enmapboxprocessing.utils import Utils
-
-
-@typechecked
-class RasterReader(object):
-    Nanometers = 'Nanometers'
-    Micrometers = 'Micrometers'
-
-    disableStac = True  # see issue #1259
-    disableQgisPam = True
-
-    def __init__(
-            self, source: RasterSource, openWithGdal: bool = None,
-            crs: QgsCoordinateReferenceSystem = None
-    ):
-        self.maskReader: Optional[RasterReader] = None
-        if isinstance(source, QgsRasterLayer):
-            self.layer = source
-            self.provider: QgsRasterDataProvider = self.layer.dataProvider()
-        elif isinstance(source, QgsRasterDataProvider):
-            self.layer = QgsRasterLayer()  # invalid layer!; all QGIS PAM items will get lost
-            self.provider = source
-        elif isinstance(source, str):
-            self.layer = QgsRasterLayer(source)
-            self.provider: QgsRasterDataProvider = self.layer.dataProvider()
-        elif isinstance(source, gdal.Dataset):
-            self.layer = QgsRasterLayer(source.GetDescription())
-            self.provider: QgsRasterDataProvider = self.layer.dataProvider()
-        else:
-            raise ValueError()
-
-        if isinstance(source, gdal.Dataset):
-            gdalDataset = source
-        else:
-            if openWithGdal or self.provider.name() == 'gdal':
-                gdalDataset: gdal.Dataset = gdal.Open(self.provider.dataSourceUri(), gdal.GA_ReadOnly)
-            else:
-                gdalDataset = None
-
-        self.gdalDataset = gdalDataset
-
-        self.setRasterPipeCrs(crs)
-
-        if not self.disableStac:
-            # prepare STAC metadata
-            if exists(self.layer.source() + '.stac.json'):
-                self.stacMetadata = Utils().jsonLoad(self.layer.source() + '.stac.json')
-            else:
-                self.stacMetadata = {}
-            if 'properties' not in self.stacMetadata:
-                self.stacMetadata['properties'] = {}
-            if 'eo:bands' not in self.stacMetadata['properties']:
-                self.stacMetadata['properties']['eo:bands'] = [{} for i in self.bandNumbers()]
-            if 'envi:metadata' not in self.stacMetadata['properties']:
-                self.stacMetadata['properties']['envi:metadata'] = {}
-
-        # prepare R terra (https://github.com/rspatial/terra) metadata, also see #907
-        if exists(self.layer.source() + '.aux.json'):
-            self.terraMetadata = Utils().jsonLoad(self.layer.source() + '.aux.json')
-        else:
-            self.terraMetadata = None
-
-    def setExternalMask(self, layer: QgsRasterLayer):
-        self.maskReader = RasterReader(layer)
-
-    def bandCount(self) -> int:
-        """Return iterator over all band numbers."""
-        return self.provider.bandCount()
-
-    def bandNumbers(self) -> Iterator[int]:
-        """Return iterator over all band numbers."""
-        for bandNo in range(1, self.provider.bandCount() + 1):
-            yield bandNo
-
-    def checksum(self, bandNo: int = None, xoff=0, yoff=0, xsize: int = None, ysize: int = None) -> int:
-        """Return band checksum."""
-        if bandNo is None:
-            checksum = 0
-            for bandNo in self.bandNumbers():
-                checksum += self.checksum(bandNo, xoff, yoff, xsize, ysize)
-        else:
-            checksum = self.gdalBand(bandNo).Checksum(xoff, yoff, xsize, ysize)
-        return checksum
-
-    def bandName(self, bandNo: int) -> str:
-        """Return band name."""
-
-        if not self.disableStac:
-            # check STAC
-            bandName = self.stacMetadata['properties']['eo:bands'][bandNo - 1].get('name')
-            if bandName is not None:
-                return bandName
-
-            bandName = self.stacMetadata['properties']['envi:metadata'].get('band_names')
-            if bandName is not None:
-                return bandName[bandNo - 1]
-
-        # check QGIS
-        return ': '.join(self.layer.bandName(bandNo).split(': ')[1:])  # removes the "Band 042: " prefix
-
-    def bandColor(self, bandNo: int) -> Optional[QColor]:
-        """Return band color."""
-        return Utils.parseColor(self.metadataItem('color', '', bandNo))
-
-    def bandOffset(self, bandNo: int) -> float:
-        """Return band offset."""
-        return self.provider.bandOffset(bandNo)
-
-    def bandScale(self, bandNo: int) -> float:
-        """Return band scale."""
-        return self.provider.bandScale(bandNo)
-
-    def crs(self) -> QgsCoordinateReferenceSystem:
-        """Return CRS."""
-        return self.provider.crs()
-
-    def dataType(self, bandNo: int = None) -> Qgis.DataType:
-        """Return band data type."""
-        if bandNo is None:
-            bandNo = 1
-        return self.provider.dataType(bandNo)
-
-    def dataTypeSize(self, bandNo: int = None) -> int:
-        """Return band data type size in bytes."""
-        if bandNo is None:
-            bandNo = 1
-        return self.provider.dataTypeSize(bandNo)
-
-    def extent(self) -> QgsRectangle:
-        """Return extent."""
-        return self.provider.extent()
-
-    def noDataValue(self, bandNo: int = None) -> Optional[float]:
-        """Return no data value."""
-        if bandNo is None:
-            bandNo = 1
-
-        if not self.sourceHasNoDataValue(bandNo):
-            return None
-
-        return self.sourceNoDataValue(bandNo)
-
-    def sourceNoDataValue(self, bandNo: int):
-        """Return no data value."""
-        return self.provider.sourceNoDataValue(bandNo)
-
-    def sourceHasNoDataValue(self, bandNo: int = None):
-        """Read QGIS docs."""
-        if bandNo is None:
-            bandNo = 1
-        return self.provider.sourceHasNoDataValue(bandNo)
-
-    def useSourceNoDataValue(self, bandNo: int = None) -> bool:
-        """Read QGIS docs."""
-        if bandNo is None:
-            bandNo = 1
-        return self.provider.useSourceNoDataValue(bandNo)
-
-    def setUseSourceNoDataValue(self, bandNo: int, use: bool):
-        """Read QGIS docs."""
-        return self.provider.setUseSourceNoDataValue(bandNo, use)
-
-    def setUserNoDataValue(self, bandNo: int, noData: Iterable[QgsRasterRange]):
-        """Read QGIS docs."""
-        return self.provider.setUserNoDataValue(bandNo, noData)
-
-    def userNoDataValues(self, bandNo: int = None) -> List[QgsRasterRange]:
-        """Read QGIS docs."""
-        if bandNo is None:
-            bandNo = 1
-        return self.provider.userNoDataValues(bandNo)
-
-    def offset(self, bandNo: int) -> Optional[float]:
-        return self.gdalBand(bandNo).GetOffset()
-
-    def scale(self, bandNo: int) -> Optional[float]:
-        return self.gdalBand(bandNo).GetScale()
-
-    def source(self) -> str:
-        """Return source URI."""
-        return self.provider.dataSourceUri()
-
-    def width(self) -> int:
-        """Return width in pixel."""
-        return self.provider.xSize()
-
-    def height(self) -> int:
-        """Return height in pixel."""
-        return self.provider.ySize()
-
-    def rasterUnitsPerPixelX(self) -> float:
-        """Return pixel resolution in x."""
-        return self.provider.extent().width() / self.provider.xSize()
-
-    def rasterUnitsPerPixelY(self) -> float:
-        """Return pixel resolution in y."""
-        return self.provider.extent().height() / self.provider.ySize()
-
-    def rasterUnitsPerPixel(self) -> QSizeF:
-        """Return pixel resolution."""
-        return QSizeF(self.rasterUnitsPerPixelX(), self.rasterUnitsPerPixelY())
-
-    def walkGrid(
-            self, blockSizeX: int, blockSizeY: int, feedback: QgsProcessingFeedback = None
-    ) -> Iterator[RasterBlockInfo]:
-        """Iterate block-wise over the raster."""
-        pixelSizeX = self.rasterUnitsPerPixelX()
-        pixelSizeY = self.rasterUnitsPerPixelY()
-        extent = self.extent()
-        for blockExtent in GridWalker(extent, blockSizeX, blockSizeY, pixelSizeX, pixelSizeY, feedback):
-            xOffset = int(round((blockExtent.xMinimum() - extent.xMinimum()) / pixelSizeX))
-            yOffset = int(round((extent.yMaximum() - blockExtent.yMaximum()) / pixelSizeY))
-            width = min(blockSizeX, int(round((blockExtent.xMaximum() - blockExtent.xMinimum()) / pixelSizeX)))
-            height = min(blockSizeY, int(round((blockExtent.yMaximum() - blockExtent.yMinimum()) / pixelSizeY)))
-            if width == 0 or height == 0:
-                continue  # empty blocks may occure, but can just skip over
-            yield RasterBlockInfo(blockExtent, xOffset, yOffset, width, height)
-
-    def setRasterPipeCrs(self, crs: QgsCoordinateReferenceSystem = None):
-        if crs is None:
-            projector = self.provider
-            pipe = None
-        elif isinstance(crs, QgsCoordinateReferenceSystem):
-            pipe = QgsRasterPipe()
-            pipe.set(self.provider.clone())
-            projector = QgsRasterProjector()
-            projector.setCrs(self.provider.crs(), crs)
-            pipe.insert(1, projector)
-        else:
-            raise ValueError()
-        self.pipe = pipe
-        self.projector = projector
-
-    def arrayFromBlock(
-            self, block: RasterBlockInfo, bandList: List[int] = None, overlap: int = None,
-            feedback: QgsRasterBlockFeedback = None
-    ):
-        """Return data for given block."""
-        return self.arrayFromBoundingBoxAndSize(
-            block.extent, block.width, block.height, bandList, overlap, feedback
-        )
-
-    def arrayFromBoundingBoxAndSize(
-            self, boundingBox: QgsRectangle, width: int, height: int, bandList: List[int] = None,
-            overlap: int = None, feedback: QgsRasterBlockFeedback = None
-    ) -> Array3d:
-        """Return data for given bounding box and size."""
-        if bandList is None:
-            bandList = range(1, self.provider.bandCount() + 1)
-        if overlap is not None:
-            xres = boundingBox.width() / width
-            yres = boundingBox.height() / height
-            boundingBox = QgsRectangle(
-                boundingBox.xMinimum() - overlap * xres,
-                boundingBox.yMinimum() - overlap * yres,
-                boundingBox.xMaximum() + overlap * xres,
-                boundingBox.yMaximum() + overlap * yres
-            )
-            width = width + 2 * overlap
-            height = height + 2 * overlap
-        arrays = list()
-        for bandNo in bandList:
-            assert 0 < bandNo <= self.bandCount(), f'bandNo is {bandNo}'
-            block: QgsRasterBlock = self.projector.block(bandNo, boundingBox, width, height, feedback)
-            array = Utils.qgsRasterBlockToNumpyArray(block=block)
-            arrays.append(array)
-        return arrays
-
-    def arrayFromPixelOffsetAndSize(
-            self, xOffset: int, yOffset: int, width: int, height: int, bandList: List[int] = None, overlap: int = None,
-            feedback: QgsRasterBlockFeedback = None
-    ) -> Array3d:
-        """Return data for given pixel offset and size."""
-        if self.crs().isValid():
-            p1_ = QgsPoint(xOffset, yOffset)
-            p2_ = QgsPoint(xOffset + width, yOffset + height)
-            p1 = QgsPointXY(self.provider.transformCoordinates(p1_, QgsRasterDataProvider.TransformImageToLayer))
-            p2 = QgsPointXY(self.provider.transformCoordinates(p2_, QgsRasterDataProvider.TransformImageToLayer))
-            assert not p1.isEmpty()
-            assert not p2.isEmpty()
-        else:
-            assert self.rasterUnitsPerPixel() == QSizeF(1, 1)
-            p1 = QgsPointXY(xOffset, - yOffset)
-            p2 = QgsPointXY(xOffset + width, -(yOffset + height))
-        boundingBox = QgsRectangle(p1, p2)
-        return self.arrayFromBoundingBoxAndSize(boundingBox, width, height, bandList, overlap, feedback)
-
-    def array(
-            self, xOffset: int = None, yOffset: int = None, width: int = None, height: int = None,
-            bandList: List[int] = None, boundingBox: QgsRectangle = None, overlap: int = None,
-            feedback: QgsRasterBlockFeedback = None
-    ) -> Array3d:
-        """Return data."""
-        if boundingBox is None:
-            if xOffset is None and width is None:
-                xOffset = 0
-                width = self.provider.xSize()
-            if yOffset is None and height is None:
-                yOffset = 0
-                height = self.provider.ySize()
-            array = self.arrayFromPixelOffsetAndSize(xOffset, yOffset, width, height, bandList, overlap, feedback)
-        else:
-            rasterUnitsPerPixelX = self.provider.extent().width() / self.provider.xSize()
-            rasterUnitsPerPixelY = self.provider.extent().height() / self.provider.ySize()
-            if width is None:
-                width = int(round(boundingBox.width() / rasterUnitsPerPixelX))
-            if height is None:
-                height = int(round(boundingBox.height() / rasterUnitsPerPixelY))
-            array = self.arrayFromBoundingBoxAndSize(boundingBox, width, height, bandList, overlap, feedback)
-        return array
-
-    def maskArray(
-            self, array: Array3d, bandList: List[int] = None, maskNotFinite=True, defaultNoDataValue: float = None,
-            maskNoDataValue=True
-    ) -> Array3d:
-        """Return mask for given data. No data values evaluate to False, all other to True."""
-
-        if bandList is None:
-            bandList = range(1, self.provider.bandCount() + 1)
-        assert len(bandList) == len(array)
-        maskArray = list()
-        for i, a in enumerate(array):
-            bandNo = i + 1
-            m = np.full_like(a, True, dtype=bool)
-            if maskNoDataValue:
-                if self.provider.sourceHasNoDataValue(bandNo) and self.provider.useSourceNoDataValue(bandNo):
-                    noDataValue = self.provider.sourceNoDataValue(bandNo)
-                    if not isnan(noDataValue):
-                        m[a == noDataValue] = False
-                else:
-                    if defaultNoDataValue is not None:
-                        m[a == defaultNoDataValue] = False
-            rasterRange: QgsRasterRange
-            for rasterRange in self.provider.userNoDataValues(bandNo):
-                if rasterRange.bounds() == QgsRasterRange.BoundsType.IncludeMinAndMax:
-                    contained = np.logical_and(
-                        np.greater_equal(a, rasterRange.min()), np.less_equal(a, rasterRange.max())
-                    )
-                elif rasterRange.bounds() == QgsRasterRange.BoundsType.IncludeMin:
-                    contained = np.logical_and(
-                        np.greater_equal(a, rasterRange.min()), np.less(a, rasterRange.max())
-                    )
-                elif rasterRange.bounds() == QgsRasterRange.BoundsType.IncludeMax:
-                    contained = np.logical_and(
-                        np.greater(a, rasterRange.min()), np.less_equal(a, rasterRange.max())
-                    )
-                elif rasterRange.bounds() == QgsRasterRange.BoundsType.Exclusive:
-                    contained = np.logical_and(
-                        np.greater(a, rasterRange.min()), np.less(a, rasterRange.max())
-                    )
-                else:
-                    raise ValueError()
-
-                m[contained] = False
-
-            if maskNotFinite:
-                m[np.logical_not(np.isfinite(a))] = False
-
-            maskArray.append(m)
-        return maskArray
-
-    def pixelByPoint(self, point: Union[QgsPointXY, SpatialPoint]) -> QPoint:
-        if isinstance(point, QgsPointXY):
-            point = SpatialPoint(self.crs(), point)
-        return point.toPixelPosition(self.layer)
-
-    def pixelExtent(self, pixel: QPoint) -> QgsRectangle:
-        xoff = self.extent().xMinimum()
-        yoff = self.extent().yMaximum()
-        xres = self.rasterUnitsPerPixelX()
-        yres = self.rasterUnitsPerPixelY()
-
-        x1 = xoff + pixel.x() * xres
-        x2 = x1 + xres
-        y1 = yoff - pixel.y() * yres
-        y2 = y1 - yres
-
-        extent = QgsRectangle(x1, y2, x2, y1)
-        return extent
-
-    def extentByGeometry(self, geometry: QgsGeometry) -> QgsRectangle:
-
-        bb = geometry.boundingBox()
-        point1 = SpatialPoint(self.crs(), QgsPointXY(bb.xMinimum(), bb.yMinimum()))
-        point2 = SpatialPoint(self.crs(), QgsPointXY(bb.xMaximum(), bb.yMaximum()))
-        pixel1 = point1.toPixelPosition(self.layer)
-        pixel2 = point2.toPixelPosition(self.layer)
-        pixel1Extent = self.pixelExtent(pixel1)
-        pixel2Extent = self.pixelExtent(pixel2)
-
-        xvalues = [pixel1Extent.xMinimum(), pixel1Extent.xMaximum(), pixel2Extent.xMinimum(), pixel2Extent.xMaximum()]
-        yvalues = [pixel1Extent.yMinimum(), pixel1Extent.yMaximum(), pixel2Extent.yMinimum(), pixel2Extent.yMaximum()]
-
-        extent = QgsRectangle(min(xvalues), min(yvalues), max(xvalues), max(yvalues))
-        return extent
-
-    def geometryCoverage(self, geometry: QgsGeometry, fractions=True) -> Tuple[np.ndarray, QgsRectangle]:
-        assert geometry.type() == QgsWkbTypes.GeometryType.PolygonGeometry
-
-        # make memory layer from geometry
-        layer = QgsVectorLayer(f'Polygon?crs={self.crs().authid()}', 'polygon', 'memory')
-        feature = QgsFeature()
-        feature.setGeometry(QgsGeometry(geometry))
-        layer.dataProvider().addFeatures([feature])
-        layer.updateExtents()
-
-        # rasterize polygon
-        extent = self.extentByGeometry(geometry)
-        xsize = max(1, round(extent.width() / self.rasterUnitsPerPixelX()))
-        ysize = max(1, round(extent.height() / self.rasterUnitsPerPixelY()))
-
-        if fractions:
-            xsize2 = xsize * 10
-            ysize2 = ysize * 10
-        else:
-            xsize2 = xsize
-            ysize2 = ysize
-
-        alg = 'gdal:rasterize'
-        parameters = {
-            'INPUT': layer,
-            'INIT': 0,
-            'BURN': 1,
-            'UNITS': 0, 'WIDTH': xsize2, 'HEIGHT': ysize2,
-            'EXTENT': extent,
-            'DATA_TYPE': 5,
-            'OUTPUT': 'TEMPORARY_OUTPUT'
-        }
-        result = processing.run(alg, parameters)
-
-        # read mask and calculate fractions
-        maskArray = RasterReader(result['OUTPUT']).array()[0]
-        fractionArray = NumpyUtils.rebinMean(maskArray, (ysize, xsize))
-
-        return fractionArray, extent
-
-    def sampleWeightedValues(
-            self, extent: QgsRectangle, weightsArray: Array2d, bandNo: int
-    ) -> Tuple[np.ndarray, np.ndarray]:
-        height, width = weightsArray.shape
-        array = self.arrayFromBoundingBoxAndSize(extent, width, height, [bandNo])[0]
-        maskArray = self.maskArray([array], [bandNo])[0] * (weightsArray != 0)
-        values = array[maskArray]
-        weights = weightsArray[maskArray]
-        return values, weights
-
-    def samplingWidthAndHeight(self, bandNo: int, extent=None, sampleSize: int = 0) -> Tuple[int, int]:
-        """Return number of pixel for width and heigth, that approx. match the given sample size."""
-
-        if extent is None:
-            extent = self.extent()
-
-        if sampleSize == 0:
-            width = ceil((extent.xMaximum() - extent.xMinimum()) / self.rasterUnitsPerPixelX())
-            height = ceil((extent.yMaximum() - extent.yMinimum()) / self.rasterUnitsPerPixelY())
-        else:
-            bandStats: QgsRasterBandStats = self.provider.bandStatistics(bandNo, 0, extent, sampleSize)
-            width, height = bandStats.width, bandStats.height
-
-        return width, height
-
-    def sampleValues(
-            self, bandNo: int, extent=None, sampleSize: int = 0,
-            excludeNoDataValues=True, excludeNotFinite=True, defaultNoDataValue: float = None,
-            feedback: QgsRasterBlockFeedback = None
-    ) -> np.ndarray:
-        """Return sample data."""
-        if extent is None:
-            extent = self.extent()
-        width, height = self.samplingWidthAndHeight(bandNo, extent, sampleSize)
-        array = self.arrayFromBoundingBoxAndSize(extent, width, height, [bandNo], None, feedback)
-        if excludeNoDataValues:
-            maskArray = self.maskArray(array, [bandNo], excludeNotFinite, defaultNoDataValue)
-            values = array[0][maskArray[0]]
-        else:
-            values = array[0].flatten()
-        return values
-
-    def uniqueValueCounts(
-            self, bandNo: int, extent=None, sampleSize: int = 0, excludeNoDataValues=True, excludeNotFinite=True,
-            defaultNoDataValue: float = None, feedback: QgsRasterBlockFeedback = None
-    ) -> Tuple[List[float], List[int]]:
-        """Return unique value counts."""
-        values = self.sampleValues(
-            bandNo, extent, sampleSize, excludeNoDataValues, excludeNotFinite, defaultNoDataValue, feedback
-        )
-        uniqueValues, counts = np.unique(values, return_counts=True)
-        return list(map(float, uniqueValues)), list(map(int, counts))
-
-    def metadataItem(
-            self, key: str, domain: str = '', bandNo: int = None, checkCustomProperties=True
-    ) -> Optional[MetadataValue]:
-        """Return metadata item."""
-
-        key2 = key.replace(' ', '_')
-
-        if not self.disableStac:
-            # check STAC
-            if domain == 'envi':
-                value = self.stacMetadata['properties']['envi:metadata'].get(key)
-                if value is not None:
-                    if bandNo is not None:
-                        value = value[bandNo - 1]
-            else:
-                if bandNo is not None:
-                    value = self.stacMetadata['properties']['eo:bands'][bandNo - 1].get(key)
-                else:
-                    value = self.stacMetadata['properties'].get(key)
-            if value is not None:
-                return value
-
-        if not self.disableQgisPam:
-            # check QGISPAM
-            if checkCustomProperties:
-                if bandNo is None:
-                    string = self.layer.customProperty(f'QGISPAM/dataset/{domain}/{key}')
-                    if string is None:
-                        string = self.layer.customProperty(f'QGISPAM/dataset/{domain}/{key2}')
-                else:
-                    string = self.layer.customProperty(f'QGISPAM/band/{bandNo}/{domain}/{key}')
-                    if string is None:
-                        string = self.layer.customProperty(f'QGISPAM/band/{bandNo}/{domain}/{key2}')
-                if string is not None:
-                    return Utils.stringToMetadateValue(str(string))
-
-        if self.gdalDataset is None:
-            return None
-
-        string = self._gdalObject(bandNo).GetMetadataItem(key, domain)
-        if string is None:
-            string = self._gdalObject(bandNo).GetMetadataItem(key2, domain)
-        if string is None:
-            return None
-        return Utils.stringToMetadateValue(string)
-
-    def metadataDomain(self, domain: str = '', bandNo: int = None) -> MetadataDomain:
-        """Return domain metadata."""
-        metadata = {
-            key: Utils.stringToMetadateValue(value)
-            for key, value in self._gdalObject(bandNo).GetMetadata(domain).items()
-        }
-        return metadata
-
-    def metadata(self, bandNo: int = None) -> Metadata:
-        """Return metadata."""
-        domains = self.metadataDomainKeys(bandNo)
-        return {domain: self.metadataDomain(domain, bandNo) for domain in domains}
-
-    def metadataDomainKeys(self, bandNo: int = None) -> List[str]:
-        """Return metadata domain names."""
-
-        if self.gdalDataset is None:
-            return []
-
-        domains: List = self._gdalObject(bandNo).GetMetadataDomainList()
-        if domains is None:
-            domains = []
-
-        return domains
-
-    def isSpectralRasterLayer(self, quickCheck=True):
-        """Return whether a raster has wavelength information."""
-
-        if quickCheck:
-            return self.wavelength(1) is not None
-        else:
-            for bandNo in range(1, self.bandCount() + 1):
-                if self.wavelength(bandNo) is None:
-                    return False
-            return True
-
-    def findBandName(self, bandName: str) -> Optional[int]:
-        """Find band number by name."""
-        for bandNo in range(1, self.bandCount() + 1):
-            if self.bandName(bandNo) == bandName:
-                return bandNo
-        return None
-
-    def wavelengthUnits(self, bandNo: int, guess=True) -> Optional[str]:
-        """Return wavelength units."""
-
-        if not self.disableStac:
-            # check STAC
-            if 'center_wavelength' in self.stacMetadata['properties']['eo:bands'][bandNo - 1]:
-                return self.Micrometers  # STAC EO Extension always uses Micrometers
-            if 'full_width_half_max' in self.stacMetadata['properties']['eo:bands'][bandNo - 1]:
-                return self.Micrometers  # STAC EO Extension always uses Micrometers
-            if 'wavelength_units' in self.stacMetadata['properties']['envi:metadata']:
-                return self.stacMetadata['properties']['envi:metadata']['wavelength_units']
-
-        # check GDAL
-        if self.metadataItem('CENTRAL_WAVELENGTH_UM', 'IMAGERY', bandNo) is not None:
-            return self.Micrometers  # GDAL IMAGERY domain always uses Micrometers
-
-        for key in [
-            'wavelength_units',
-            'Wavelength_unit',  # support for FORCE BOA files
-            'wavelength units',  # support for GDAL Metadata Editor dialog (by @jakimow)
-            '/HDFEOS/SWATHS/HYP/Data Fields/toa_radiance#wavelengths_units',  # support for tanager (#1208)
-        ]:
-            # check band-level domains
-            for domain in set(self.metadataDomainKeys(bandNo) + ['']):
-                units = self.metadataItem(key, domain, bandNo)
-                if units is not None:
-                    return Utils.wavelengthUnitsLongName(units)
-
-            # check dataset-level domains
-            for domain in set(self.metadataDomainKeys() + ['']):
-                units = self.metadataItem(key, domain)
-                if units is not None:
-                    return Utils.wavelengthUnitsLongName(units)
-
-        # finally, we try to guess the units from the actual value
-        if guess:
-            wavelength = self.wavelength(bandNo, raw=True)
-            if wavelength is not None:
-                if wavelength < 100:
-                    units = 'Micrometers'
-                else:
-                    units = 'Nanometers'
-                return units
-
-        return None
-
-    def wavelength(self, bandNo: int, units: str = None, raw=False) -> Optional[float]:
-        """Return band center wavelength in nanometers. Optionally, specify destination units."""
-
-        # special handling: FORCE TSI raster
-        enviDescription = self.metadataItem('description', 'ENVI')
-        if enviDescription is not None:
-            if enviDescription[0].startswith('FORCE') and enviDescription[0].endswith('Time Series Analysis'):
-                return None
-
-        if raw:
-            conversionFactor = 1.
-        else:
-            if units is None:
-                units = self.Nanometers
-
-            wavelength_units = self.wavelengthUnits(bandNo)
-            if wavelength_units is None:
-                return None
-
-            conversionFactor = Utils.wavelengthUnitsConversionFactor(wavelength_units, units)
-
-        if not self.disableStac:
-            # check STAC
-            wavelength = self.stacMetadata['properties']['eo:bands'][bandNo - 1].get('center_wavelength')
-            if wavelength is not None:
-                return conversionFactor * float(wavelength)
-
-            wavelength = self.stacMetadata['properties']['envi:metadata'].get('wavelength')
-            if wavelength is not None:
-                return conversionFactor * float(wavelength[bandNo - 1])
-
-        # check GDAL
-        wavelength = self.metadataItem('CENTRAL_WAVELENGTH_UM', 'IMAGERY', bandNo)
-        if wavelength is not None:
-            return conversionFactor * float(wavelength)
-
-        for key in [
-            'wavelengths'  # support for Tanager
-            'wavelength',
-            'Wavelength',  # support for FORCE BOA files
-        ]:
-            # check band-level domains
-            for domain in set([''] + self.metadataDomainKeys(bandNo)):
-                wavelength = self.metadataItem(key, domain, bandNo)
-                if wavelength is not None:
-                    return conversionFactor * float(wavelength)
-
-            # check dataset-level domains
-            for domain in set([''] + self.metadataDomainKeys()):
-                wavelengths = self.metadataItem(key, domain)
-                if wavelengths is not None:
-                    wavelength = wavelengths[bandNo - 1]
-                    return conversionFactor * float(wavelength)
-
-        return None
-
-    def findWavelength(self, wavelength: Optional[float], units: str = None) -> Optional[int]:
-        """Find band number by wavelength."""
-        if wavelength is None:
-            return None
-        if units is not None:
-            wavelength = wavelength * Utils.wavelengthUnitsConversionFactor(units, 'nm')
-
-        bandNos = list()
-        distances = list()
-        for bandNo in range(1, self.bandCount() + 1):
-            wavelength_ = self.wavelength(bandNo)
-            if wavelength_ is None:
-                continue
-            bandNos.append(bandNo)
-            distances.append(abs(wavelength_ - wavelength))
-        if len(bandNos) == 0:
-            return None
-
-        return bandNos[np.argmin(distances)]
-
-    def fwhm(self, bandNo: int, units: str = None) -> Optional[float]:
-        """Return band FWHM in nanometers. Optionally, specify destination units."""
-
-        if units is None:
-            units = self.Nanometers
-
-        wavelength_units = self.wavelengthUnits(bandNo)
-        if wavelength_units is None:
-            return None
-
-        conversionFactor = Utils.wavelengthUnitsConversionFactor(wavelength_units, units)
-
-        if not self.disableStac:
-            # check STAC
-            fwhm = self.stacMetadata['properties']['eo:bands'][bandNo - 1].get('full_width_half_max')
-            if fwhm is not None:
-                return conversionFactor * float(fwhm)
-
-            fwhm = self.stacMetadata['properties']['envi:metadata'].get('fwhm')
-            if fwhm is not None:
-                return conversionFactor * float(fwhm[bandNo - 1])
-
-        # check GDAL
-        wavelength = self.metadataItem('FWHM_UM', 'IMAGERY', bandNo)
-        if wavelength is not None:
-            return conversionFactor * float(wavelength)
-
-        # check band-level domains
-        for domain in set(self.metadataDomainKeys(bandNo) + ['']):
-            fwhm = self.metadataItem('fwhm', domain, bandNo)
-            if fwhm is not None:
-                return conversionFactor * float(fwhm)
-
-        # check dataset-level domains
-        for domain in set(self.metadataDomainKeys() + ['']):
-            fwhm = self.metadataItem('fwhm', domain)
-            if fwhm is not None:
-                fwhm = fwhm[bandNo - 1]
-                return conversionFactor * float(fwhm)
-
-        return None
-
-    def badBandMultiplier(self, bandNo: int) -> int:
-        """Return bad band multiplier, 0 for bad band and 1 for good band."""
-
-        if self.gdalDataset is None:
-            return 1
-
-        if not self.disableStac:
-            # check STAC
-            badBandMultiplier = self.stacMetadata['properties']['eo:bands'][bandNo - 1].get(
-                'enmapbox:bad_band_multiplier'
-            )
-            if badBandMultiplier is not None:
-                return int(badBandMultiplier)
-
-            badBandMultiplier = self.stacMetadata['properties']['envi:metadata'].get('bbl')
-            if badBandMultiplier is not None:
-                return int(badBandMultiplier[bandNo - 1])
-
-        # check band-level domains
-        for domain in set(self.metadataDomainKeys(bandNo) + ['']):
-            badBandMultiplier = self.metadataItem('bbl', domain, bandNo)
-            if badBandMultiplier is not None:
-                return int(badBandMultiplier)
-
-        # check dataset-level domains
-        for domain in set(self.metadataDomainKeys() + ['']):
-            bbl = self.metadataItem('bbl', domain)
-            if bbl is not None:
-                badBandMultiplier = bbl[bandNo - 1]
-                return int(badBandMultiplier)
-
-        return 1
-
-    def startTime(self, bandNo: int = None) -> Optional[QDateTime]:
-        """Return raster / band start time."""
-
-        if bandNo is not None:
-
-            # special handling: FORCE TSI raster
-            enviDescription = self.metadataItem('description', 'ENVI')
-            if enviDescription is not None:
-                if enviDescription[0].startswith('FORCE') and enviDescription[0].endswith('Time Series Analysis'):
-                    decimalYear = float(self.metadataItem('wavelength', '', bandNo))
-                    return Utils.decimalYearToDateTime(decimalYear)
-
-            if not self.disableStac:
-                # check STAC
-                dateTime = self.stacMetadata['properties']['envi:metadata'].get('eo:start_datetime')
-                if dateTime is not None:
-                    return Utils.parseDateTime(dateTime[bandNo - 1])
-
-                dateTime = self.stacMetadata['properties']['envi:metadata'].get('eo:datetime')
-                if dateTime is not None:
-                    return Utils.parseDateTime(dateTime[bandNo - 1])
-
-                dateTime = self.stacMetadata['properties']['eo:bands'][bandNo - 1].get('start_datetime')
-                if dateTime is not None:
-                    return Utils.parseDateTime(dateTime)
-
-                dateTime = self.stacMetadata['properties']['eo:bands'][bandNo - 1].get('datetime')
-                if dateTime is not None:
-                    return Utils.parseDateTime(dateTime)
-
-            # check band-level default-domain
-            dateTime = self.metadataItem('start_time', '', bandNo)
-
-            if dateTime is not None:
-                return Utils.parseDateTime(dateTime)
-
-            # check band-level FORCE-domain (see #9)
-            dateTime = self.metadataItem('Date', 'FORCE', bandNo)
-
-            if dateTime is not None:
-                return Utils.parseDateTime(dateTime)
-
-            # check band-level default-domain for NETCDF_DIM_time (see #251)
-            dateTime = self.metadataItem('NETCDF_DIM_time', '', bandNo)
-
-            if dateTime is not None:
-                dateTimeUnit = self.metadataItem('time#units')  # e.g. 'days since 1970-01-01 00:00:00'
-                unit, _, datestamp, *tmp = dateTimeUnit.split(' ')
-                if len(tmp) == 0:
-                    tmp = ['00:00:00']
-                hours, minutes, seconds = tmp[0].split(':')
-                years, months, days = datestamp.split('-')
-                dateTime0 = QDateTime(int(years), int(months), int(days), int(hours), int(minutes), int(seconds))
-                if unit == 'seconds':
-                    return dateTime0.addSecs(int(dateTime))
-                elif unit == 'minutes':
-                    return dateTime0.addSecs(int(dateTime) * 60)
-                elif unit == 'hours':
-                    return dateTime0.addSecs(int(dateTime) * 60 * 60)
-                elif unit == 'days':
-                    return dateTime0.addDays(int(dateTime))
-                elif unit == 'months':
-                    return dateTime0.addMonths(int(dateTime))
-                elif unit == 'years':
-                    return dateTime0.addYears(int(dateTime))
-                else:
-                    raise NotImplementedError(dateTimeUnit)
-
-            # check R terra (see #907)
-            if self.terraMetadata is not None:
-                if 'time' in self.terraMetadata and 'timestep' in self.terraMetadata:
-                    if self.terraMetadata['timestep'] == 'days':
-                        year, month, day = self.terraMetadata['time'][bandNo - 1].split('-')
-                        return QDateTime(QDate(int(year), int(month), int(day)))
-                    elif self.terraMetadata['timestep'] == 'seconds':
-                        tmp1, tmp2 = self.terraMetadata['time'][bandNo - 1].split(' ')
-                        year, month, day = tmp1.split('-')
-                        hour, minute, second = tmp2.split(':')
-                        return QDateTime(int(year), int(month), int(day), int(hour), int(minute), int(second))
-                    else:
-                        raise NotImplementedError(self.terraMetadata['timestep'])
-
-        if not self.disableStac:
-            # check STAC
-            dateTime = self.stacMetadata['properties']['envi:metadata'].get('acquisition_time')
-            if dateTime is not None:
-                return Utils.parseDateTime(dateTime)
-
-        # check dataset-level default-domain
-        dateTime = self.metadataItem('start_time')
-        if dateTime is not None:
-            return Utils.parseDateTime(dateTime)
-
-        # check dataset-level IMAGERY-domain
-        dateTime = self.metadataItem('ACQUISITIONDATETIME', 'IMAGERY')
-        if dateTime is not None:
-            return Utils.parseDateTime(dateTime)
-
-        # check dataset-level ENVI-domain
-        dateTime = self.metadataItem('acquisition_time', 'ENVI')
-        if dateTime is not None:
-            return Utils.parseDateTime(dateTime)
-
-        return None
-
-    def endTime(self, bandNo: int = None) -> Optional[QDateTime]:
-        """Return raster / band end time."""
-
-        if not self.disableStac:
-            # check STAC
-            if bandNo is not None:
-                dateTime = self.stacMetadata['properties']['envi:metadata'].get('eo:end_datetime')
-                if dateTime is not None:
-                    return Utils.parseDateTime(dateTime[bandNo - 1])
-
-                dateTime = self.stacMetadata['properties']['eo:bands'][bandNo - 1].get('end_datetime')
-                if dateTime is not None:
-                    return Utils.parseDateTime(dateTime)
-
-        # check band-level domain
-        if bandNo is not None:
-            dateTime = self.metadataItem('end_time', '', bandNo)
-
-            if dateTime is not None:
-                return Utils.parseDateTime(dateTime)
-
-        # check dataset-level default-domain
-        dateTime = self.metadataItem('end_time')
-        if dateTime is not None:
-            return Utils.parseDateTime(dateTime)
-
-        return None
-
-    def centerTime(self, bandNo: int = None) -> Optional[QDateTime]:
-        """Return raster / band center time."""
-
-        startTime = self.startTime(bandNo)
-        if startTime is None:
-            return None
-
-        endTime = self.endTime(bandNo)
-        if endTime is None:
-            return startTime
-
-        msecs = startTime.msecsTo(endTime)
-        return startTime.addMSecs(int(msecs / 2))
-
-    def findTime(self, centerTime: Optional[QDateTime]) -> Optional[int]:
-        """Find band number by center time."""
-        if centerTime is None:
-            return None
-
-        bandNos = list()
-        distances = list()
-        for bandNo in range(1, self.bandCount() + 1):
-            centerTime_ = self.centerTime(bandNo)
-            if centerTime_ is None:
-                continue
-            bandNos.append(bandNo)
-            distances.append(abs(centerTime_.msecsTo(centerTime)))
-        if len(bandNos) == 0:
-            return None
-
-        return bandNos[np.argmin(distances)]
-
-    def lineMemoryUsage(self, nBands: int = None, dataTypeSize: int = None) -> int:
-        """Returns the memory (in bytes) used to store a single raster line."""
-        if nBands is None:
-            nBands = self.bandCount()
-        if dataTypeSize is None:
-            dataTypeSize = self.dataTypeSize()
-        return self.width() * nBands * dataTypeSize
-
-    def _gdalObject(self, bandNo: int = None) -> Union[gdal.Band, gdal.Dataset]:
-        if bandNo is None:
-            gdalObject = self.gdalDataset
-        else:
-            gdalObject = self.gdalDataset.GetRasterBand(bandNo)
-        return gdalObject
-
-    def gdalBand(self, bandNo: int = None) -> gdal.Band:
-        return self._gdalObject(bandNo)
-
-    def saveAs(
-            self, filename: str, format: str = None, options=None, copyStyle=False, copyMetadata=False,
-            feedback: QgsProcessingFeedback = None
-    ):
-        from enmapboxprocessing.driver import Driver
-
-        array = self.array()
-        writer = Driver(filename, format, options, feedback).createFromArray(array, self.extent(), self.crs())
-
-        if copyMetadata:
-            writer.setMetadata(self.metadata())
-            for bandNo in self.bandNumbers():
-                writer.setMetadata(self.metadata(bandNo), bandNo)
-                writer.setBandName(self.bandName(bandNo), bandNo)
-                writer.setNoDataValue(self.noDataValue(bandNo), bandNo)
-                writer.setWavelength(self.wavelength(bandNo), bandNo)
-                writer.setFwhm(self.fwhm(bandNo), bandNo)
-                writer.setBadBandMultiplier(self.badBandMultiplier(bandNo), bandNo)
-
-        writer.close()
-
-        if copyStyle:
-            renderer = self.layer.renderer().clone()
-            outraster = QgsRasterLayer(filename)
-            outraster.setRenderer(renderer)
-            outraster.saveDefaultStyle(QgsMapLayer.StyleCategory.AllStyleCategories)
->>>>>>> 3809d40f
+            outraster.saveDefaultStyle(QgsMapLayer.StyleCategory.AllStyleCategories)