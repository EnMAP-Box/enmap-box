<<<<<<< HEAD
# EnMAP-Box 3

![Logo](enmapbox/gui/ui/icons/enmapbox.svg)

The EnMAP-Box is free and open source [QGIS Plugin ](https://www.qgis.org) to visualize and process remote sensing raster data. 
It is particularly developed to handle imaging spectroscopy data, as from the upcoming EnMAP sensor.

![Screenshot](screenshot.png)

# Highlights

* an easy-to-use graphical user interface for the visualization of vector and raster data sources in parallel and in spatially linked maps.

* collection and visualisation of spectral profiles spectral libraries. Spectral profiles can come from different sources, 
  e.g. raster images, field spectrometer or table-sheets.

* enhances the QGIS Processing Framework with many algorithms commonly used in
  remote sensing and imaging spectroscopy, e.g. support vector machines or random forest based raster classification, 
  regression, cluster approaches from the [scikit-learn](https://scikit-learn.org/stable/index.html) library.

* applications specific to imaging spectroscopy and the EnMAP program, e.g. a simulation of spectral profiles (IIVM), 
  atmospheric correction of EnMAP data, mapping of geological classes from EnMAP data and more...


Documentation: http://enmap-box.readthedocs.io

Git Repository: https://github.com/EnMAP-Box/enmap-box

# Run the EnMAP-Box

The EnMAP-Box is a QGIS Plugin that can be installed from the QGIS Plugin Manager.

However, the following steps show you how to run the EnMAP-Box from python without starting the QGIS Desktop application.

## 1. Install QGIS

### conda / mamba environment (all OS)
mamba env create -n enmapbox_light -f https://raw.githubusercontent.com/EnMAP-Box/enmap-box/main/.conda/enmapbox_light.yml 
mamba env create -n enmapbox_full -f https://raw.githubusercontent.com/EnMAP-Box/enmap-box/main/.conda/enmapbox_full.yml
mamba env create -n enmapbox_full_3.28 -f https://raw.githubusercontent.com/EnMAP-Box/enmap-box/main/.conda/enmapbox_full_3.28.yml

### Windows OSGeo4W installer

 tbd.

### Linux

 tbd.

### MacOS

 tbd.

## 2. Clone this repository

Use the following commands to clone the EnMAP-Box and update its submodules:

### TLDR:

Open a shell that allows to run git and python with PyQGIS, then run:

````bash

git clone --recurse-submodules git@github.com:EnMAP-Box/enmap-box.git
# alternatively, but not recommended, you can use https as well:
# git clone --recurse-submodules https://github.org:EnMAP-Box/enmap-box.git

cd enmap-box
git config --local include.path ../.gitconfig

# compile the EnMAP-Box resource files and download QGIS resource files to display icons  
python scripts/setup_repository.py

# start the EnMAP-Box
python enmapbox

# if you have writing access to a submodule, set the remote-URL accordingly, e.g.
cd enmapbox/qgispluginsupport
git git remote set-url origin git@github.com:EnMAP-Box/qgispluginsupport.git
````

 

### Detailed description

In the following we refer to the EnMAP-Box repository ``https://github.com/EnMAP-Box/enmap-box.git``
Replace it with your own EnMAP-Box fork from which you can create pull requests.

1. Ensure that your environment has git available and can start QGIS by calling `qgis`.
   You may use a bootstrap script as [scripts/OSGeo4W/qgis_env.bat](scripts/OSGeo4W/qgis_env.bat) (windows) or
   [scripts/qgis_env.bat](scripts/qgis_env.sh) (linux)
2. 
   The essential lines are:
    ````
    # on Linux: 
    export PYTHONPATH=/<qgispath>/share/qgis/python
    export LD_LIBRARY_PATH=/<qgispath>/lib
   
    ::on Windows: 
    set PYTHONPATH=c:\<qgispath>\python
    set PATH=C:\<qgispath>\bin;C:\<qgispath>\apps\<qgisrelease>\bin;%PATH% where <qgisrelease> should be replaced with the type of release you are targeting (eg, qgis-ltr, qgis, qgis-dev)

    # on macOS: 
    export PYTHONPATH=/<qgispath>/Contents/Resources/python
    set PATH=C:\<qgispath>\bin;C:\<qgispath>\apps\<qgisrelease>\bin;%PATH% where <qgisrelease> should be replaced with the type of release you are targeting (eg, qgis-ltr, qgis, qgis-dev)
    ````
   
3. Clone the EnMAP-Box repository.
   
    ````bash
    git clone git@github.com:EnMAP-Box/enmap-box.git
    ````
    
   You might also use the url `https://github.com/EnMAP-Box/enmap-box.git` instead. 
   However, ssh access is preferred.

4. Initialize submodules and pull their code, which is hosted in different repositories
    ````bash
    cd enmapbox
    git submodule update --init --remote --recursive
    ````

5. Once initialized, you can update submodules at any later point by:
    ````bash
    git submodule update --remote
    ````

    Of course cloning and submodule updating can be done in one step:
    ````bash
    
    git clone --recurse-submodules git@github.com:EnMAP-Box/enmap-box.git
    ````
    
    At any later point, you can pull in submodule updates by
    ````bash
    git submodule update --remote
    ````
    
    Doing so automatically when pulling the EnMAP-Box project can be enabled by:
    ````bash
    git config --set submodule.recurse true
    ````
    
    This setting (and maybe more in future) is already defined in the `.gitconfig`. 
    You can enable it for your local repository by:
    
    ````bash
    git config --local include.path ../.gitconfig
    ````
    
    If you have writing access to a submodule's repository, you can push changes upstream by:
    
    ````bash
    cd <submodule>
    git add .
    git commit -m "my changes"
    git push origin HEAD:master
    ````
    
    Finally, announce changes in a submodule to the EnMAP-Box (super) project by:
    ````bash
    cd <EnMAP-Box root>
    git add <submodule path>
    git commit -m "added submodule updates"
    git push
    ````
6. Ensure that PyQGIS is [available to your python enviroment](https://docs.qgis.org/3.22/en/docs/pyqgis_developer_cookbook/intro.html#running-custom-applications).
   (This means you can start a python shell and `import qgis`)
   
7. Compile resource files and download the test data. 
    ````bash
    python scripts/setup_repository.py
    ````
   
8. Now you can start the EnMAP-Box from shell by:
    ````bash
    python enmapbox
    ````

## 3. Setup your IDE, e.g. PyCharm

tbd.

## How to contribute

Our online documentation at [http://enmap-box.readthedocs.io](http://enmap-box.readthedocs.io/en/latest/general/contribute.html) describes how you can support the development of the EnMAP-Box.

Please keep the code in a good shape. 

You might use flake8 to check if the EnMAP-Box code applies to the rules defined in 
``.flake8``:

````bash
flake8 
````

To check staged files only, run:
````bash
flake8 $(git status -s | grep -E '\.py$' | cut -c 4-)
````


# License

The EnMAP-Box is released under the GNU Public License (GPL) Version 3 or above. A copy of this licence can be found in 
the LICENSE.txt file that is part of the EnMAP-Box plugin folder and the EnMAP-Box repository, and also at
<http://www.gnu.org/licenses/>

Developing the EnMAP-Box under this license means that you can (if you want to) inspect and modify the source code and guarantees that you 
will always have access to an EnMAP-Box software that is free of cost and can be freely
modified.

# Support
You can get support in the following ways:

 -  Read the EnMAP-Box documentation [http://enmap-box.readthedocs.io](http://enmap-box.readthedocs.io)

 -  Open an issue with your question, bug report, feature request or other enhancement https://github.com/EnMAP-Box/enmap-box/issues/new
 
 -  Write us an email: [enmapbox@enmap.org](mailto:enmapbox@enmap.org)



=======
# EnMAP-Box 3

![Logo](enmapbox/gui/ui/icons/enmapbox.svg)

The EnMAP-Box is free and open source [QGIS Plugin ](https://www.qgis.org) to visualize and process remote sensing raster data. 
It is particularly developed to handle imaging spectroscopy data, as from the upcoming EnMAP sensor.

![Screenshot](screenshot.png)

# Highlights

* an easy-to-use graphical user interface for the visualization of vector and raster data sources in parallel and in spatially linked maps.

* collection and visualisation of spectral profiles spectral libraries. Spectral profiles can come from different sources, 
  e.g. raster images, field spectrometer or table-sheets.

* enhances the QGIS Processing Framework with many algorithms commonly used in
  remote sensing and imaging spectroscopy, e.g. support vector machines or random forest based raster classification, 
  regression, cluster approaches from the [scikit-learn](https://scikit-learn.org/stable/index.html) library.

* applications specific to imaging spectroscopy and the EnMAP program, e.g. a simulation of spectral profiles (IIVM), 
  atmospheric correction of EnMAP data, mapping of geological classes from EnMAP data and more...


Documentation: http://enmap-box.readthedocs.io

Git Repository: https://github.com/EnMAP-Box/enmap-box

# Run the EnMAP-Box

The EnMAP-Box is a QGIS Plugin that can be installed from the QGIS Plugin Manager.

However, the following steps show you how to run the EnMAP-Box from python without starting the QGIS Desktop application.

## 1. Install QGIS

### conda / mamba environment (all OS)

Call one of the following commands to install a QGIS environment for the EnMAP-Box. 

`latest` = most-recent QGIS version available in the [conda-forge](https://conda-forge.org/) channel.

`light` = basic QGIS installation only. No additional packages. In this environment the EnMAP-Box provides basic 
      visualization features only.

`full` = QGIS + all other python requirements that allow to run all EnMAP-Box features 

````bash
mamba env create -n enmapbox_full_latest -f https://raw.githubusercontent.com/EnMAP-Box/enmap-box/main/.conda/enmapbox_full_latest.yml
mamba env create -n enmapbox_full_3.28 -f https://raw.githubusercontent.com/EnMAP-Box/enmap-box/main/.conda/enmapbox_full_3.28.yml
mamba env create -n enmapbox_light_latest -f https://raw.githubusercontent.com/EnMAP-Box/enmap-box/main/.conda/enmapbox_light_latest.yml
mamba env create -n enmapbox_light_3.28 -f https://raw.githubusercontent.com/EnMAP-Box/enmap-box/main/.conda/enmapbox_light_3.28.yml
````

### Windows OSGeo4W installer

 tbd.

### Linux

 tbd.

### MacOS

 tbd.

## 2. Clone this repository

Use the following commands to clone the EnMAP-Box and update its submodules:

### TLDR:

Open a shell that allows to run git and python with PyQGIS, then run:

````bash

git clone --recurse-submodules git@github.com:EnMAP-Box/enmap-box.git
# alternatively, but not recommended, you can use https as well:
# git clone --recurse-submodules https://github.com/EnMAP-Box/enmap-box.git

cd enmap-box
git config --local include.path ../.gitconfig

# compile the EnMAP-Box resource files and download QGIS resource files to display icons  
python scripts/setup_repository.py

# start the EnMAP-Box
python enmapbox
````

### Detailed description

In the following we refer to the EnMAP-Box repository ``https://github.com/EnMAP-Box/enmap-box.git``
Replace it with your own EnMAP-Box fork from which you can create pull requests.

1. Ensure that your environment has git available and can start QGIS by calling `qgis`.
   You may use a bootstrap script as [scripts/OSGeo4W/qgis_env.bat](scripts/OSGeo4W/qgis_env.bat) (windows) or
   [scripts/qgis_env.bat](scripts/qgis_env.sh) (linux)
2. 
   The essential lines are:
    ````
    # on Linux: 
    export PYTHONPATH=/<qgispath>/share/qgis/python
    export LD_LIBRARY_PATH=/<qgispath>/lib
   
    ::on Windows: 
    set PYTHONPATH=c:\<qgispath>\python
    set PATH=C:\<qgispath>\bin;C:\<qgispath>\apps\<qgisrelease>\bin;%PATH% where <qgisrelease> should be replaced with the type of release you are targeting (eg, qgis-ltr, qgis, qgis-dev)

    # on macOS: 
    export PYTHONPATH=/<qgispath>/Contents/Resources/python
    set PATH=C:\<qgispath>\bin;C:\<qgispath>\apps\<qgisrelease>\bin;%PATH% where <qgisrelease> should be replaced with the type of release you are targeting (eg, qgis-ltr, qgis, qgis-dev)
    ````
   
3. Clone the EnMAP-Box repository.
   
    ````bash
    git clone git@github.com:EnMAP-Box/enmap-box.git
    ````
    
   You might also use the url `https://github.com/EnMAP-Box/enmap-box.git` instead. 
   However, ssh access is preferred.

4. Initialize submodules and pull their code, which is hosted in different repositories
    ````bash
    cd enmapbox
    git submodule update --init --remote --recursive
    ````

5. Once initialized, you can update submodules at any later point by:
    ````bash
    git submodule update --remote
    ````

    Of course cloning and submodule updating can be done in one step:
    ````bash
    
    git clone --recurse-submodules git@github.com:EnMAP-Box/enmap-box.git
    ````
    
    At any later point, you can pull in submodule updates by
    ````bash
    git submodule update --remote
    ````
    
    Doing so automatically when pulling the EnMAP-Box project can be enabled by:
    ````bash
    git config --set submodule.recurse true
    ````
    
    This setting (and maybe more in future) is already defined in the `.gitconfig`. 
    You can enable it for your local repository by:
    
    ````bash
    git config --local include.path ../.gitconfig
    ````
    
    If you have writing access to a submodule's repository, you can push changes upstream by:
    
    ````bash
    cd <submodule>
    git add .
    git commit -m "my changes"
    git push origin HEAD:master
    ````
    
    Finally, announce changes in a submodule to the EnMAP-Box (super) project by:
    ````bash
    cd <EnMAP-Box root>
    git add <submodule path>
    git commit -m "added submodule updates"
    git push
    ````
6. Ensure that PyQGIS is [available to your python enviroment](https://docs.qgis.org/3.22/en/docs/pyqgis_developer_cookbook/intro.html#running-custom-applications).
   (This means you can start a python shell and `import qgis`)
   
7. Compile resource files and download the test data. 
    ````bash
    python scripts/setup_repository.py
    ````
   
8. Now you can start the EnMAP-Box from shell by:
    ````bash
    python enmapbox
    ````

## 3. Setup your IDE, e.g. PyCharm

tbd.

## How to contribute

Our online documentation at [http://enmap-box.readthedocs.io](http://enmap-box.readthedocs.io/en/latest/general/contribute.html) describes how you can support the development of the EnMAP-Box.

Please keep the code in a good shape. 

You might use flake8 to check if the EnMAP-Box code applies to the rules defined in 
``.flake8``:

````bash
flake8 
````

To check staged files only, run:
````bash
flake8 $(git status -s | grep -E '\.py$' | cut -c 4-)
````


# License

The EnMAP-Box is released under the GNU Public License (GPL) Version 3 or above. A copy of this licence can be found in 
the LICENSE.txt file that is part of the EnMAP-Box plugin folder and the EnMAP-Box repository, and also at
<http://www.gnu.org/licenses/>

Developing the EnMAP-Box under this license means that you can (if you want to) inspect and modify the source code and guarantees that you 
will always have access to an EnMAP-Box software that is free of cost and can be freely
modified.

# Support
You can get support in the following ways:

 -  Read the EnMAP-Box documentation [http://enmap-box.readthedocs.io](http://enmap-box.readthedocs.io)

 -  Open an issue with your question, bug report, feature request or other enhancement https://github.com/EnMAP-Box/enmap-box/issues/new
 
 -  Write us an email: [enmapbox@enmap.org](mailto:enmapbox@enmap.org)


>>>>>>> 1cc272c6
<|MERGE_RESOLUTION|>--- conflicted
+++ resolved
@@ -1,4 +1,3 @@
-<<<<<<< HEAD
 # EnMAP-Box 3
 
 ![Logo](enmapbox/gui/ui/icons/enmapbox.svg)
@@ -36,9 +35,22 @@
 ## 1. Install QGIS
 
 ### conda / mamba environment (all OS)
-mamba env create -n enmapbox_light -f https://raw.githubusercontent.com/EnMAP-Box/enmap-box/main/.conda/enmapbox_light.yml 
-mamba env create -n enmapbox_full -f https://raw.githubusercontent.com/EnMAP-Box/enmap-box/main/.conda/enmapbox_full.yml
+
+Call one of the following commands to install a QGIS environment for the EnMAP-Box. 
+
+`latest` = most-recent QGIS version available in the [conda-forge](https://conda-forge.org/) channel.
+
+`light` = basic QGIS installation only. No additional packages. In this environment the EnMAP-Box provides basic 
+      visualization features only.
+
+`full` = QGIS + all other python requirements that allow to run all EnMAP-Box features 
+
+````bash
+mamba env create -n enmapbox_full_latest -f https://raw.githubusercontent.com/EnMAP-Box/enmap-box/main/.conda/enmapbox_full_latest.yml
 mamba env create -n enmapbox_full_3.28 -f https://raw.githubusercontent.com/EnMAP-Box/enmap-box/main/.conda/enmapbox_full_3.28.yml
+mamba env create -n enmapbox_light_latest -f https://raw.githubusercontent.com/EnMAP-Box/enmap-box/main/.conda/enmapbox_light_latest.yml
+mamba env create -n enmapbox_light_3.28 -f https://raw.githubusercontent.com/EnMAP-Box/enmap-box/main/.conda/enmapbox_light_3.28.yml
+````
 
 ### Windows OSGeo4W installer
 
@@ -64,7 +76,7 @@
 
 git clone --recurse-submodules git@github.com:EnMAP-Box/enmap-box.git
 # alternatively, but not recommended, you can use https as well:
-# git clone --recurse-submodules https://github.org:EnMAP-Box/enmap-box.git
+# git clone --recurse-submodules https://github.com/EnMAP-Box/enmap-box.git
 
 cd enmap-box
 git config --local include.path ../.gitconfig
@@ -221,235 +233,3 @@
  -  Write us an email: [enmapbox@enmap.org](mailto:enmapbox@enmap.org)
 
 
-
-=======
-# EnMAP-Box 3
-
-![Logo](enmapbox/gui/ui/icons/enmapbox.svg)
-
-The EnMAP-Box is free and open source [QGIS Plugin ](https://www.qgis.org) to visualize and process remote sensing raster data. 
-It is particularly developed to handle imaging spectroscopy data, as from the upcoming EnMAP sensor.
-
-![Screenshot](screenshot.png)
-
-# Highlights
-
-* an easy-to-use graphical user interface for the visualization of vector and raster data sources in parallel and in spatially linked maps.
-
-* collection and visualisation of spectral profiles spectral libraries. Spectral profiles can come from different sources, 
-  e.g. raster images, field spectrometer or table-sheets.
-
-* enhances the QGIS Processing Framework with many algorithms commonly used in
-  remote sensing and imaging spectroscopy, e.g. support vector machines or random forest based raster classification, 
-  regression, cluster approaches from the [scikit-learn](https://scikit-learn.org/stable/index.html) library.
-
-* applications specific to imaging spectroscopy and the EnMAP program, e.g. a simulation of spectral profiles (IIVM), 
-  atmospheric correction of EnMAP data, mapping of geological classes from EnMAP data and more...
-
-
-Documentation: http://enmap-box.readthedocs.io
-
-Git Repository: https://github.com/EnMAP-Box/enmap-box
-
-# Run the EnMAP-Box
-
-The EnMAP-Box is a QGIS Plugin that can be installed from the QGIS Plugin Manager.
-
-However, the following steps show you how to run the EnMAP-Box from python without starting the QGIS Desktop application.
-
-## 1. Install QGIS
-
-### conda / mamba environment (all OS)
-
-Call one of the following commands to install a QGIS environment for the EnMAP-Box. 
-
-`latest` = most-recent QGIS version available in the [conda-forge](https://conda-forge.org/) channel.
-
-`light` = basic QGIS installation only. No additional packages. In this environment the EnMAP-Box provides basic 
-      visualization features only.
-
-`full` = QGIS + all other python requirements that allow to run all EnMAP-Box features 
-
-````bash
-mamba env create -n enmapbox_full_latest -f https://raw.githubusercontent.com/EnMAP-Box/enmap-box/main/.conda/enmapbox_full_latest.yml
-mamba env create -n enmapbox_full_3.28 -f https://raw.githubusercontent.com/EnMAP-Box/enmap-box/main/.conda/enmapbox_full_3.28.yml
-mamba env create -n enmapbox_light_latest -f https://raw.githubusercontent.com/EnMAP-Box/enmap-box/main/.conda/enmapbox_light_latest.yml
-mamba env create -n enmapbox_light_3.28 -f https://raw.githubusercontent.com/EnMAP-Box/enmap-box/main/.conda/enmapbox_light_3.28.yml
-````
-
-### Windows OSGeo4W installer
-
- tbd.
-
-### Linux
-
- tbd.
-
-### MacOS
-
- tbd.
-
-## 2. Clone this repository
-
-Use the following commands to clone the EnMAP-Box and update its submodules:
-
-### TLDR:
-
-Open a shell that allows to run git and python with PyQGIS, then run:
-
-````bash
-
-git clone --recurse-submodules git@github.com:EnMAP-Box/enmap-box.git
-# alternatively, but not recommended, you can use https as well:
-# git clone --recurse-submodules https://github.com/EnMAP-Box/enmap-box.git
-
-cd enmap-box
-git config --local include.path ../.gitconfig
-
-# compile the EnMAP-Box resource files and download QGIS resource files to display icons  
-python scripts/setup_repository.py
-
-# start the EnMAP-Box
-python enmapbox
-````
-
-### Detailed description
-
-In the following we refer to the EnMAP-Box repository ``https://github.com/EnMAP-Box/enmap-box.git``
-Replace it with your own EnMAP-Box fork from which you can create pull requests.
-
-1. Ensure that your environment has git available and can start QGIS by calling `qgis`.
-   You may use a bootstrap script as [scripts/OSGeo4W/qgis_env.bat](scripts/OSGeo4W/qgis_env.bat) (windows) or
-   [scripts/qgis_env.bat](scripts/qgis_env.sh) (linux)
-2. 
-   The essential lines are:
-    ````
-    # on Linux: 
-    export PYTHONPATH=/<qgispath>/share/qgis/python
-    export LD_LIBRARY_PATH=/<qgispath>/lib
-   
-    ::on Windows: 
-    set PYTHONPATH=c:\<qgispath>\python
-    set PATH=C:\<qgispath>\bin;C:\<qgispath>\apps\<qgisrelease>\bin;%PATH% where <qgisrelease> should be replaced with the type of release you are targeting (eg, qgis-ltr, qgis, qgis-dev)
-
-    # on macOS: 
-    export PYTHONPATH=/<qgispath>/Contents/Resources/python
-    set PATH=C:\<qgispath>\bin;C:\<qgispath>\apps\<qgisrelease>\bin;%PATH% where <qgisrelease> should be replaced with the type of release you are targeting (eg, qgis-ltr, qgis, qgis-dev)
-    ````
-   
-3. Clone the EnMAP-Box repository.
-   
-    ````bash
-    git clone git@github.com:EnMAP-Box/enmap-box.git
-    ````
-    
-   You might also use the url `https://github.com/EnMAP-Box/enmap-box.git` instead. 
-   However, ssh access is preferred.
-
-4. Initialize submodules and pull their code, which is hosted in different repositories
-    ````bash
-    cd enmapbox
-    git submodule update --init --remote --recursive
-    ````
-
-5. Once initialized, you can update submodules at any later point by:
-    ````bash
-    git submodule update --remote
-    ````
-
-    Of course cloning and submodule updating can be done in one step:
-    ````bash
-    
-    git clone --recurse-submodules git@github.com:EnMAP-Box/enmap-box.git
-    ````
-    
-    At any later point, you can pull in submodule updates by
-    ````bash
-    git submodule update --remote
-    ````
-    
-    Doing so automatically when pulling the EnMAP-Box project can be enabled by:
-    ````bash
-    git config --set submodule.recurse true
-    ````
-    
-    This setting (and maybe more in future) is already defined in the `.gitconfig`. 
-    You can enable it for your local repository by:
-    
-    ````bash
-    git config --local include.path ../.gitconfig
-    ````
-    
-    If you have writing access to a submodule's repository, you can push changes upstream by:
-    
-    ````bash
-    cd <submodule>
-    git add .
-    git commit -m "my changes"
-    git push origin HEAD:master
-    ````
-    
-    Finally, announce changes in a submodule to the EnMAP-Box (super) project by:
-    ````bash
-    cd <EnMAP-Box root>
-    git add <submodule path>
-    git commit -m "added submodule updates"
-    git push
-    ````
-6. Ensure that PyQGIS is [available to your python enviroment](https://docs.qgis.org/3.22/en/docs/pyqgis_developer_cookbook/intro.html#running-custom-applications).
-   (This means you can start a python shell and `import qgis`)
-   
-7. Compile resource files and download the test data. 
-    ````bash
-    python scripts/setup_repository.py
-    ````
-   
-8. Now you can start the EnMAP-Box from shell by:
-    ````bash
-    python enmapbox
-    ````
-
-## 3. Setup your IDE, e.g. PyCharm
-
-tbd.
-
-## How to contribute
-
-Our online documentation at [http://enmap-box.readthedocs.io](http://enmap-box.readthedocs.io/en/latest/general/contribute.html) describes how you can support the development of the EnMAP-Box.
-
-Please keep the code in a good shape. 
-
-You might use flake8 to check if the EnMAP-Box code applies to the rules defined in 
-``.flake8``:
-
-````bash
-flake8 
-````
-
-To check staged files only, run:
-````bash
-flake8 $(git status -s | grep -E '\.py$' | cut -c 4-)
-````
-
-
-# License
-
-The EnMAP-Box is released under the GNU Public License (GPL) Version 3 or above. A copy of this licence can be found in 
-the LICENSE.txt file that is part of the EnMAP-Box plugin folder and the EnMAP-Box repository, and also at
-<http://www.gnu.org/licenses/>
-
-Developing the EnMAP-Box under this license means that you can (if you want to) inspect and modify the source code and guarantees that you 
-will always have access to an EnMAP-Box software that is free of cost and can be freely
-modified.
-
-# Support
-You can get support in the following ways:
-
- -  Read the EnMAP-Box documentation [http://enmap-box.readthedocs.io](http://enmap-box.readthedocs.io)
-
- -  Open an issue with your question, bug report, feature request or other enhancement https://github.com/EnMAP-Box/enmap-box/issues/new
- 
- -  Write us an email: [enmapbox@enmap.org](mailto:enmapbox@enmap.org)
-
-
->>>>>>> 1cc272c6
